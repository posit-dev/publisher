package matcher

// Copyright (C) 2023 by Posit Software, PBC.

import (
	"io/fs"
	"testing"

	"github.com/rstudio/connect-client/internal/logging"
	"github.com/rstudio/connect-client/internal/util"
	"github.com/rstudio/connect-client/internal/util/utiltest"
	"github.com/spf13/afero"
	"github.com/stretchr/testify/suite"
)

type WalkerSuite struct {
	utiltest.Suite

	fs  afero.Fs
	cwd util.AbsolutePath
}

func TestWalkerSuite(t *testing.T) {
	suite.Run(t, new(WalkerSuite))
}

func (s *WalkerSuite) SetupTest() {
	s.fs = afero.NewMemMapFs()
	cwd, err := util.Getwd(s.fs)
	s.NoError(err)
	s.cwd = cwd

	// Create a virtual version of the cwd so NewWalker
	// can Chdir there. This is needed because the
	// matcher.MatchList uses relative paths internally
	// and expects to be able to call Abs on them.
	cwd.MkdirAll(0700)
}

func (s *WalkerSuite) TestNewMatchingWalker() {
	w, err := NewMatchingWalker(nil, s.cwd, logging.New())
	s.NoError(err)
	s.NotNil(w)
}

func (s *WalkerSuite) TestWalk() {
	baseDir := s.cwd.Join("test", "dir")

	// a Python env with a nonstandard name that contains bin/python
	envDir := baseDir.Join("notnamedenv")
	err := envDir.Join("bin").MkdirAll(0777)
	s.NoError(err)
	err = envDir.Join("bin", "python").WriteFile(nil, 0777)
	s.NoError(err)

	// some files we want to include
	includedDir := baseDir.Join("included")
	err = includedDir.MkdirAll(0777)
	s.NoError(err)

	includedFile := includedDir.Join("includeme")
	err = includedFile.WriteFile([]byte("this is an included file"), 0600)
	s.NoError(err)

	// This will be excluded by default
	err = baseDir.Join("manifest.json").WriteFile(nil, 0777)
	s.NoError(err)

<<<<<<< HEAD
	renvLibDir := baseDir.Join("renv", "library")
	err = renvLibDir.MkdirAll(0777)
	s.NoError(err)
	err = renvLibDir.Join("foo").WriteFile(nil, 0777)
	s.NoError(err)

	renvStagingDir := baseDir.Join("renv", "staging")
	err = renvLibDir.MkdirAll(0777)
	s.NoError(err)
	err = renvStagingDir.Join("foo").WriteFile(nil, 0777)
	s.NoError(err)

	renvSandboxDir := baseDir.Join("renv", "sandbox")
	err = renvLibDir.MkdirAll(0777)
	s.NoError(err)
	err = renvSandboxDir.Join("foo").WriteFile(nil, 0777)
	s.NoError(err)

	w, err := NewMatchingWalker([]string{"*"}, s.cwd)
=======
	w, err := NewMatchingWalker([]string{"*"}, s.cwd, logging.New())
>>>>>>> 9146451a
	s.NoError(err)
	s.NotNil(w)

	seen := []string{}
	err = w.Walk(baseDir, func(path util.AbsolutePath, info fs.FileInfo, err error) error {
		s.NoError(err)
		relPath, err := path.Rel(s.cwd)
		s.NoError(err)
		seen = append(seen, relPath.String())
		return nil
	})
	s.NoError(err)
	dirPath := util.NewRelativePath("test", s.fs).Join("dir")
	s.Equal([]string{
		dirPath.String(),
		dirPath.Join("included").String(),
		dirPath.Join("included", "includeme").String(),
		dirPath.Join("renv").String(),
	}, seen)
}<|MERGE_RESOLUTION|>--- conflicted
+++ resolved
@@ -66,7 +66,6 @@
 	err = baseDir.Join("manifest.json").WriteFile(nil, 0777)
 	s.NoError(err)
 
-<<<<<<< HEAD
 	renvLibDir := baseDir.Join("renv", "library")
 	err = renvLibDir.MkdirAll(0777)
 	s.NoError(err)
@@ -85,10 +84,7 @@
 	err = renvSandboxDir.Join("foo").WriteFile(nil, 0777)
 	s.NoError(err)
 
-	w, err := NewMatchingWalker([]string{"*"}, s.cwd)
-=======
 	w, err := NewMatchingWalker([]string{"*"}, s.cwd, logging.New())
->>>>>>> 9146451a
 	s.NoError(err)
 	s.NotNil(w)
 
