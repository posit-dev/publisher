package gitignore

// Copyright (C) 2023 by Posit Software, PBC.

import (
	"fmt"
	"io/fs"
	"testing"

	"github.com/rstudio/connect-client/internal/util"
	"github.com/rstudio/connect-client/internal/util/utiltest"
	"github.com/spf13/afero"
	"github.com/stretchr/testify/suite"
)

type WalkerSuite struct {
	utiltest.Suite

	fs  afero.Fs
	cwd util.AbsolutePath
}

func TestWalkerSuite(t *testing.T) {
	suite.Run(t, new(WalkerSuite))
}

func (s *WalkerSuite) SetupTest() {
	s.fs = afero.NewMemMapFs()
	cwd, err := util.Getwd(s.fs)
	s.NoError(err)
	s.cwd = cwd

	// Create a virtual version of the cwd so NewWalker
	// can Chdir there. This is needed because the
	// gitignore.IgnoreList uses relative paths internally
	// and expects to be able to call Abs on them.
	cwd.MkdirAll(0700)
}

func (s *WalkerSuite) TestNewExcludingWalker() {
	w, err := NewExcludingWalker(s.cwd)
	s.NoError(err)
	s.NotNil(w)
}

func (s *WalkerSuite) TestNewWalkerBadIgnoreFile() {
	s.cwd.Join(".git").Mkdir(0700)
	giPath := s.cwd.Join(".positignore")
	data := []byte("[Z-A]\n")
	err := giPath.WriteFile(data, 0600)
	s.NoError(err)

	w, err := NewExcludingWalker(s.cwd)
	s.NoError(err)
	s.NotNil(w)

	err = w.Walk(s.cwd, func(util.AbsolutePath, fs.FileInfo, error) error {
		return nil
	})
	s.NotNil(err)
}

func (s *WalkerSuite) TestWalkErrorLoadingPositIgnore() {
	positIgnorePath := s.cwd.Join(".positignore")
	err := positIgnorePath.WriteFile([]byte("[Z-A]"), 0600)
	s.NoError(err)

	w, err := NewExcludingWalker(s.cwd)
	s.NoError(err)
	s.NotNil(w)

	err = w.Walk(s.cwd, func(path util.AbsolutePath, info fs.FileInfo, err error) error {
		return nil
	})
	s.ErrorContains(err, "error loading ignore file")
}

func (s *WalkerSuite) TestWalk() {
	baseDir := s.cwd.Join("test", "dir")

	// a Python env with a nonstandard name that contains bin/python
	envDir := baseDir.Join("notnamedenv")
	err := envDir.Join("bin").MkdirAll(0777)
	s.NoError(err)
	err = envDir.Join("bin", "python").WriteFile(nil, 0777)
	s.NoError(err)

	// a dir excluded by .positignore
	excludedDir := baseDir.Join("excluded", "subdir")
	err = excludedDir.MkdirAll(0777)
	s.NoError(err)
	excludedFile := excludedDir.Join("dontreadthis")
	err = excludedFile.WriteFile([]byte("this is an excluded file"), 0600)
	s.NoError(err)

	positIgnorePath := baseDir.Join(".positignore")
	err = positIgnorePath.WriteFile([]byte("excluded/\n*.csv\n"), 0600)
	s.NoError(err)

	// some files we want to include
	includedDir := baseDir.Join("included")
	err = includedDir.MkdirAll(0777)
	s.NoError(err)
	includedFile := includedDir.Join("includeme")
	err = includedFile.WriteFile([]byte("this is an included file"), 0600)
	s.NoError(err)

	// files excluded by .positignore
	for i := 0; i < 3; i++ {
		csvPath := includedDir.Join(fmt.Sprintf("%d.csv", i))
		err = csvPath.WriteFile(nil, 0600)
		s.NoError(err)
	}

	w, err := NewExcludingWalker(s.cwd)
	s.NoError(err)
	s.NotNil(w)

<<<<<<< HEAD
	seen := []string{}
	err = w.Walk(baseDir, func(path util.Path, info fs.FileInfo, err error) error {
=======
	seen := []util.RelativePath{}
	err = w.Walk(baseDir, func(path util.AbsolutePath, info fs.FileInfo, err error) error {
>>>>>>> db16d828
		s.NoError(err)
		relPath, err := path.Rel(s.cwd)
		s.NoError(err)
		seen = append(seen, relPath.String())
		return nil
	})
	s.NoError(err)
<<<<<<< HEAD
	dirPath := util.NewPath("test", s.fs).Join("dir")
	s.Equal([]string{
		dirPath.String(),
		dirPath.Join(".positignore").String(),
		dirPath.Join("included").String(),
		dirPath.Join("included", "includeme").String(),
=======
	dirPath := util.NewRelativePath("test", s.fs).Join("dir")
	s.Equal([]util.RelativePath{
		dirPath,
		dirPath.Join(".positignore"),
		dirPath.Join("included"),
		dirPath.Join("included", "includeme"),
>>>>>>> db16d828
	}, seen)
}<|MERGE_RESOLUTION|>--- conflicted
+++ resolved
@@ -116,13 +116,8 @@
 	s.NoError(err)
 	s.NotNil(w)
 
-<<<<<<< HEAD
 	seen := []string{}
-	err = w.Walk(baseDir, func(path util.Path, info fs.FileInfo, err error) error {
-=======
-	seen := []util.RelativePath{}
 	err = w.Walk(baseDir, func(path util.AbsolutePath, info fs.FileInfo, err error) error {
->>>>>>> db16d828
 		s.NoError(err)
 		relPath, err := path.Rel(s.cwd)
 		s.NoError(err)
@@ -130,20 +125,11 @@
 		return nil
 	})
 	s.NoError(err)
-<<<<<<< HEAD
-	dirPath := util.NewPath("test", s.fs).Join("dir")
+	dirPath := util.NewRelativePath("test", s.fs).Join("dir")
 	s.Equal([]string{
 		dirPath.String(),
 		dirPath.Join(".positignore").String(),
 		dirPath.Join("included").String(),
 		dirPath.Join("included", "includeme").String(),
-=======
-	dirPath := util.NewRelativePath("test", s.fs).Join("dir")
-	s.Equal([]util.RelativePath{
-		dirPath,
-		dirPath.Join(".positignore"),
-		dirPath.Join("included"),
-		dirPath.Join("included", "includeme"),
->>>>>>> db16d828
 	}, seen)
 }