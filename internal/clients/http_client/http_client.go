--- conflicted
+++ resolved
@@ -56,13 +56,16 @@
 	}, nil
 }
 
-<<<<<<< HEAD
 func NewBasicHTTPClient(baseURL string, timeout time.Duration) *defaultHTTPClient {
 	baseClient := newBasicInternalHTTPClient(timeout)
-=======
+	return &defaultHTTPClient{
+		client:  baseClient,
+		baseURL: baseURL,
+	}
+}
+
 func NewBasicHTTPClientWithAuth(baseURL string, timeout time.Duration, authHeader string) *defaultHTTPClient {
 	baseClient := newBasicInternalHTTPClientWithAuth(timeout, authHeader)
->>>>>>> 56e59052
 	return &defaultHTTPClient{
 		client:  baseClient,
 		baseURL: baseURL,
@@ -259,9 +262,6 @@
 	return certPool, nil
 }
 
-<<<<<<< HEAD
-func newHTTPClientForAccount(account *accounts.Account, timeout time.Duration, log logging.Logger) (*http.Client, error) {
-=======
 func newTransport() *http.Transport {
 	// Based on http.DefaultTransport with customized dialer timeout.
 	dialer := net.Dialer{
@@ -279,8 +279,7 @@
 	}
 }
 
-func NewHTTPClientForAccount(account *accounts.Account, timeout time.Duration, log logging.Logger) (*http.Client, error) {
->>>>>>> 56e59052
+func newHTTPClientForAccount(account *accounts.Account, timeout time.Duration, log logging.Logger) (*http.Client, error) {
 	cookieJar, err := cookiejar.New(&cookiejar.Options{
 		PublicSuffixList: publicsuffix.List,
 	})
@@ -309,26 +308,16 @@
 	}, nil
 }
 
-<<<<<<< HEAD
+
 func newBasicInternalHTTPClient(timeout time.Duration) *http.Client {
 	// Based on http.DefaultTransport with customized dialer timeout.
-	dialer := net.Dialer{
-		Timeout:   timeout,
-		KeepAlive: 30 * time.Second,
-	}
-	transport := &http.Transport{
-		Proxy:                 http.ProxyFromEnvironment,
-		DialContext:           dialer.DialContext,
-		ForceAttemptHTTP2:     true,
-		MaxIdleConns:          100,
-		IdleConnTimeout:       90 * time.Second,
-		TLSHandshakeTimeout:   10 * time.Second,
-		ExpectContinueTimeout: 1 * time.Second,
-	}
+	transport := newTransport()
 	return &http.Client{
 		Timeout:   timeout,
 		Transport: transport,
-=======
+	}
+}
+
 func newBasicInternalHTTPClientWithAuth(timeout time.Duration, authValue string) *http.Client {
 	transport := newTransport()
 	clientAuth := auth.NewPlainAuthenticator(authValue)
@@ -336,7 +325,6 @@
 	return &http.Client{
 		Timeout:   timeout,
 		Transport: authTransport,
->>>>>>> 56e59052
 	}
 }
 
