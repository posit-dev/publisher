package connect_cloud

// Copyright (C) 2025 by Posit Software, PBC.

import (
	"fmt"
	"net/http"
	"time"

	"github.com/posit-dev/publisher/internal/accounts"
	"github.com/posit-dev/publisher/internal/clients/cloud_auth"
	"github.com/posit-dev/publisher/internal/clients/http_client"
	clienttypes "github.com/posit-dev/publisher/internal/clients/types"
	"github.com/posit-dev/publisher/internal/credentials"
	"github.com/posit-dev/publisher/internal/logging"
	"github.com/posit-dev/publisher/internal/types"
)

const baseURLDevelopment = "https://api.dev.connect.posit.cloud"
const baseURLStaging = "https://api.staging.connect.posit.cloud"
const baseURLProduction = "https://api.connect.posit.cloud"

func getBaseURL(environment types.CloudEnvironment) string {
	switch environment {
	case types.CloudEnvironmentDevelopment:
		return baseURLDevelopment
	case types.CloudEnvironmentStaging:
		return baseURLStaging
	default:
		return baseURLProduction
	}
}

type ConnectCloudClient struct {
	account     *accounts.Account
	log         logging.Logger
	client      http_client.HTTPClient
	credService credentials.CredentialsService
	timeout     time.Duration
}

var _ APIClient = &ConnectCloudClient{}

func NewConnectCloudClientWithAuth(
	environment types.CloudEnvironment,
	log logging.Logger,
	timeout time.Duration,
	account *accounts.Account,
	authorizationHeader string) (APIClient, error) {
	if account != nil {
		authorizationHeader = fmt.Sprintf("Bearer %s", account.CloudAccessToken)
	}
	httpClient := http_client.NewBasicHTTPClientWithBearerAuth(getBaseURL(environment), timeout, authorizationHeader)
	credService, err := credentials.NewCredentialsService(log)
	if err != nil {
		return nil, err
	}
	return &ConnectCloudClient{
		account:     account,
		log:         log,
		client:      httpClient,
		credService: credService,
		timeout:     timeout,
	}, nil
}

var cloudAuthClientFactory = cloud_auth.NewCloudAuthClient
var credServiceFactory = credentials.NewCredentialsService
var httpClientFactory = http_client.NewBasicHTTPClientWithBearerAuth

func retryAuthErr[V any](c *ConnectCloudClient, makeRequest func() (V, error)) (V, error) {
	f, err := makeRequest()
	if err != nil {
		_, isUnauthorized := http_client.IsHTTPAgentErrorStatusOf(err, http.StatusUnauthorized)
		if isUnauthorized {
			// If this is a 401 due to an expired token, we should refresh the token and retry the request.
			c.log.Debug("received 401 Unauthorized response, attempting to refresh token and retry request")
			authClient := cloudAuthClientFactory(c.account.CloudEnvironment, c.log, c.timeout)
			tokenRequest := cloud_auth.TokenRequest{
				GrantType:    "refresh_token",
				RefreshToken: c.account.CloudRefreshToken,
			}
			resp, err := authClient.ExchangeToken(tokenRequest)
			if err != nil {
				var zero V
				return zero, fmt.Errorf("error refreshing token: %w", err)
			}
			_, err = c.credService.ForceSet(credentials.CreateCredentialDetails{
				Name:             c.account.Name,
				URL:              c.account.URL,
				ServerType:       c.account.ServerType,
				AccountID:        c.account.CloudAccountID,
				AccountName:      c.account.CloudAccountName,
				CloudEnvironment: c.account.CloudEnvironment,
				RefreshToken:     resp.RefreshToken,
				AccessToken:      resp.AccessToken,
			})
			if err != nil {
				var zero V
				return zero, fmt.Errorf("error updating credential with new token: %w", err)
			}
			c.account.CloudAccessToken = resp.AccessToken
			c.account.CloudRefreshToken = resp.RefreshToken

			// Set the client to one with the new token.
			c.client = httpClientFactory(getBaseURL(c.account.CloudEnvironment), c.timeout, fmt.Sprintf("Bearer %s", resp.AccessToken))

			f, err = makeRequest()
			if err != nil {
				var zero V
				return zero, err
			}
			return f, nil
		}
		var zero V
		return zero, err
	}
	return f, nil
}

func (c *ConnectCloudClient) GetCurrentUser() (*UserResponse, error) {
	into := UserResponse{}
	err := c.client.Get("/v1/users/me", &into, c.log)
	if err != nil {
		return nil, fmt.Errorf("error in get current user response: %w", err)
	}
	return &into, nil
}

func (c *ConnectCloudClient) GetAccounts() (*AccountListResponse, error) {
	into := AccountListResponse{}
	err := c.client.Get("/v1/accounts?has_user_role=true", &into, c.log)
	if err != nil {
		return nil, fmt.Errorf("error in get accounts response: %w", err)
	}
	return &into, nil
}

<<<<<<< HEAD
func (c *ConnectCloudClient) CreateContent(request *clienttypes.CreateContentRequest) (*clienttypes.ContentResponse, error) {
	doIt := func() (*clienttypes.ContentResponse, error) {
		into := clienttypes.ContentResponse{}
		err := c.client.Post("/v1/contents", request, &into, c.log)
		if err != nil {
			return nil, fmt.Errorf("error in create content response: %w", err)
		}
		return &into, nil
=======
func (c ConnectCloudClient) GetContent(contentID types.ContentID) (*clienttypes.ContentResponse, error) {
	into := clienttypes.ContentResponse{}
	err := c.client.Get(fmt.Sprintf("/v1/contents/%s", contentID), &into, c.log)
	if err != nil {
		return nil, fmt.Errorf("error in get content response: %w", err)
	}
	return &into, nil
}

func (c ConnectCloudClient) CreateContent(request *clienttypes.CreateContentRequest) (*clienttypes.ContentResponse, error) {
	into := clienttypes.ContentResponse{}
	err := c.client.Post("/v1/contents", request, &into, c.log)
	if err != nil {
		return nil, fmt.Errorf("error in create content response: %w", err)
>>>>>>> 8e3c372e
	}
	r, err := retryAuthErr(c, doIt)
	return r, err
}

func (c *ConnectCloudClient) UpdateContent(request *clienttypes.UpdateContentRequest) (*clienttypes.ContentResponse, error) {
	doIt := func() (*clienttypes.ContentResponse, error) {
		into := clienttypes.ContentResponse{}
		url := fmt.Sprintf("/v1/contents/%s", request.ContentID)
		err := c.client.Patch(url, &request.ContentRequestBase, &into, c.log)
		if err != nil {
			return nil, fmt.Errorf("error in update content response: %w", err)
		}
		return &into, nil
	}
	return retryAuthErr(c, doIt)
}

func (c *ConnectCloudClient) UpdateContentBundle(contentID types.ContentID) (*clienttypes.ContentResponse, error) {
	doIt := func() (*clienttypes.ContentResponse, error) {
		into := clienttypes.ContentResponse{}
		url := fmt.Sprintf("/v1/contents/%s?new_bundle=true", contentID)
		err := c.client.Patch(url, nil, &into, c.log)
		if err != nil {
			return nil, fmt.Errorf("error in update content bundle response: %w", err)
		}
		return &into, nil
	}
	return retryAuthErr(c, doIt)
}

func (c *ConnectCloudClient) GetRevision(revisionID string) (*clienttypes.Revision, error) {
	doIt := func() (*clienttypes.Revision, error) {
		into := clienttypes.Revision{}
		url := fmt.Sprintf("/v1/revisions/%s", revisionID)
		err := c.client.Get(url, &into, c.log)
		if err != nil {
			return nil, fmt.Errorf("error in get revision response: %w", err)
		}
		return &into, nil
	}
	return retryAuthErr(c, doIt)
}

func (c *ConnectCloudClient) GetAuthorization(request *clienttypes.AuthorizationRequest) (*clienttypes.AuthorizationResponse, error) {
	doIt := func() (*clienttypes.AuthorizationResponse, error) {
		into := clienttypes.AuthorizationResponse{}
		err := c.client.Post("/v1/authorization", request, &into, c.log)
		if err != nil {
			return nil, fmt.Errorf("error in get authorization response: %w", err)
		}
		return &into, nil
	}
	return retryAuthErr(c, doIt)
}

func (c *ConnectCloudClient) PublishContent(contentID string) error {
	doIt := func() (bool, error) {
		url := fmt.Sprintf("/v1/contents/%s/publish", contentID)
		err := c.client.Post(url, nil, nil, c.log)
		if err != nil {
			return false, fmt.Errorf("error in publish content response: %w", err)
		}
		return true, nil
	}
	_, err := retryAuthErr(c, doIt)
	return err
}<|MERGE_RESOLUTION|>--- conflicted
+++ resolved
@@ -136,7 +136,19 @@
 	return &into, nil
 }
 
-<<<<<<< HEAD
+func (c *ConnectCloudClient) GetContent(contentID types.ContentID) (*clienttypes.ContentResponse, error) {
+	doIt := func() (*clienttypes.ContentResponse, error) {
+		into := clienttypes.ContentResponse{}
+		err := c.client.Get(fmt.Sprintf("/v1/contents/%s", contentID), &into, c.log)
+		if err != nil {
+			return nil, fmt.Errorf("error in get content response: %w", err)
+		}
+		return &into, nil
+	}
+	r, err := retryAuthErr(c, doIt)
+	return r, err
+}
+
 func (c *ConnectCloudClient) CreateContent(request *clienttypes.CreateContentRequest) (*clienttypes.ContentResponse, error) {
 	doIt := func() (*clienttypes.ContentResponse, error) {
 		into := clienttypes.ContentResponse{}
@@ -145,22 +157,6 @@
 			return nil, fmt.Errorf("error in create content response: %w", err)
 		}
 		return &into, nil
-=======
-func (c ConnectCloudClient) GetContent(contentID types.ContentID) (*clienttypes.ContentResponse, error) {
-	into := clienttypes.ContentResponse{}
-	err := c.client.Get(fmt.Sprintf("/v1/contents/%s", contentID), &into, c.log)
-	if err != nil {
-		return nil, fmt.Errorf("error in get content response: %w", err)
-	}
-	return &into, nil
-}
-
-func (c ConnectCloudClient) CreateContent(request *clienttypes.CreateContentRequest) (*clienttypes.ContentResponse, error) {
-	into := clienttypes.ContentResponse{}
-	err := c.client.Post("/v1/contents", request, &into, c.log)
-	if err != nil {
-		return nil, fmt.Errorf("error in create content response: %w", err)
->>>>>>> 8e3c372e
 	}
 	r, err := retryAuthErr(c, doIt)
 	return r, err
