--- conflicted
+++ resolved
@@ -15,11 +15,7 @@
 const baseURLStaging = "https://api.staging.connect.posit.cloud"
 const baseURLProduction = "https://api.connect.posit.cloud"
 
-<<<<<<< HEAD
 func GetBaseURL(environment types.CloudEnvironment) string {
-=======
-func getBaseURL(environment types.CloudEnvironment) string {
->>>>>>> fc7b1187
 	switch environment {
 	case types.CloudEnvironmentDevelopment:
 		return baseURLDevelopment
@@ -42,11 +38,7 @@
 	log logging.Logger,
 	timeout time.Duration,
 	authValue string) APIClient {
-<<<<<<< HEAD
 	httpClient := http_client.NewBasicHTTPClientWithAuth(GetBaseURL(environment), timeout, authValue)
-=======
-	httpClient := http_client.NewBasicHTTPClientWithAuth(getBaseURL(environment), timeout, authValue)
->>>>>>> fc7b1187
 	return &ConnectCloudClient{
 		log:    log,
 		client: httpClient,
