--- conflicted
+++ resolved
@@ -3,7 +3,6 @@
 // Copyright (C) 2025 by Posit Software, PBC.
 
 import (
-	"github.com/posit-dev/publisher/internal/types"
 	"testing"
 	"time"
 
@@ -28,10 +27,7 @@
 func (s *ConnectCloudClientSuite) TestNewConnectCloudClient() {
 	timeout := 10 * time.Second
 	log := logging.New()
-<<<<<<< HEAD
-=======
 
->>>>>>> 8c3d40f8
 	apiClient := NewConnectCloudClientWithAuth(types.CloudEnvironmentStaging, log, timeout, "Bearer the_token")
 	client := apiClient.(*ConnectCloudClient)
 	s.NotNil(client.client)
