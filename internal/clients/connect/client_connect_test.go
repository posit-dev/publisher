package connect

// Copyright (C) 2023 by Posit Software, PBC.

import (
	"errors"
	"io/fs"
	"net/http"
	"strings"
	"testing"
	"time"

	"github.com/mitchellh/mapstructure"
	"github.com/posit-dev/publisher/internal/accounts"
	"github.com/posit-dev/publisher/internal/clients/connect/server_settings"
	"github.com/posit-dev/publisher/internal/clients/http_client"
	"github.com/posit-dev/publisher/internal/config"
	"github.com/posit-dev/publisher/internal/events"
	"github.com/posit-dev/publisher/internal/logging"
	"github.com/posit-dev/publisher/internal/logging/loggingtest"
	"github.com/posit-dev/publisher/internal/schema"
	"github.com/posit-dev/publisher/internal/types"
	"github.com/posit-dev/publisher/internal/util"
	"github.com/posit-dev/publisher/internal/util/utiltest"
	"github.com/stretchr/testify/mock"
	"github.com/stretchr/testify/suite"
)

type ConnectClientSuite struct {
	utiltest.Suite
	cfg *config.Config
}

func TestConnectClientSuite(t *testing.T) {
	s := new(ConnectClientSuite)
	s.cfg = &config.Config{
		Schema:        schema.ConfigSchemaURL,
		Type:          "python-dash",
		Entrypoint:    "app:myapp",
		Title:         "Super Title",
		Description:   "minimal description",
		HasParameters: true,
		Python: &config.Python{
			Version:        "3.4.5",
			PackageFile:    "requirements.in",
			PackageManager: "pip",
		},
		R: &config.R{
			Version:        "4.5.6",
			PackageFile:    "renv.lock",
			PackageManager: "renv",
		},
		Quarto: &config.Quarto{
			Version: "1.2.3",
			Engines: []string{"jupyter"},
		},
	}
	suite.Run(t, s)
}

func (s *ConnectClientSuite) TestNewConnectClient() {
	account := &accounts.Account{}
	timeout := 10 * time.Second
	log := logging.New()

	apiClient, err := NewConnectClient(account, timeout, events.NewNullEmitter(), log)
	s.NoError(err)
	client := apiClient.(*ConnectClient)
	s.Equal(account, client.account)
	s.NotNil(client.client)
}

func (s *ConnectClientSuite) TestNewConnectClientErr() {
	account := &accounts.Account{
		Certificate: "/nonexistent",
	}
	timeout := 10 * time.Second
	log := logging.New()

	client, err := NewConnectClient(account, timeout, events.NewNullEmitter(), log)
	s.ErrorIs(err, fs.ErrNotExist)
	s.Nil(client)
}

type taskTest struct {
	task   taskDTO         // The task response from the server
	nextOp types.Operation // Expected next state
	err    error           // Expected error
}

func (s *ConnectClientSuite) TestWaitForTask() {
	actualPackages := []packageStatusEvent{}
	emitter := events.NewMockEmitter()
	emitter.On("Emit", mock.Anything).Run(func(args mock.Arguments) {
		event := args.Get(0).(*events.Event)
		if strings.HasSuffix(event.Type, "/status") {
			var data packageStatusEvent
			err := mapstructure.Decode(event.Data, &data)
			s.NoError(err)
			actualPackages = append(actualPackages, data)
		}
	}).Return(nil)
	apiClient, err := NewConnectClient(&accounts.Account{}, time.Second, emitter, logging.New())
	s.NoError(err)
	client := apiClient.(*ConnectClient)

	expectedPackages := []packageStatusEvent{
		{"wheel", pythonRuntime, installPackage, ""},
		{"setuptools", pythonRuntime, installPackage, ""},
		{"pip", pythonRuntime, installPackage, ""},
		{"anyio", pythonRuntime, downloadPackage, "3.6.2"},
		{"argon2-cffi", pythonRuntime, downloadPackage, "21.3.0"},
		{"R6", rRuntime, downloadAndInstallPackage, "2.5.1"},
		{"Rcpp", rRuntime, downloadAndInstallPackage, "1.0.10"},
	}
	taskID := types.TaskID("W3YpnrwUOQJxL5DS")

	tests := []taskTest{
		{
			task: taskDTO{
				Id: taskID,
				Output: []string{
					"Building Jupyter notebook...",
					"Bundle created with Python version 3.11.3 is compatible with environment Local with Python version 3.11.3 from /opt/python/3.11.3/bin/python3.11",
					"Bundle requested Python version 3.11.3; using /opt/python/3.11.3/bin/python3.11 which has version 3.11.3",
					"2023/09/12 12:11:28.545506553 [rsc-session] Content GUID: 04f24082-2396-484b-9839-f810891dce95",
					"2023/09/12 12:11:28.545544671 [rsc-session] Content ID: 24257",
					"2023/09/12 12:11:28.545552006 [rsc-session] Bundle ID: 41367",
					"2023/09/12 12:11:28.545557386 [rsc-session] Job Key: W3YpnrwUOQJxL5DS					",
					"2023/09/12 12:11:28.687716230 Linux distribution: Ubuntu 22.04.2 LTS (jammy)",
					"2023/09/12 12:11:28.689253595 Running as user: uid=1031(rstudio-connect) gid=999(rstudio-connect) groups=999(rstudio-connect)",
					"2023/09/12 12:11:28.689266827 Connect version: 2023.08.0-dev+835",
					"2023/09/12 12:11:28.689299912 LANG: C.UTF-8",
					"2023/09/12 12:11:28.689301087 Working directory: /opt/rstudio-connect/mnt/app					",
				},
				Last: 11,
			},
			nextOp: events.PublishRestorePythonEnvOp,
		},
		{
			task: taskDTO{
				Id: taskID,
				Output: []string{
					"2023/09/12 12:11:28.689309426 Building environment using Python 3.11.3 (main, Jun  4 2023, 22:34:28) [GCC 11.3.0] at /opt/python/3.11.3/bin/python3.11",
					"2023/09/12 12:11:28.704289342 Skipped packages: appnope==0.1.3",
					"2023/09/12 12:11:28.704310687 Creating environment: AbrY5VfQZ5r97HDk5puHtA",
					"2023/09/12 12:11:46.700864736 Requirement already satisfied: pip in ./python/env/lib/python3.11/site-packages (22.3.1)",
					"2023/09/12 12:11:46.985722400 Collecting pip",
					"2023/09/12 12:11:47.051703423   Using cached pip-23.2.1-py3-none-any.whl (2.1 MB)",
					"2023/09/12 12:11:47.069280700 Requirement already satisfied: setuptools in ./python/env/lib/python3.11/site-packages (65.5.0)",
					"2023/09/12 12:11:47.410791493 Collecting setuptools",
					"2023/09/12 12:11:47.425842304   Using cached setuptools-68.2.1-py3-none-any.whl (807 kB)",
					"2023/09/12 12:11:47.433729649 Requirement already satisfied: wheel in /opt/python/3.11.3/lib/python3.11/site-packages (0.41.1)",
					"2023/09/12 12:11:47.487214762 Collecting wheel",
					"2023/09/12 12:11:47.496886789   Using cached wheel-0.41.2-py3-none-any.whl (64 kB)",
					"2023/09/12 12:11:47.648418967 Installing collected packages: wheel, setuptools, pip",
					"2023/09/12 12:11:47.648650446   Attempting uninstall: wheel",
					"2023/09/12 12:11:47.652986893     Found existing installation: wheel 0.41.1",
					"2023/09/12 12:11:47.653521318     Not uninstalling wheel at /opt/python/3.11.3/lib/python3.11/site-packages, outside environment /opt/rstudio-connect/mnt/app/python/env",
					"2023/09/12 12:11:47.653782046     Can't uninstall 'wheel'. No files were found to uninstall.",
					"2023/09/12 12:11:48.144296856   Attempting uninstall: setuptools",
					"2023/09/12 12:11:48.149444749     Found existing installation: setuptools 65.5.0",
					"2023/09/12 12:11:48.550304512     Uninstalling setuptools-65.5.0:",
					"2023/09/12 12:11:48.944303947       Successfully uninstalled setuptools-65.5.0",
					"2023/09/12 12:11:53.789270259   Attempting uninstall: pip",
					"2023/09/12 12:11:53.793350144     Found existing installation: pip 22.3.1",
					"2023/09/12 12:11:54.663642768     Uninstalling pip-22.3.1:",
					"2023/09/12 12:11:54.774633341       Successfully uninstalled pip-22.3.1",
					"2023/09/12 12:12:06.254491799 Successfully installed pip-23.2.1 setuptools-68.2.1 wheel-0.41.2		",
				},
				Last: 37,
			},
			nextOp: events.PublishRestorePythonEnvOp,
		},
		{
			task: taskDTO{
				Id: taskID,
				Output: []string{
					"2023/09/12 12:12:07.965738756 Collecting anyio==3.6.2 (from -r python/requirements.txt (line 1))",
					"2023/09/12 12:12:07.975267843   Using cached anyio-3.6.2-py3-none-any.whl (80 kB)",
					"2023/09/12 12:12:08.083943365 Collecting argon2-cffi==21.3.0 (from -r python/requirements.txt (line 2))",
					"2023/09/12 12:12:08.100883289   Using cached argon2_cffi-21.3.0-py3-none-any.whl (14 kB)",
				},
				Last: 43,
			},
			nextOp: events.PublishRestorePythonEnvOp,
		},
		{
			task: taskDTO{
				Id: taskID,
				Output: []string{
					"2023/09/12 12:12:19.773456111 Installing collected packages: anyio, wcwidth, textwrap3, pure-eval, ptyprocess, pickleshare, mistune, ipython-genutils, fastjsonschema, executing, backcall, widgetsnbextension, websocket-client, webcolors, urllib3, uri-template, traitlets, tqdm, tornado, tinycss2, testpath, tenacity, soupsieve, sniffio, six, Send2Trash, rfc3986-validator, pyzmq, PyYAML, python-json-logger, pyrsistent, pyparsing, Pygments, pycparser, psutil, prompt-toolkit, prometheus-client, platformdirs, pexpect, parso, pandocfilters, packaging, nest-asyncio, MarkupSafe, jupyterlab-widgets, jupyterlab-pygments, jsonpointer, idna, fqdn, entrypoints, defusedxml, decorator, debugpy, click, charset-normalizer, certifi, attrs, ansiwrap, terminado, rfc3339-validator, requests, QtPy, python-dateutil, matplotlib-inline, jupyter_core, jsonschema, Jinja2, jedi, comm, cffi, bleach, beautifulsoup4, asttokens, anyio, stack-data, nbformat, jupyter_server_terminals, jupyter_client, arrow, argon2-cffi-bindings, nbclient, isoduration, ipython, argon2-cffi, papermill, nbconvert, ipykernel, qtconsole, jupyter-events, jupyter-console, ipywidgets, jupyter_server, notebook_shim, nbclassic, notebook, jupyter",
					"2023/09/12 12:13:38.459203951 Successfully installed Jinja2-3.1.2 MarkupSafe-2.1.2 PyYAML-6.0 Pygments-2.15.1 QtPy-2.3.1 Send2Trash-1.8.2 ansiwrap-0.8.4 anyio-3.6.2 argon2-cffi-21.3.0 argon2-cffi-bindings-21.2.0 arrow-1.2.3 asttokens-2.2.1 attrs-23.1.0 backcall-0.2.0 beautifulsoup4-4.12.2 bleach-6.0.0 certifi-2023.7.22 cffi-1.15.1 charset-normalizer-3.2.0 click-8.1.7 comm-0.1.3 debugpy-1.6.7 decorator-5.1.1 defusedxml-0.7.1 entrypoints-0.4 executing-1.2.0 fastjsonschema-2.16.3 fqdn-1.5.1 idna-3.4 ipykernel-6.23.0 ipython-8.13.2 ipython-genutils-0.2.0 ipywidgets-8.0.6 isoduration-20.11.0 jedi-0.18.2 jsonpointer-2.3 jsonschema-4.17.3 jupyter-1.0.0 jupyter-console-6.6.3 jupyter-events-0.6.3 jupyter_client-8.2.0 jupyter_core-5.3.0 jupyter_server-2.5.0 jupyter_server_terminals-0.4.4 jupyterlab-pygments-0.2.2 jupyterlab-widgets-3.0.7 matplotlib-inline-0.1.6 mistune-2.0.5 nbclassic-1.0.0 nbclient-0.7.4 nbconvert-7.4.0 nbformat-5.8.0 nest-asyncio-1.5.6 notebook-6.5.4 notebook_shim-0.2.3 packaging-23.1 pandocfilters-1.5.0 papermill-2.4.0 parso-0.8.3 pexpect-4.8.0 pickleshare-0.7.5 platformdirs-3.5.1 prometheus-client-0.16.0 prompt-toolkit-3.0.38 psutil-5.9.5 ptyprocess-0.7.0 pure-eval-0.2.2 pycparser-2.21 pyparsing-3.0.9 pyrsistent-0.19.3 python-dateutil-2.8.2 python-json-logger-2.0.7 pyzmq-25.0.2 qtconsole-5.4.3 requests-2.31.0 rfc3339-validator-0.1.4 rfc3986-validator-0.1.1 six-1.16.0 sniffio-1.3.0 soupsieve-2.4.1 stack-data-0.6.2 tenacity-8.2.3 terminado-0.17.1 testpath-0.6.0 textwrap3-0.9.2 tinycss2-1.2.1 tornado-6.3.1 tqdm-4.66.1 traitlets-5.9.0 uri-template-1.2.0 urllib3-2.0.4 wcwidth-0.2.6 webcolors-1.13 webencodings-0.5.1 websocket-client-1.5.1 widgetsnbextension-4.0.7",
					"2023/09/12 12:13:40.684793490 Packages in the environment: ansiwrap==0.8.4, anyio==3.6.2, argon2-cffi==21.3.0, argon2-cffi-bindings==21.2.0, arrow==1.2.3, asttokens==2.2.1, attrs==23.1.0, backcall==0.2.0, beautifulsoup4==4.12.2, bleach==6.0.0, certifi==2023.7.22, cffi==1.15.1, charset-normalizer==3.2.0, click==8.1.7, comm==0.1.3, debugpy==1.6.7, decorator==5.1.1, defusedxml==0.7.1, entrypoints==0.4, executing==1.2.0, fastjsonschema==2.16.3, fqdn==1.5.1, idna==3.4, ipykernel==6.23.0, ipython==8.13.2, ipython-genutils==0.2.0, ipywidgets==8.0.6, isoduration==20.11.0, jedi==0.18.2, Jinja2==3.1.2, jsonpointer==2.3, jsonschema==4.17.3, jupyter==1.0.0, jupyter-console==6.6.3, jupyter-events==0.6.3, jupyter_client==8.2.0, jupyter_core==5.3.0, jupyter_server==2.5.0, jupyter_server_terminals==0.4.4, jupyterlab-pygments==0.2.2, jupyterlab-widgets==3.0.7, MarkupSafe==2.1.2, matplotlib-inline==0.1.6, mistune==2.0.5, nbclassic==1.0.0, nbclient==0.7.4, nbconvert==7.4.0, nbformat==5.8.0, nest-asyncio==1.5.6, notebook==6.5.4, notebook_shim==0.2.3, packaging==23.1, pandocfilters==1.5.0, papermill==2.4.0, parso==0.8.3, pexpect==4.8.0, pickleshare==0.7.5, platformdirs==3.5.1, prometheus-client==0.16.0, prompt-toolkit==3.0.38, psutil==5.9.5, ptyprocess==0.7.0, pure-eval==0.2.2, pycparser==2.21, Pygments==2.15.1, pyparsing==3.0.9, pyrsistent==0.19.3, python-dateutil==2.8.2, python-json-logger==2.0.7, PyYAML==6.0, pyzmq==25.0.2, qtconsole==5.4.3, QtPy==2.3.1, requests==2.31.0, rfc3339-validator==0.1.4, rfc3986-validator==0.1.1, Send2Trash==1.8.2, six==1.16.0, sniffio==1.3.0, soupsieve==2.4.1, stack-data==0.6.2, tenacity==8.2.3, terminado==0.17.1, testpath==0.6.0, textwrap3==0.9.2, tinycss2==1.2.1, tornado==6.3.1, tqdm==4.66.1, traitlets==5.9.0, uri-template==1.2.0, urllib3==2.0.4, wcwidth==0.2.6, webcolors==1.13, webencodings==0.5.1, websocket-client==1.5.1, widgetsnbextension==4.0.7,",
					"2023/09/12 12:13:40.684844104 Creating kernel spec: python3",
					"2023/09/12 12:13:42.493712394 0.00s - Debugger warning: It seems that frozen modules are being used, which may",
					"2023/09/12 12:13:42.493725446 0.00s - make the debugger miss breakpoints. Please pass -Xfrozen_modules=off",
					"2023/09/12 12:13:42.493763373 0.00s - to python to disable frozen modules.",
					"2023/09/12 12:13:42.493764977 0.00s - Note: Debugging will proceed. Set PYDEVD_DISABLE_FILE_VALIDATION=1 to disable this validation.",
					"2023/09/12 12:13:42.787686354 Installed kernelspec python3 in /opt/rstudio-connect/mnt/app/python/env/share/jupyter/kernels/python3",
					"2023/09/12 12:13:42.994165519 Creating lockfile: python/requirements.txt.lock",
					"Completed Python build against Python version: '3.11.3'		",
				},
				Last: 54,
			},
			nextOp: events.PublishRestorePythonEnvOp,
		},
		{
			// This doesn't really make sense to come next,
			// in fact it is from a different log, but here it is anyway.
			task: taskDTO{
				Id: taskID,
				Output: []string{
					"Launching Jupyter notebook...",
					"Using environment Local",
					"2023/09/12 12:13:44.541508100 [rsc-session] Content GUID: 04f24082-2396-484b-9839-f810891dce95",
					"2023/09/12 12:13:44.541629598 [rsc-session] Content ID: 24257",
					"2023/09/12 12:13:44.541635566 [rsc-session] Bundle ID: 41367",
					"2023/09/12 12:13:44.541639071 [rsc-session] Variant ID: 5921",
					"2023/09/12 12:13:44.541642353 [rsc-session] Job Key: l6FJXo5Ip5C4jyDf",
					"2023/09/12 12:13:44.701717371 Running on host: dogfood02",
					"2023/09/12 12:13:44.713132676 Linux distribution: Ubuntu 22.04.2 LTS (jammy)",
					"2023/09/12 12:13:44.714771923 Running as user: uid=1031(rstudio-connect) gid=999(rstudio-connect) groups=999(rstudio-connect)",
					"2023/09/12 12:13:44.714781982 Connect version: 2023.08.0-dev+835",
					"2023/09/12 12:13:44.714807857 LANG: C.UTF-8",
					"2023/09/12 12:13:44.714811167 Working directory: /opt/rstudio-connect/mnt/app",
					"2023/09/12 12:13:44.714819234 Bootstrapping environment using Python 3.11.3 (main, Jun  4 2023, 22:34:28) [GCC 11.3.0] at /opt/python/3.11.3/bin/python3.11",
					"2023/09/12 12:13:44.716751212 Running content with the Python virtual environment /opt/rstudio-connect/mnt/app/python/env (/opt/rstudio-connect/mnt/python-environments/pip/3.11.3/AbrY5VfQZ5r97HDk5puHtA)				},",
				},
				Finished: true,
				Last:     69,
			},
			nextOp: events.PublishRunContentOp,
		},

		{
			task: taskDTO{
				Id: taskID,
				Output: []string{
					"Bundle created with R version 4.3.0, Python version 3.11.3, and Quarto version 0.9.105 is compatible with environment Local with R version 4.3.1 from /opt/R/4.3.1/bin/R, Python version 3.11.3 from /opt/python/3.11.3/bin/python3.11, and Quarto version 1.3.450 from /opt/quarto/1.3.450/bin/quarto",
					"Bundle requested R version 4.3.0; using /opt/R/4.3.1/bin/R which has version 4.3.1",
					"Performing manifest.json to packrat transformation.",
					"Rewriting .Rprofile to disable renv activation.",
					"2023/09/12 17:02:42.966434822 [rsc-session] Content GUID: 067f9077-b831-4cff-bcd2-ee0797f27cb8",
					"2023/09/12 17:02:42.966484486 [rsc-session] Content ID: 24275",
					"2023/09/12 17:02:42.966491187 [rsc-session] Bundle ID: 41387",
					"2023/09/12 17:02:42.966495586 [rsc-session] Job Key: MjLGWJMm4mkQCxRo",
					"2023/09/12 17:02:44.214759306 Running on host: dogfood01",
					"2023/09/12 17:02:44.240099958 Linux distribution: Ubuntu 22.04.2 LTS (jammy)",
					"2023/09/12 17:02:44.243027005 Running as user: uid=1031(rstudio-connect) gid=999(rstudio-connect) groups=999(rstudio-connect)",
					"2023/09/12 17:02:44.243096083 Connect version: 2023.08.0-dev+835",
					"2023/09/12 17:02:44.243134910 LANG: C.UTF-8",
					"2023/09/12 17:02:44.243454938 Working directory: /opt/rstudio-connect/mnt/app",
					"2023/09/12 17:02:44.243650732 Using R 4.3.1",
					"2023/09/12 17:02:44.243656003 R.home(): /opt/R/4.3.1/lib/R",
					"2023/09/12 17:02:44.244676467 Using user agent string: 'RStudio R (4.3.1 x86_64-pc-linux-gnu x86_64 linux-gnu)'",
					"2023/09/12 17:02:44.245211912 # Validating R library read / write permissions --------------------------------",
					"2023/09/12 17:02:44.249695973 Using R library for packrat bootstrap: /opt/rstudio-connect/mnt/R/4.3.1",
					"2023/09/12 17:02:44.250108685 # Validating managed packrat installation --------------------------------------",
					"2023/09/12 17:02:44.250391017 Vendored packrat archive: /opt/rstudio-connect/ext/R/packrat_0.9.1-1_ac6bc33bce3869513cbe1ce14a697dfa807d9c41.tar.gz",
					"2023/09/12 17:02:44.262948547 Vendored packrat SHA: ac6bc33bce3869513cbe1ce14a697dfa807d9c41",
					"2023/09/12 17:02:44.276923165 Managed packrat SHA:  ac6bc33bce3869513cbe1ce14a697dfa807d9c41",
					"2023/09/12 17:02:44.278612673 Managed packrat version: 0.9.1.1",
					"2023/09/12 17:02:44.279320329 Managed packrat is up-to-date.",
					"2023/09/12 17:02:44.279664142 # Validating packrat cache read / write permissions ----------------------------",
					"2023/09/12 17:02:44.643930307 Using packrat cache directory: /opt/rstudio-connect/mnt/packrat/4.3.1",
					"2023/09/12 17:02:44.644104262 # Setting packrat options and preparing lockfile -------------------------------",
					"2023/09/12 17:02:44.807459260 Audited package hashes with local packrat installation.",
					"2023/09/12 17:02:44.809608665 # Resolving R package repositories ---------------------------------------------",
					"2023/09/12 17:02:44.827081713 Received repositories from Connect's configuration:",
					`2023/09/12 17:02:44.827696151 - CRAN = "https://packagemanager.posit.co/cran/__linux__/jammy/latest"`,
					`2023/09/12 17:02:44.827703834 - RSPM = "https://packagemanager.posit.co/cran/__linux__/jammy/latest"`,
					"2023/09/12 17:02:45.034481466 Received repositories from published content:",
					`2023/09/12 17:02:45.036517369 - CRAN = "https://cran.rstudio.com"`,
					"2023/09/12 17:02:45.041604661 Combining repositories from configuration and content.",
					"2023/09/12 17:02:45.041811490 Packages will be installed using the following repositories:",
					`2023/09/12 17:02:45.042593774 - CRAN = "https://packagemanager.posit.co/cran/__linux__/jammy/latest"`,
					`2023/09/12 17:02:45.042601638 - RSPM = "https://packagemanager.posit.co/cran/__linux__/jammy/latest"`,
					`2023/09/12 17:02:45.042624054 - CRAN.1 = "https://cran.rstudio.com"`,
					"2023/09/12 17:02:45.061047966 # Installing required R packages with `packrat::restore()` ---------------------",
					"2023/09/12 17:02:45.096309315 Warning in packrat::restore(overwrite.dirty = TRUE, prompt = FALSE, restart = FALSE) :",
					"2023/09/12 17:02:45.096320185   The most recent snapshot was generated using R version 4.3.0",
					"2023/09/12 17:02:45.141302848 Installing R6 (2.5.1) ...",
					"2023/09/12 17:02:45.177720769 Using cached R6.",
					"2023/09/12 17:02:45.179592403 	OK (symlinked cache)",
					"2023/09/12 17:02:45.179785920 Installing Rcpp (1.0.10) ...",
					"2023/09/12 17:02:45.224715974 Using cached Rcpp.",
					"2023/09/12 17:02:45.227149420 	OK (symlinked cache)",
					"Completed packrat build against R version: '4.3.1'",
				},
				Last: 119,
			},
			nextOp: events.PublishRestoreREnvOp,
		},
	}
	op := events.AgentOp

	for _, test := range tests {
		op, err = client.handleTaskUpdate(&test.task, op, logging.New())
		if test.err != nil {
			s.ErrorIs(err, test.err)
		} else {
			s.NoError(err)
		}
		s.Equal(test.nextOp, op)
	}
	s.Equal(expectedPackages, actualPackages)
}

func (s *ConnectClientSuite) TestWaitForTaskErr() {
	log := loggingtest.NewMockLogger()

	str := mock.AnythingOfType("string")
	log.On("Info", str, str, mock.Anything)

	apiClient, err := NewConnectClient(&accounts.Account{}, time.Second, events.NewNullEmitter(), log)
	s.NoError(err)
	client := apiClient.(*ConnectClient)

	msg := "An error occurred while building your content. (Error code: python-package-version-not-available)"
	task := taskDTO{
		Id: types.TaskID("W3YpnrwUOQJxL5DS"),
		Output: []string{
			"Building Jupyter notebook...",
			"Bundle created with Python version 3.11.3 is compatible with environment Local with Python version 3.11.3 from /opt/python/3.11.3/bin/python3.11",
			"Bundle requested Python version 3.11.3; using /opt/python/3.11.3/bin/python3.11 which has version 3.11.3",
			"2024/01/09 11:20:47 AM: ERROR: Could not find a version that satisfies the requirement nonexistent (from versions: none) 2024/01/09 11:20:47 AM: ERROR: No matching distribution found for nonexistent",
			"2024/01/09 11:20:51 AM: pip install failed with exit code 1",
		},
		Finished: true,
		Error:    msg,
		Last:     5,
	}

	op := events.Operation("")
	op, err = client.handleTaskUpdate(&task, op, log)
	s.Equal(&types.AgentError{
		Code:    events.DeploymentFailedCode,
		Err:     errors.New(msg),
		Message: msg,
		Data: types.ErrorData{
			"ConnectErrorCode":  "python-package-version-not-available",
			"DocumentationLink": "https://docs.posit.co/connect/user/troubleshooting/#python-package-version-not-available",
		},
		Op: events.PublishRestorePythonEnvOp,
	}, err)
	s.Equal(events.PublishRestorePythonEnvOp, op)
	log.AssertExpectations(s.T())
}

func (s *ConnectClientSuite) TestValidateDeployment() {
	httpClient := &http_client.MockHTTPClient{}
	httpClient.On("GetRaw", mock.Anything, mock.Anything).Return(nil, nil)

	client := &ConnectClient{
		client:  httpClient,
		account: &accounts.Account{},
	}
	contentID := types.ContentID("myContentID")
	err := client.ValidateDeployment(contentID, logging.New())
	s.NoError(err)
}

func (s *ConnectClientSuite) TestValidateDeploymentNonHTTPErr() {
	httpClient := &http_client.MockHTTPClient{}
	testError := errors.New("test error from GetRaw")
	httpClient.On("GetRaw", mock.Anything, mock.Anything).Return(nil, testError)

	client := &ConnectClient{
		client:  httpClient,
		account: &accounts.Account{},
	}
	contentID := types.ContentID("myContentID")
	err := client.ValidateDeployment(contentID, logging.New())
	s.ErrorIs(err, testError)
}

func (s *ConnectClientSuite) TestValidateDeploymentAppFailure() {
	httpClient := &http_client.MockHTTPClient{}
	httpErr := &http_client.HTTPError{
		Status: 502,
	}
	agentError := types.NewAgentError(events.ServerErrorCode, httpErr, nil)
	httpClient.On("GetRaw", mock.Anything, mock.Anything).Return(nil, agentError)

	client := &ConnectClient{
		client:  httpClient,
		account: &accounts.Account{},
	}
	contentID := types.ContentID("myContentID")
	err := client.ValidateDeployment(contentID, logging.New())
	s.ErrorContains(err, "deployed content does not seem to be running. See the logs in Connect for details")
}

func (s *ConnectClientSuite) TestValidateDeploymentHTTPNonAppErr() {
	httpClient := &http_client.MockHTTPClient{}
	httpErr := &http_client.HTTPError{
		Status: 405,
	}
	agentError := types.NewAgentError(events.ServerErrorCode, httpErr, nil)
	httpClient.On("GetRaw", mock.Anything, mock.Anything).Return(nil, agentError)

	client := &ConnectClient{
		client:  httpClient,
		account: &accounts.Account{},
	}
	contentID := types.ContentID("myContentID")
	err := client.ValidateDeployment(contentID, logging.New())
	s.NoError(err)
}

func (s *ConnectClientSuite) TestTestAuthentication() {
	httpClient := &http_client.MockHTTPClient{}
	expectedUser := &User{
		Id:        types.UserID("40d1c1dc-d554-4905-99f1-359517e1a7c0"),
		Username:  "bob",
		FirstName: "Bob",
		LastName:  "Bobberson",
		Email:     "bob@example.com",
	}

	httpClient.On("Get", "/__api__/v1/user", mock.Anything, mock.Anything).Return(nil).RunFn = func(args mock.Arguments) {
		user := args.Get(1).(*UserDTO)
		*user = UserDTO{
			Email:     expectedUser.Email,
			Username:  expectedUser.Username,
			FirstName: expectedUser.FirstName,
			LastName:  expectedUser.LastName,
			UserRole:  "publisher",
			Confirmed: true,
			Locked:    false,
			GUID:      expectedUser.Id,
		}
	}

	client := &ConnectClient{
		client:  httpClient,
		account: &accounts.Account{},
	}
	user, err := client.TestAuthentication(logging.New())
	s.Equal(expectedUser, user)
	s.NoError(err)
}

func (s *ConnectClientSuite) TestTestAuthentication401() {
	httpClient := &http_client.MockHTTPClient{}
	httpErr := &http_client.HTTPError{
		Status: 401,
	}
	agentError := types.NewAgentError(events.ServerErrorCode, httpErr, nil)
	httpClient.On("Get", "/__api__/v1/user", mock.Anything, mock.Anything).Return(agentError)

	client := &ConnectClient{
		client:  httpClient,
		account: &accounts.Account{},
	}
	user, err := client.TestAuthentication(logging.New())
	s.Nil(user)
	s.NoError(err)
}

func (s *ConnectClientSuite) TestTestAuthentication401WithKey() {
	httpClient := &http_client.MockHTTPClient{}
	httpErr := &http_client.HTTPError{
		Status: 401,
	}
	agentError := types.NewAgentError(events.ServerErrorCode, httpErr, nil)
	httpClient.On("Get", "/__api__/v1/user", mock.Anything, mock.Anything).Return(agentError)

	client := &ConnectClient{
		client: httpClient,
		account: &accounts.Account{
			ApiKey: "my-api-key",
		},
	}
	user, err := client.TestAuthentication(logging.New())
	s.Nil(user)
	s.NotNil(err)
	agentErr, ok := err.(*types.AgentError)
	s.True(ok)
	s.ErrorIs(agentErr.Err, errInvalidApiKey)
	s.Equal(events.AuthenticationFailedCode, agentErr.Code)
}

func (s *ConnectClientSuite) TestTestAuthentication404() {
	httpClient := &http_client.MockHTTPClient{}
	httpErr := &http_client.HTTPError{
		Status: 404,
	}
	agentError := types.NewAgentError(events.ServerErrorCode, httpErr, nil)
	httpClient.On("Get", "/__api__/v1/user", mock.Anything, mock.Anything).Return(agentError)

	client := &ConnectClient{
		client:  httpClient,
		account: &accounts.Account{},
	}
	user, err := client.TestAuthentication(logging.New())
	s.Nil(user)
	s.NotNil(err)
	s.ErrorIs(err, errInvalidServer)
}

func (s *ConnectClientSuite) TestTestAuthenticationAuthRedirect() {
	// in this case, the end result of the request is a 200 with HTML payload.
	httpClient := &http_client.MockHTTPClient{}
	httpClient.On("Get", "/__api__/v1/user", mock.Anything, mock.Anything).Run(
		func(args mock.Arguments) {
			user := args.Get(1).(*UserDTO)
			*user = UserDTO{
				Confirmed: true,
				UserRole:  "publisher",
			}
		}).Return(nil)

	client := &ConnectClient{
		client: httpClient,
		account: &accounts.Account{
			ApiKey: "my-api-key",
		},
	}
	user, err := client.TestAuthentication(logging.New())
	s.NotNil(user)
	s.NoError(err)
}

func (s *ConnectClientSuite) TestTestAuthentication404WithKey() {
	httpClient := &http_client.MockHTTPClient{}
	httpErr := &http_client.HTTPError{
		Status: 404,
	}
	agentError := types.NewAgentError(events.ServerErrorCode, httpErr, nil)
	httpClient.On("Get", "/__api__/v1/user", mock.Anything, mock.Anything).Return(agentError)

	client := &ConnectClient{
		client: httpClient,
		account: &accounts.Account{
			ApiKey: "my-api-key",
		},
	}
	user, err := client.TestAuthentication(logging.New())
	s.Nil(user)
	s.NotNil(err)
	s.ErrorIs(err, errInvalidServerOrCredentials)
}

func (s *ConnectClientSuite) TestTestAuthenticationLocked() {
	httpClient := &http_client.MockHTTPClient{}
	httpClient.On("Get", "/__api__/v1/user", mock.Anything, mock.Anything).Return(nil).RunFn = func(args mock.Arguments) {
		user := args.Get(1).(*UserDTO)
		user.Username = "bob"
		user.Locked = true
	}

	client := &ConnectClient{
		client:  httpClient,
		account: &accounts.Account{},
	}
	user, err := client.TestAuthentication(logging.New())
	s.Nil(user)
	s.NotNil(err)
	s.ErrorContains(err, "user account bob is locked")
}

func (s *ConnectClientSuite) TestTestAuthenticationNotConfirmed() {
	httpClient := &http_client.MockHTTPClient{}
	httpClient.On("Get", "/__api__/v1/user", mock.Anything, mock.Anything).Return(nil).RunFn = func(args mock.Arguments) {
		user := args.Get(1).(*UserDTO)
		user.Username = "bob"
		user.Confirmed = false
	}

	client := &ConnectClient{
		client:  httpClient,
		account: &accounts.Account{},
	}
	user, err := client.TestAuthentication(logging.New())
	s.Nil(user)
	s.NotNil(err)
	s.ErrorContains(err, "user account bob is not confirmed")
}

func (s *ConnectClientSuite) TestTestAuthenticationNotPublisher() {
	httpClient := &http_client.MockHTTPClient{}
	httpClient.On("Get", "/__api__/v1/user", mock.Anything, mock.Anything).Return(nil).RunFn = func(args mock.Arguments) {
		user := args.Get(1).(*UserDTO)
		user.Username = "bob"
		user.Confirmed = true
		user.UserRole = "viewer"
	}

	client := &ConnectClient{
		client:  httpClient,
		account: &accounts.Account{},
	}
	user, err := client.TestAuthentication(logging.New())
	s.Nil(user)
	s.NotNil(err)
	s.ErrorContains(err, "user account bob with role 'viewer' does not have permission to publish content")
}

func (s *ConnectClientSuite) TestContentDetails() {
	lgr := logging.New()
	content := &ConnectContent{}
	httpClient := &http_client.MockHTTPClient{}
	httpClient.On("Get", "/__api__/v1/content/e8922765-4880-43cd-abc0-d59fe59b8b4b", content, lgr).Return(nil)

	client := &ConnectClient{
		client: httpClient,
	}

	err := client.ContentDetails("e8922765-4880-43cd-abc0-d59fe59b8b4b", content, lgr)
	s.NoError(err)
	httpClient.AssertExpectations(s.T())

	expectedErr := errors.New("unreachable")
	httpClient.On("Get", "/__api__/v1/content/cf3d3afe-2076-4812-825a-28237252030b", content, lgr).Return(expectedErr)

	err = client.ContentDetails("cf3d3afe-2076-4812-825a-28237252030b", content, lgr)
	s.ErrorIs(err, expectedErr)
	httpClient.AssertExpectations(s.T())
}

<<<<<<< HEAD
func (s *ConnectClientSuite) TestCheckCapabilities() {
	lgr := logging.New()
	httpClient := &http_client.MockHTTPClient{}
	httpClient.On("Get", "/__api__/v1/user", mock.Anything, lgr).Return(nil)
	httpClient.On("Get", "/__api__/server_settings", mock.Anything, lgr).Return(nil)
	httpClient.On("Get", "/__api__/server_settings/applications", mock.Anything, lgr).Return(nil)
	httpClient.On("Get", "/__api__/server_settings/scheduler/python-dash", mock.Anything, lgr).Return(nil)
	httpClient.On("Get", "/__api__/v1/server_settings/r", mock.Anything, lgr).Return(nil)
	httpClient.On("Get", "/__api__/v1/server_settings/quarto", mock.Anything, lgr).Return(nil)

	// Be sure to mock available python versions
	httpClient.On("Get", "/__api__/v1/server_settings/python", mock.AnythingOfType("*server_settings.PyInfo"), lgr).Run(func(args mock.Arguments) {
		pySettings := args.Get(1).(*server_settings.PyInfo)
		pySettings.Installations = []server_settings.PyInstallation{{Version: "3.4.5"}}
	}).Return(nil)

	cfg := config.New()
	cfg.Type = "python-dash"
	cfg.Entrypoint = "app.py"
	cfg.Files = []string{"/app.py", "/requirements.txt"}
	cfg.Python = &config.Python{
		Version:        "3.4.5",
		PackageFile:    "requirements.txt",
		PackageManager: "pip",
	}

	var cwd util.AbsolutePath
	bundleTestPath := cwd.Join("testdata", "python-bundle")
=======
func (s *ConnectClientSuite) TestValidateDeploymentTargetForbiddenFailure() {
	lgr := logging.New()
	content := &ConnectContent{}
	httpClient := &http_client.MockHTTPClient{}

	// Forbidden
	returnErr := types.NewAgentError(
		events.ServerErrorCode,
		http_client.NewHTTPError("", "", http.StatusForbidden),
		nil,
	)
	httpClient.On("Get", "/__api__/v1/content/e8922765-4880-43cd-abc0-d59fe59b8b4b", content, lgr).Return(returnErr)
>>>>>>> e9e885e3

	client := &ConnectClient{
		client: httpClient,
	}
<<<<<<< HEAD

	err := client.CheckCapabilities(bundleTestPath, cfg, lgr)
	s.NoError(err)
	httpClient.AssertExpectations(s.T())
}

func (s *ConnectClientSuite) TestCheckCapabilities_missingPythonVer() {
	lgr := logging.New()
	httpClient := &http_client.MockHTTPClient{}
	httpClient.On("Get", "/__api__/v1/user", mock.Anything, lgr).Return(nil)
	httpClient.On("Get", "/__api__/server_settings", mock.Anything, lgr).Return(nil)
	httpClient.On("Get", "/__api__/server_settings/applications", mock.Anything, lgr).Return(nil)
	httpClient.On("Get", "/__api__/server_settings/scheduler/python-dash", mock.Anything, lgr).Return(nil)
	httpClient.On("Get", "/__api__/v1/server_settings/r", mock.Anything, lgr).Return(nil)
	httpClient.On("Get", "/__api__/v1/server_settings/quarto", mock.Anything, lgr).Return(nil)

	// Mock versions, not including 3.4.5
	httpClient.On("Get", "/__api__/v1/server_settings/python", mock.AnythingOfType("*server_settings.PyInfo"), lgr).Run(func(args mock.Arguments) {
		pySettings := args.Get(1).(*server_settings.PyInfo)
		pySettings.Installations = []server_settings.PyInstallation{{Version: "3.3.0"}}
	}).Return(nil)

	cfg := config.New()
	cfg.Type = "python-dash"
	cfg.Entrypoint = "app.py"
	cfg.Files = []string{"/app.py", "/requirements.txt"}
	cfg.Python = &config.Python{
		Version:        "3.4.5", // Not included in server settings
		PackageFile:    "requirements.txt",
		PackageManager: "pip",
	}

	var cwd util.AbsolutePath
	bundleTestPath := cwd.Join("testdata", "python-bundle")
=======
	expectedErr := types.NewAgentError(
		events.DeploymentFailedCode,
		errors.New("Cannot deploy content: ID e8922765-4880-43cd-abc0-d59fe59b8b4b - You may need to request collaborator permissions or verify the credentials in use"),
		nil)
	err := client.ValidateDeploymentTarget("e8922765-4880-43cd-abc0-d59fe59b8b4b", s.cfg, lgr)
	aerr, ok := types.IsAgentError(err)
	s.Equal(ok, true)
	s.Equal(
		expectedErr.Message,
		aerr.Message,
	)
}

func (s *ConnectClientSuite) TestValidateDeploymentTargetNotFoundFailure() {
	lgr := logging.New()
	content := &ConnectContent{}
	httpClient := &http_client.MockHTTPClient{}

	// Not Found
	returnErr := types.NewAgentError(
		events.ServerErrorCode,
		http_client.NewHTTPError("", "", http.StatusNotFound),
		nil,
	)

	httpClient.On("Get", "/__api__/v1/content/e8922765-4880-43cd-abc0-d59fe59b8b4b", content, lgr).Return(returnErr)
>>>>>>> e9e885e3

	client := &ConnectClient{
		client: httpClient,
	}
<<<<<<< HEAD

	err := client.CheckCapabilities(bundleTestPath, cfg, lgr)
	s.NotNil(err)
	s.Contains(err.Error(), "Python 3.4 is not available on the server.")
	httpClient.AssertExpectations(s.T())
}

func (s *ConnectClientSuite) TestCheckCapabilities_requirementsFileDoesNotExist() {
	lgr := logging.New()
	httpClient := &http_client.MockHTTPClient{}

	cfg := config.New()
	cfg.Type = "python-dash"
	cfg.Entrypoint = "app.py"
	cfg.Files = []string{"/app.py", "/requirements.txt"}
	cfg.Python = &config.Python{
		Version:        "3.4.5",
		PackageManager: "pip",
		PackageFile:    "requirements.txt",
	}

	var cwd util.AbsolutePath
	bundleTestPath := cwd.Join("testdata", "missing-reqs")
=======
	expectedErr := types.NewAgentError(
		events.DeploymentFailedCode,
		errors.New("Cannot deploy content: ID e8922765-4880-43cd-abc0-d59fe59b8b4b - Content cannot be found"),
		nil)
	err := client.ValidateDeploymentTarget("e8922765-4880-43cd-abc0-d59fe59b8b4b", s.cfg, lgr)
	aerr, ok := types.IsAgentError(err)
	s.Equal(ok, true)
	s.Equal(
		expectedErr.Message,
		aerr.Message,
	)
}

func (s *ConnectClientSuite) TestValidateDeploymentTargetUnknownFailure() {
	lgr := logging.New()
	content := &ConnectContent{}
	httpClient := &http_client.MockHTTPClient{}

	// Not Found
	returnErr := types.NewAgentError(
		events.ServerErrorCode,
		http_client.NewHTTPError("", "", http.StatusBadGateway),
		nil,
	)

	httpClient.On("Get", "/__api__/v1/content/e8922765-4880-43cd-abc0-d59fe59b8b4b", content, lgr).Return(returnErr)
>>>>>>> e9e885e3

	client := &ConnectClient{
		client: httpClient,
	}
<<<<<<< HEAD

	err := client.CheckCapabilities(bundleTestPath, cfg, lgr)
	s.NotNil(err)
	s.Contains(err.Error(), "Missing dependency file requirements.txt. This file must be included in the deployment.")

	aerr, yes := types.IsAgentError(err)
	s.Equal(yes, true)
	s.Equal(aerr.Code, types.ErrorRequirementsFileReading)
	s.Contains(aerr.Message, "Missing dependency file requirements.txt. This file must be included in the deployment.")
}

func (s *ConnectClientSuite) TestCheckCapabilities_requirementsFileNotInConfig() {
	lgr := logging.New()
	httpClient := &http_client.MockHTTPClient{}

	cfg := config.New()
	cfg.Type = "python-dash"
	cfg.Entrypoint = "app.py"
	cfg.Files = []string{"/app.py"} // requirements file not included in config files list
	cfg.Python = &config.Python{
		Version:        "3.4.5",
		PackageManager: "pip",
		PackageFile:    "requirements.txt",
	}

	var cwd util.AbsolutePath
	// This bundle path does have requirements.txt file butis not included in configuration
	bundleTestPath := cwd.Join("testdata", "python-bundle")
=======
	expectedErr := types.NewAgentError(
		events.DeploymentFailedCode,
		errors.New("Cannot deploy content: ID e8922765-4880-43cd-abc0-d59fe59b8b4b - Unknown error: unexpected response from the server (502)"),
		nil)
	err := client.ValidateDeploymentTarget("e8922765-4880-43cd-abc0-d59fe59b8b4b", s.cfg, lgr)
	aerr, ok := types.IsAgentError(err)
	s.Equal(ok, true)
	s.Equal(
		expectedErr.Message,
		aerr.Message,
	)
}

func (s *ConnectClientSuite) TestValidateDeploymentTargetLockedFailure() {
	lgr := logging.New()
	content := &ConnectContent{}
	queryResult := &ConnectContent{
		Name:               "",
		Title:              "",
		GUID:               "",
		Description:        "",
		AccessType:         "",
		ServiceAccountName: "",
		DefaultImageName:   "",
		Locked:             true,
	}
	httpClient := &http_client.MockHTTPClient{}

	httpClient.On("Get", "/__api__/v1/content/e8922765-4880-43cd-abc0-d59fe59b8b4b", content, lgr).Return(nil, queryResult).Run(func(args mock.Arguments) {
		// this will update the ConnectContent structure
		// with the value that we passed in as the second
		// return argument
		arg := args.Get(1).(*ConnectContent)
		*arg = *queryResult
	})
>>>>>>> e9e885e3

	client := &ConnectClient{
		client: httpClient,
	}
<<<<<<< HEAD

	err := client.CheckCapabilities(bundleTestPath, cfg, lgr)
	s.NotNil(err)
	s.Contains(err.Error(), "Missing dependency file requirements.txt. This file must be included in the deployment.")

	aerr, yes := types.IsAgentError(err)
	s.Equal(yes, true)
	s.Equal(aerr.Code, types.ErrorRequirementsFileReading)
	s.Contains(aerr.Message, "Missing dependency file requirements.txt. This file must be included in the deployment.")
=======
	expectedErr := types.NewAgentError(
		events.DeploymentFailedCode,
		errors.New("Content is locked, cannot deploy to it (content ID = e8922765-4880-43cd-abc0-d59fe59b8b4b)"),
		nil)
	err := client.ValidateDeploymentTarget("e8922765-4880-43cd-abc0-d59fe59b8b4b", s.cfg, lgr)
	aerr, ok := types.IsAgentError(err)
	s.Equal(ok, true)
	s.Equal(
		expectedErr.Message,
		aerr.Message,
	)
}

func (s *ConnectClientSuite) TestValidateDeploymentTargetAppModeNotModifiableCodeFailure() {
	lgr := logging.New()
	content := &ConnectContent{}
	queryResult := &ConnectContent{
		AppMode:            "shiny",
		Name:               "",
		Title:              "",
		GUID:               "",
		Description:        "",
		AccessType:         "",
		ServiceAccountName: "",
		DefaultImageName:   "",
		Locked:             false,
	}
	httpClient := &http_client.MockHTTPClient{}

	httpClient.On("Get", "/__api__/v1/content/e8922765-4880-43cd-abc0-d59fe59b8b4b", content, lgr).Return(nil, queryResult).Run(func(args mock.Arguments) {
		// this will update the ConnectContent structure
		// with the value that we passed in as the second
		// return argument
		arg := args.Get(1).(*ConnectContent)
		*arg = *queryResult
	})

	client := &ConnectClient{
		client: httpClient,
	}
	expectedErr := types.NewAgentError(
		events.DeploymentFailedCode,
		errors.New("Content was previously deployed as 'r-shiny' but your configuration is set to 'python-dash'."),
		nil)
	err := client.ValidateDeploymentTarget("e8922765-4880-43cd-abc0-d59fe59b8b4b", s.cfg, lgr)
	aerr, ok := types.IsAgentError(err)
	s.Equal(ok, true)
	s.Equal(
		expectedErr.Message,
		aerr.Message,
	)
>>>>>>> e9e885e3
}<|MERGE_RESOLUTION|>--- conflicted
+++ resolved
@@ -620,36 +620,6 @@
 	httpClient.AssertExpectations(s.T())
 }
 
-<<<<<<< HEAD
-func (s *ConnectClientSuite) TestCheckCapabilities() {
-	lgr := logging.New()
-	httpClient := &http_client.MockHTTPClient{}
-	httpClient.On("Get", "/__api__/v1/user", mock.Anything, lgr).Return(nil)
-	httpClient.On("Get", "/__api__/server_settings", mock.Anything, lgr).Return(nil)
-	httpClient.On("Get", "/__api__/server_settings/applications", mock.Anything, lgr).Return(nil)
-	httpClient.On("Get", "/__api__/server_settings/scheduler/python-dash", mock.Anything, lgr).Return(nil)
-	httpClient.On("Get", "/__api__/v1/server_settings/r", mock.Anything, lgr).Return(nil)
-	httpClient.On("Get", "/__api__/v1/server_settings/quarto", mock.Anything, lgr).Return(nil)
-
-	// Be sure to mock available python versions
-	httpClient.On("Get", "/__api__/v1/server_settings/python", mock.AnythingOfType("*server_settings.PyInfo"), lgr).Run(func(args mock.Arguments) {
-		pySettings := args.Get(1).(*server_settings.PyInfo)
-		pySettings.Installations = []server_settings.PyInstallation{{Version: "3.4.5"}}
-	}).Return(nil)
-
-	cfg := config.New()
-	cfg.Type = "python-dash"
-	cfg.Entrypoint = "app.py"
-	cfg.Files = []string{"/app.py", "/requirements.txt"}
-	cfg.Python = &config.Python{
-		Version:        "3.4.5",
-		PackageFile:    "requirements.txt",
-		PackageManager: "pip",
-	}
-
-	var cwd util.AbsolutePath
-	bundleTestPath := cwd.Join("testdata", "python-bundle")
-=======
 func (s *ConnectClientSuite) TestValidateDeploymentTargetForbiddenFailure() {
 	lgr := logging.New()
 	content := &ConnectContent{}
@@ -662,47 +632,10 @@
 		nil,
 	)
 	httpClient.On("Get", "/__api__/v1/content/e8922765-4880-43cd-abc0-d59fe59b8b4b", content, lgr).Return(returnErr)
->>>>>>> e9e885e3
-
-	client := &ConnectClient{
-		client: httpClient,
-	}
-<<<<<<< HEAD
-
-	err := client.CheckCapabilities(bundleTestPath, cfg, lgr)
-	s.NoError(err)
-	httpClient.AssertExpectations(s.T())
-}
-
-func (s *ConnectClientSuite) TestCheckCapabilities_missingPythonVer() {
-	lgr := logging.New()
-	httpClient := &http_client.MockHTTPClient{}
-	httpClient.On("Get", "/__api__/v1/user", mock.Anything, lgr).Return(nil)
-	httpClient.On("Get", "/__api__/server_settings", mock.Anything, lgr).Return(nil)
-	httpClient.On("Get", "/__api__/server_settings/applications", mock.Anything, lgr).Return(nil)
-	httpClient.On("Get", "/__api__/server_settings/scheduler/python-dash", mock.Anything, lgr).Return(nil)
-	httpClient.On("Get", "/__api__/v1/server_settings/r", mock.Anything, lgr).Return(nil)
-	httpClient.On("Get", "/__api__/v1/server_settings/quarto", mock.Anything, lgr).Return(nil)
-
-	// Mock versions, not including 3.4.5
-	httpClient.On("Get", "/__api__/v1/server_settings/python", mock.AnythingOfType("*server_settings.PyInfo"), lgr).Run(func(args mock.Arguments) {
-		pySettings := args.Get(1).(*server_settings.PyInfo)
-		pySettings.Installations = []server_settings.PyInstallation{{Version: "3.3.0"}}
-	}).Return(nil)
-
-	cfg := config.New()
-	cfg.Type = "python-dash"
-	cfg.Entrypoint = "app.py"
-	cfg.Files = []string{"/app.py", "/requirements.txt"}
-	cfg.Python = &config.Python{
-		Version:        "3.4.5", // Not included in server settings
-		PackageFile:    "requirements.txt",
-		PackageManager: "pip",
-	}
-
-	var cwd util.AbsolutePath
-	bundleTestPath := cwd.Join("testdata", "python-bundle")
-=======
+
+	client := &ConnectClient{
+		client: httpClient,
+	}
 	expectedErr := types.NewAgentError(
 		events.DeploymentFailedCode,
 		errors.New("Cannot deploy content: ID e8922765-4880-43cd-abc0-d59fe59b8b4b - You may need to request collaborator permissions or verify the credentials in use"),
@@ -729,36 +662,10 @@
 	)
 
 	httpClient.On("Get", "/__api__/v1/content/e8922765-4880-43cd-abc0-d59fe59b8b4b", content, lgr).Return(returnErr)
->>>>>>> e9e885e3
-
-	client := &ConnectClient{
-		client: httpClient,
-	}
-<<<<<<< HEAD
-
-	err := client.CheckCapabilities(bundleTestPath, cfg, lgr)
-	s.NotNil(err)
-	s.Contains(err.Error(), "Python 3.4 is not available on the server.")
-	httpClient.AssertExpectations(s.T())
-}
-
-func (s *ConnectClientSuite) TestCheckCapabilities_requirementsFileDoesNotExist() {
-	lgr := logging.New()
-	httpClient := &http_client.MockHTTPClient{}
-
-	cfg := config.New()
-	cfg.Type = "python-dash"
-	cfg.Entrypoint = "app.py"
-	cfg.Files = []string{"/app.py", "/requirements.txt"}
-	cfg.Python = &config.Python{
-		Version:        "3.4.5",
-		PackageManager: "pip",
-		PackageFile:    "requirements.txt",
-	}
-
-	var cwd util.AbsolutePath
-	bundleTestPath := cwd.Join("testdata", "missing-reqs")
-=======
+
+	client := &ConnectClient{
+		client: httpClient,
+	}
 	expectedErr := types.NewAgentError(
 		events.DeploymentFailedCode,
 		errors.New("Cannot deploy content: ID e8922765-4880-43cd-abc0-d59fe59b8b4b - Content cannot be found"),
@@ -785,41 +692,10 @@
 	)
 
 	httpClient.On("Get", "/__api__/v1/content/e8922765-4880-43cd-abc0-d59fe59b8b4b", content, lgr).Return(returnErr)
->>>>>>> e9e885e3
-
-	client := &ConnectClient{
-		client: httpClient,
-	}
-<<<<<<< HEAD
-
-	err := client.CheckCapabilities(bundleTestPath, cfg, lgr)
-	s.NotNil(err)
-	s.Contains(err.Error(), "Missing dependency file requirements.txt. This file must be included in the deployment.")
-
-	aerr, yes := types.IsAgentError(err)
-	s.Equal(yes, true)
-	s.Equal(aerr.Code, types.ErrorRequirementsFileReading)
-	s.Contains(aerr.Message, "Missing dependency file requirements.txt. This file must be included in the deployment.")
-}
-
-func (s *ConnectClientSuite) TestCheckCapabilities_requirementsFileNotInConfig() {
-	lgr := logging.New()
-	httpClient := &http_client.MockHTTPClient{}
-
-	cfg := config.New()
-	cfg.Type = "python-dash"
-	cfg.Entrypoint = "app.py"
-	cfg.Files = []string{"/app.py"} // requirements file not included in config files list
-	cfg.Python = &config.Python{
-		Version:        "3.4.5",
-		PackageManager: "pip",
-		PackageFile:    "requirements.txt",
-	}
-
-	var cwd util.AbsolutePath
-	// This bundle path does have requirements.txt file butis not included in configuration
-	bundleTestPath := cwd.Join("testdata", "python-bundle")
-=======
+
+	client := &ConnectClient{
+		client: httpClient,
+	}
 	expectedErr := types.NewAgentError(
 		events.DeploymentFailedCode,
 		errors.New("Cannot deploy content: ID e8922765-4880-43cd-abc0-d59fe59b8b4b - Unknown error: unexpected response from the server (502)"),
@@ -855,22 +731,10 @@
 		arg := args.Get(1).(*ConnectContent)
 		*arg = *queryResult
 	})
->>>>>>> e9e885e3
-
-	client := &ConnectClient{
-		client: httpClient,
-	}
-<<<<<<< HEAD
-
-	err := client.CheckCapabilities(bundleTestPath, cfg, lgr)
-	s.NotNil(err)
-	s.Contains(err.Error(), "Missing dependency file requirements.txt. This file must be included in the deployment.")
-
-	aerr, yes := types.IsAgentError(err)
-	s.Equal(yes, true)
-	s.Equal(aerr.Code, types.ErrorRequirementsFileReading)
-	s.Contains(aerr.Message, "Missing dependency file requirements.txt. This file must be included in the deployment.")
-=======
+
+	client := &ConnectClient{
+		client: httpClient,
+	}
 	expectedErr := types.NewAgentError(
 		events.DeploymentFailedCode,
 		errors.New("Content is locked, cannot deploy to it (content ID = e8922765-4880-43cd-abc0-d59fe59b8b4b)"),
@@ -922,5 +786,138 @@
 		expectedErr.Message,
 		aerr.Message,
 	)
->>>>>>> e9e885e3
+}
+
+func (s *ConnectClientSuite) TestCheckCapabilities() {
+	lgr := logging.New()
+	httpClient := &http_client.MockHTTPClient{}
+	httpClient.On("Get", "/__api__/v1/user", mock.Anything, lgr).Return(nil)
+	httpClient.On("Get", "/__api__/server_settings", mock.Anything, lgr).Return(nil)
+	httpClient.On("Get", "/__api__/server_settings/applications", mock.Anything, lgr).Return(nil)
+	httpClient.On("Get", "/__api__/server_settings/scheduler/python-dash", mock.Anything, lgr).Return(nil)
+	httpClient.On("Get", "/__api__/v1/server_settings/r", mock.Anything, lgr).Return(nil)
+	httpClient.On("Get", "/__api__/v1/server_settings/quarto", mock.Anything, lgr).Return(nil)
+
+	// Be sure to mock available python versions
+	httpClient.On("Get", "/__api__/v1/server_settings/python", mock.AnythingOfType("*server_settings.PyInfo"), lgr).Run(func(args mock.Arguments) {
+		pySettings := args.Get(1).(*server_settings.PyInfo)
+		pySettings.Installations = []server_settings.PyInstallation{{Version: "3.4.5"}}
+	}).Return(nil)
+
+	cfg := config.New()
+	cfg.Type = "python-dash"
+	cfg.Entrypoint = "app.py"
+	cfg.Files = []string{"/app.py", "/requirements.txt"}
+	cfg.Python = &config.Python{
+		Version:        "3.4.5",
+		PackageFile:    "requirements.txt",
+		PackageManager: "pip",
+	}
+
+	var cwd util.AbsolutePath
+	bundleTestPath := cwd.Join("testdata", "python-bundle")
+
+	client := &ConnectClient{
+		client: httpClient,
+	}
+
+	err := client.CheckCapabilities(bundleTestPath, cfg, nil, lgr)
+	s.NoError(err)
+	httpClient.AssertExpectations(s.T())
+}
+
+func (s *ConnectClientSuite) TestCheckCapabilities_missingPythonVer() {
+	lgr := logging.New()
+	httpClient := &http_client.MockHTTPClient{}
+	httpClient.On("Get", "/__api__/v1/user", mock.Anything, lgr).Return(nil)
+	httpClient.On("Get", "/__api__/server_settings", mock.Anything, lgr).Return(nil)
+	httpClient.On("Get", "/__api__/server_settings/applications", mock.Anything, lgr).Return(nil)
+	httpClient.On("Get", "/__api__/server_settings/scheduler/python-dash", mock.Anything, lgr).Return(nil)
+	httpClient.On("Get", "/__api__/v1/server_settings/r", mock.Anything, lgr).Return(nil)
+	httpClient.On("Get", "/__api__/v1/server_settings/quarto", mock.Anything, lgr).Return(nil)
+
+	// Mock versions, not including 3.4.5
+	httpClient.On("Get", "/__api__/v1/server_settings/python", mock.AnythingOfType("*server_settings.PyInfo"), lgr).Run(func(args mock.Arguments) {
+		pySettings := args.Get(1).(*server_settings.PyInfo)
+		pySettings.Installations = []server_settings.PyInstallation{{Version: "3.3.0"}}
+	}).Return(nil)
+
+	cfg := config.New()
+	cfg.Type = "python-dash"
+	cfg.Entrypoint = "app.py"
+	cfg.Files = []string{"/app.py", "/requirements.txt"}
+	cfg.Python = &config.Python{
+		Version:        "3.4.5", // Not included in server settings
+		PackageFile:    "requirements.txt",
+		PackageManager: "pip",
+	}
+
+	var cwd util.AbsolutePath
+	bundleTestPath := cwd.Join("testdata", "python-bundle")
+
+	client := &ConnectClient{
+		client: httpClient,
+	}
+
+	err := client.CheckCapabilities(bundleTestPath, cfg, nil, lgr)
+	s.NotNil(err)
+	s.Contains(err.Error(), "Python 3.4 is not available on the server.")
+	httpClient.AssertExpectations(s.T())
+}
+
+func (s *ConnectClientSuite) TestCheckCapabilities_requirementsFileDoesNotExist() {
+	lgr := logging.New()
+	httpClient := &http_client.MockHTTPClient{}
+
+	cfg := config.New()
+	cfg.Type = "python-dash"
+	cfg.Entrypoint = "app.py"
+	cfg.Files = []string{"/app.py", "/requirements.txt"}
+	cfg.Python = &config.Python{
+		Version:        "3.4.5",
+		PackageManager: "pip",
+		PackageFile:    "requirements.txt",
+	}
+
+	var cwd util.AbsolutePath
+	bundleTestPath := cwd.Join("testdata", "missing-reqs")
+
+	client := &ConnectClient{
+		client: httpClient,
+	}
+
+	err := client.CheckCapabilities(bundleTestPath, cfg, nil, lgr)
+	aerr, yes := types.IsAgentError(err)
+	s.Equal(yes, true)
+	s.Equal(aerr.Code, types.ErrorRequirementsFileReading)
+	s.Contains(aerr.Message, "Missing dependency file requirements.txt. This file must be included in the deployment.")
+}
+
+func (s *ConnectClientSuite) TestCheckCapabilities_requirementsFileNotInConfig() {
+	lgr := logging.New()
+	httpClient := &http_client.MockHTTPClient{}
+
+	cfg := config.New()
+	cfg.Type = "python-dash"
+	cfg.Entrypoint = "app.py"
+	cfg.Files = []string{"/app.py"} // requirements file not included in config files list
+	cfg.Python = &config.Python{
+		Version:        "3.4.5",
+		PackageManager: "pip",
+		PackageFile:    "requirements.txt",
+	}
+
+	var cwd util.AbsolutePath
+	// This bundle path does have requirements.txt file butis not included in configuration
+	bundleTestPath := cwd.Join("testdata", "python-bundle")
+
+	client := &ConnectClient{
+		client: httpClient,
+	}
+
+	err := client.CheckCapabilities(bundleTestPath, cfg, nil, lgr)
+	aerr, yes := types.IsAgentError(err)
+	s.Equal(yes, true)
+	s.Equal(aerr.Code, types.ErrorRequirementsFileReading)
+	s.Contains(aerr.Message, "Missing dependency file requirements.txt. This file must be included in the deployment.")
 }