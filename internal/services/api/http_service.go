package api

// Copyright (C) 2023 by Posit Software, PBC.

import (
	"errors"
	"fmt"
	"net"
	"net/http"
	"net/url"
	"strings"

	"github.com/rstudio/connect-client/internal/project"
	"github.com/rstudio/connect-client/internal/services"
	"github.com/rstudio/connect-client/internal/services/middleware"

	"github.com/pkg/browser"
	"github.com/rstudio/platform-lib/pkg/rslog"
)

type Service struct {
	handler       http.HandlerFunc
	listen        string
	path          string
	keyFile       string
	certFile      string
	openBrowser   bool
	openBrowserAt string
	skipAuth      bool
	token         services.LocalToken
	addr          net.Addr
	logger        rslog.Logger
	debugLogger   rslog.DebugLogger
}

var tlsRequiredFilesError = errors.New("TLS requires both a private key file and a certificate chain file")

func NewService(
	handler http.HandlerFunc,
	listen string,
	path string,
	keyFile string,
	certFile string,
	openBrowser bool,
	openBrowserAt string,
	skipAuth bool,
	accessLog bool,
	token services.LocalToken,
	logger rslog.Logger,
	debugLogger rslog.DebugLogger) *Service {

	if !project.ProductionBuild() && !skipAuth {
		handler = middleware.AuthRequired(logger, handler)
		handler = middleware.CookieSession(logger, handler)
		handler = middleware.LocalTokenSession(token, logger, handler)
	}

	if accessLog {
		handler = middleware.LogRequest("Access Log", logger, handler)
	}
	handler = middleware.PanicRecovery(logger, debugLogger, handler)

	return &Service{
		handler:       handler,
		listen:        listen,
		path:          path,
		keyFile:       keyFile,
		certFile:      certFile,
		openBrowser:   openBrowser,
		openBrowserAt: openBrowserAt,
		skipAuth:      skipAuth,
		token:         token,
		addr:          nil,
		logger:        logger,
		debugLogger:   debugLogger,
	}
}

func (svc *Service) isTLS() (bool, error) {
	if svc.keyFile != "" && svc.certFile != "" {
		return true, nil
	} else if svc.keyFile != "" || svc.certFile != "" {
		// It's an error to only provide one of the files
		return false, tlsRequiredFilesError
	} else {
		return false, nil
	}
}

func (svc *Service) getURL(includeToken bool) *url.URL {
	scheme := "http"
	isTLS, _ := svc.isTLS()
	if isTLS {
		scheme = "https"
	}
	path, fragment, _ := strings.Cut(svc.path, "#")
	appURL := &url.URL{
		Scheme:   scheme,
		Host:     svc.addr.String(),
		Path:     path,
		Fragment: fragment,
	}
	if includeToken {
		appURL.RawQuery = url.Values{
			"token": []string{string(svc.token)},
		}.Encode()
	}
	return appURL
}

func (svc *Service) Run() error {
	isTLS, err := svc.isTLS()
	if err != nil {
		return err
	}

	// Open listener first so the browser can connect
<<<<<<< HEAD
	listener, _ := net.Listen("tcp", svc.listen)
=======
	listener, err := net.Listen("tcp", svc.listen)
	if err != nil {
		return fmt.Errorf("UI server error: %s", err)
	}

>>>>>>> 46d1b837
	svc.addr = listener.Addr()

	// Log without the token
	appURL := svc.getURL(false)
	svc.logger.Infof("UI server URL: %s", appURL.String())

	// Show the user full URL including the token
	if project.ProductionBuild() || !svc.skipAuth {
		appURL = svc.getURL(true)
		fmt.Printf("%s\n", appURL.String())
	}

	if svc.openBrowser {
		browser.OpenURL(appURL.String())
	} else if !project.ProductionBuild() && svc.openBrowserAt != "" {
		browser.OpenURL(svc.openBrowserAt)
	}

	if isTLS {
		err = http.ServeTLS(listener, svc.handler, svc.certFile, svc.keyFile)
	} else {
		err = http.Serve(listener, svc.handler)
	}
	if err != nil && err != http.ErrServerClosed {
		return fmt.Errorf("UI server error: %s", err)
	}
	return nil
}<|MERGE_RESOLUTION|>--- conflicted
+++ resolved
@@ -115,15 +115,11 @@
 	}
 
 	// Open listener first so the browser can connect
-<<<<<<< HEAD
-	listener, _ := net.Listen("tcp", svc.listen)
-=======
 	listener, err := net.Listen("tcp", svc.listen)
 	if err != nil {
 		return fmt.Errorf("UI server error: %s", err)
 	}
 
->>>>>>> 46d1b837
 	svc.addr = listener.Addr()
 
 	// Log without the token
