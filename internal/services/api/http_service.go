--- conflicted
+++ resolved
@@ -27,10 +27,6 @@
 	certFile      string
 	openBrowser   bool
 	openBrowserAt string
-<<<<<<< HEAD
-	token         services.LocalToken
-=======
->>>>>>> 7235a9d7
 	addr          net.Addr
 	log           logging.Logger
 }
@@ -63,10 +59,6 @@
 		certFile:      certFile,
 		openBrowser:   openBrowser,
 		openBrowserAt: openBrowserAt,
-<<<<<<< HEAD
-		token:         token,
-=======
->>>>>>> 7235a9d7
 		addr:          nil,
 		log:           log,
 	}
