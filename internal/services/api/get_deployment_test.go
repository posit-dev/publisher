--- conflicted
+++ resolved
@@ -42,21 +42,7 @@
 }
 
 func (s *GetDeploymentSuite) TestGetDeployment() {
-<<<<<<< HEAD
 	d, err := createSampleDeployment(s.cwd, "myTargetName")
-=======
-	path := deployment.GetDeploymentPath(s.cwd, "myTargetName")
-	d := deployment.New()
-	d.ID = "12345678"
-	d.ServerType = accounts.ServerTypeConnect
-	d.ConfigName = "myConfig"
-	cfg := config.New()
-	cfg.Type = config.ContentTypePythonDash
-	cfg.Entrypoint = "app.py"
-	d.Configuration = cfg
-
-	err := d.WriteFile(path)
->>>>>>> 0d523f7b
 	s.NoError(err)
 
 	h := GetDeploymentHandlerFunc(s.cwd, s.log)
