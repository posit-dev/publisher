--- conflicted
+++ resolved
@@ -54,17 +54,9 @@
 }
 
 func (s *FilesSuite) Test_getFile_pathname() {
-<<<<<<< HEAD
 	afs := afero.NewMemMapFs()
-	pathname := "pathname"
-	_, err := afs.Create(pathname)
-	s.NoError(err)
-
-=======
-	fs := afero.NewMemMapFs()
-	pathname, _ := afero.TempDir(fs, "", "")
+	pathname, _ := afero.TempDir(afs, "", "")
 	basename := filepath.Base(pathname)
->>>>>>> fb8583d2
 	req, err := http.NewRequest("GET", "?pathname="+pathname, nil)
 	s.NoError(err)
 
