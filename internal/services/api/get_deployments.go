package api

// Copyright (C) 2023 by Posit Software, PBC.

import (
	"encoding/json"
	"net/http"

	"github.com/rstudio/connect-client/internal/deployment"
	"github.com/rstudio/connect-client/internal/logging"
	"github.com/rstudio/connect-client/internal/types"
	"github.com/rstudio/connect-client/internal/util"
)

type deploymentState string

const (
	deploymentStateNew      deploymentState = "new"
	deploymentStateDeployed deploymentState = "deployed"
	deploymentStateError    deploymentState = "error"
)

type deploymentDTO struct {
	*deployment.Deployment
	State      deploymentState   `json:"state"`
	Name       string            `json:"deploymentName"`
	Path       string            `json:"deploymentPath"`
	ConfigPath string            `json:"configurationPath,omitempty"`
	Error      *types.AgentError `json:"error,omitempty"`
}

func stateFromDeployment(d *deployment.Deployment) deploymentState {
	if d.Error != nil {
		return deploymentStateError
	} else if d.ID != "" {
		return deploymentStateDeployed
	} else {
		return deploymentStateNew
	}
}

func readLatestDeploymentFiles(base util.Path) ([]deploymentDTO, error) {
	paths, err := deployment.ListDeploymentFiles(base)
	if err != nil {
		return nil, err
	}
	response := make([]deploymentDTO, 0, len(paths))
	for _, path := range paths {
		d, err := deployment.FromFile(path)
		if err != nil {
			response = append(response, deploymentDTO{
<<<<<<< HEAD
				State: deploymentStateError,
				Name:  path.Base(),
=======
				Name:  deployment.SaveNameFromPath(path),
>>>>>>> d32a748a
				Path:  path.String(),
				Error: types.AsAgentError(err),
			})
		} else {
			response = append(response, deploymentDTO{
<<<<<<< HEAD
				State:      stateFromDeployment(d),
				Name:       path.Base(),
=======
				Name:       deployment.SaveNameFromPath(path),
>>>>>>> d32a748a
				Path:       path.String(),
				ConfigPath: getConfigPath(base, d.ConfigName).String(),
				Deployment: d,
			})
		}
	}
	return response, nil
}

func GetDeploymentsHandlerFunc(base util.Path, log logging.Logger) http.HandlerFunc {
	return func(w http.ResponseWriter, req *http.Request) {
		response, err := readLatestDeploymentFiles(base)
		if err != nil {
			InternalError(w, req, log, err)
			return
		}
		w.Header().Set("content-type", "application/json")
		json.NewEncoder(w).Encode(response)
	}
}<|MERGE_RESOLUTION|>--- conflicted
+++ resolved
@@ -49,23 +49,15 @@
 		d, err := deployment.FromFile(path)
 		if err != nil {
 			response = append(response, deploymentDTO{
-<<<<<<< HEAD
 				State: deploymentStateError,
-				Name:  path.Base(),
-=======
 				Name:  deployment.SaveNameFromPath(path),
->>>>>>> d32a748a
 				Path:  path.String(),
 				Error: types.AsAgentError(err),
 			})
 		} else {
 			response = append(response, deploymentDTO{
-<<<<<<< HEAD
 				State:      stateFromDeployment(d),
-				Name:       path.Base(),
-=======
 				Name:       deployment.SaveNameFromPath(path),
->>>>>>> d32a748a
 				Path:       path.String(),
 				ConfigPath: getConfigPath(base, d.ConfigName).String(),
 				Deployment: d,
