--- conflicted
+++ resolved
@@ -3,11 +3,12 @@
 package api
 
 import (
-	"github.com/posit-dev/publisher/internal/server_type"
 	"net/http"
 	"net/http/httptest"
 	"net/url"
 	"testing"
+
+	"github.com/posit-dev/publisher/internal/server_type"
 
 	"github.com/gorilla/mux"
 	"github.com/posit-dev/publisher/internal/credentials"
@@ -38,16 +39,12 @@
 	cs, err := credentials.NewCredentialsService(s.log)
 	s.NoError(err)
 
-<<<<<<< HEAD
 	cred, err := cs.Set(credentials.CreateCredentialDetails{
 		ServerType:          server_type.ServerTypeConnect,
 		Name:                "example",
 		URL:                 "https://example.com",
 		ApiKey:              "12345",
 		SnowflakeConnection: ""})
-=======
-	cred, err := cs.Set(credentials.CreateCredentialDetails{Name: "example", URL: "https://example.com", ApiKey: "12345", SnowflakeConnection: ""})
->>>>>>> 9e0a2e92
 	s.NoError(err)
 
 	path, err := url.JoinPath("http://example.com/api/credentials/", cred.GUID)
