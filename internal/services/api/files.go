package api

// Copyright (C) 2023 by Posit Software, PBC.

import (
	"encoding/json"
	"io/fs"
	"net/http"
	"time"

	"github.com/rstudio/connect-client/internal/bundles/gitignore"
	"github.com/rstudio/connect-client/internal/util"
	"github.com/rstudio/platform-lib/pkg/rslog"
	"github.com/spf13/afero"
)

type file struct {
<<<<<<< HEAD
	FileType         fileType         `json:"file_type"`         // the file type
	Pathname         string           `json:"pathname"`          // the pathname
	Size             int64            `json:"size"`              // nullable; length in bytes for regular files; system-dependent
	ModifiedDatetime string           `json:"modified_datetime"` // the last modified datetime
	IsDir            bool             `json:"is_dir"`            // true if the file is a directory
	IsEntrypoint     bool             `json:"is_entrypoint"`     // true if the file is an entrypoint
	IsRegular        bool             `json:"is_file"`           // true if the file is a regular file
	Exclusion        *gitignore.Match `json:"exclusion"`         // object describing the reason for exclusion, null if not excluded
	Files            []*file          `json:"files"`             // an array of objects of the same type for each file within the directory.
=======
	FileType         fileType `json:"file_type"`         // the file type
	BaseName         string   `json:"base_name"`         // the file name
	Pathname         string   `json:"pathname"`          // the pathname
	Size             int64    `json:"size"`              // nullable; length in bytes for regular files; system-dependent
	ModifiedDatetime string   `json:"modified_datetime"` // the last modified datetime
	IsDir            bool     `json:"is_dir"`            // true if the file is a directory
	IsEntrypoint     bool     `json:"is_entrypoint"`     // true if the file is an entrypoint
	IsRegular        bool     `json:"is_file"`           // true if the file is a regular file
	IsExcluded       bool     `json:"is_excluded"`       // true if the file is excluded
	Files            []*file  `json:"files"`             // an array of objects of the same type for each file within the directory.
>>>>>>> f0c690eb
}

func newFile(path util.Path, exclusion *gitignore.Match) (*file, error) {
	info, err := path.Stat()
	if err != nil {
		return nil, err
	}

	filetype, err := getFileType(path.Path(), info)
	if err != nil {
		return nil, err
	}

	return &file{
		FileType:         filetype,
		BaseName:         path.Base(),
		Pathname:         path.Path(),
		Size:             info.Size(),
		ModifiedDatetime: info.ModTime().Format(time.RFC3339),
		IsDir:            info.Mode().IsDir(),
		IsRegular:        info.Mode().IsRegular(),
		Exclusion:        exclusion,
		Files:            make([]*file, 0),
	}, nil
}

func (f *file) insert(path util.Path, ignore gitignore.IgnoreList) (*file, error) {

	if f.Pathname == path.Path() {
		return f, nil
	}

	directory := path.Dir()
	if f.Pathname == directory.Path() {
		for _, child := range f.Files {
			if child.Pathname == path.Path() {
				return child, nil
			}
		}

		exclusion := ignore.Match(path.Path())
		child, err := newFile(path, exclusion)
		if err != nil {
			return nil, err
		}

		f.Files = append(f.Files, child)
		return child, nil
	}

	parent, err := f.insert(directory, ignore)
	if err != nil {
		return nil, err
	}

	return parent.insert(path, ignore)
}

func NewFilesController(fs afero.Fs, log rslog.Logger) http.HandlerFunc {
	return func(w http.ResponseWriter, r *http.Request) {
		switch r.Method {
		case http.MethodGet:
			getFile(fs, log, w, r)
		default:
			return
		}
	}
}

func getFile(afs afero.Fs, log rslog.Logger, w http.ResponseWriter, r *http.Request) {
	var pathname string
	if q := r.URL.Query(); q.Has("pathname") {
		pathname = q.Get("pathname")
	} else {
		pathname = "."
	}

	// todo - validate that the pathname is within the working directory
	//
	// https://www.stackhawk.com/blog/golang-path-traversal-guide-examples-and-prevention/
	//
	// Attack Vectors:
	//	- '../' or './src/../../'; i.e., escape the working directory
	// 	- '/' or '/home'; i.e., absolute directories outside of working directory

	path := util.NewPath(pathname, afs)
	file, err := toFile(path, log)
	if err != nil {
		internalError(w, log, err)
		return
	}

	w.Header().Set("content-type", "application/json")
	json.NewEncoder(w).Encode(file)
}

func toFile(path util.Path, log rslog.Logger) (*file, error) {
	ignore, err := gitignore.NewIgnoreList(path, nil)
	if err != nil {
		return nil, err
	}
	exclusion := ignore.Match(path.Path())
	root, err := newFile(path, exclusion)
	if err != nil {
		return nil, err
	}

	walker := util.NewSymlinkWalker(util.FSWalker{}, log)
	walker.Walk(path, func(path util.Path, info fs.FileInfo, err error) error {
		if err != nil {
			return err
		}
		_, err = root.insert(path, ignore)
		return err
	})

	return root, nil
}<|MERGE_RESOLUTION|>--- conflicted
+++ resolved
@@ -15,9 +15,9 @@
 )
 
 type file struct {
-<<<<<<< HEAD
 	FileType         fileType         `json:"file_type"`         // the file type
 	Pathname         string           `json:"pathname"`          // the pathname
+	BaseName         string   `json:"base_name"`         // the file name
 	Size             int64            `json:"size"`              // nullable; length in bytes for regular files; system-dependent
 	ModifiedDatetime string           `json:"modified_datetime"` // the last modified datetime
 	IsDir            bool             `json:"is_dir"`            // true if the file is a directory
@@ -25,18 +25,6 @@
 	IsRegular        bool             `json:"is_file"`           // true if the file is a regular file
 	Exclusion        *gitignore.Match `json:"exclusion"`         // object describing the reason for exclusion, null if not excluded
 	Files            []*file          `json:"files"`             // an array of objects of the same type for each file within the directory.
-=======
-	FileType         fileType `json:"file_type"`         // the file type
-	BaseName         string   `json:"base_name"`         // the file name
-	Pathname         string   `json:"pathname"`          // the pathname
-	Size             int64    `json:"size"`              // nullable; length in bytes for regular files; system-dependent
-	ModifiedDatetime string   `json:"modified_datetime"` // the last modified datetime
-	IsDir            bool     `json:"is_dir"`            // true if the file is a directory
-	IsEntrypoint     bool     `json:"is_entrypoint"`     // true if the file is an entrypoint
-	IsRegular        bool     `json:"is_file"`           // true if the file is a regular file
-	IsExcluded       bool     `json:"is_excluded"`       // true if the file is excluded
-	Files            []*file  `json:"files"`             // an array of objects of the same type for each file within the directory.
->>>>>>> f0c690eb
 }
 
 func newFile(path util.Path, exclusion *gitignore.Match) (*file, error) {
