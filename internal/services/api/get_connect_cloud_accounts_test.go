--- conflicted
+++ resolved
@@ -129,20 +129,12 @@
 }
 
 func (s *GetConnectCloudAccountsSuite) TestGetConnectCloudAccounts_GetCurrentUserError() {
-<<<<<<< HEAD
 	client := connect_cloud.NewMockClient()
 	client.On("GetCurrentUser").Return((*connect_cloud.UserResponse)(nil), types.NewAgentError(
 		events.ServerErrorCode,
 		http_client.NewHTTPError("https://foo.bar", "GET", http.StatusBadRequest, "uh oh"), nil))
 	// No need to mock GetAccounts since the function returns after GetCurrentUser fails
 
-=======
-	client := connect_cloud.NewMockClient()
-	client.On("GetCurrentUser").Return((*connect_cloud.UserResponse)(nil), types.NewAgentError(
-		events.ServerErrorCode,
-		http_client.NewHTTPError("https://foo.bar", "GET", http.StatusBadRequest, "uh oh"), nil))
-	// No need to mock GetAccounts since the function returns after GetCurrentUser fails
-
 	connectCloudClientFactory = func(environment types.CloudEnvironment, log logging.Logger, timeout time.Duration, authValue string) connect_cloud.APIClient {
 		return client
 	}
@@ -189,23 +181,18 @@
 	}
 	client.On("GetAccounts").Return(accountsResponse, nil)
 
->>>>>>> fc7b1187
-	connectCloudClientFactory = func(environment types.CloudEnvironment, log logging.Logger, timeout time.Duration, authValue string) connect_cloud.APIClient {
-		return client
-	}
-
-	rec := httptest.NewRecorder()
-	req, err := http.NewRequest(
-		"GET",
-		"/connect-cloud/accounts",
-		nil,
-	)
-	s.NoError(err)
-<<<<<<< HEAD
-	req.Header.Set("Connect-Cloud-Environment", "staging")
-=======
+	connectCloudClientFactory = func(environment types.CloudEnvironment, log logging.Logger, timeout time.Duration, authValue string) connect_cloud.APIClient {
+		return client
+	}
+
+	rec := httptest.NewRecorder()
+	req, err := http.NewRequest(
+		"GET",
+		"/connect-cloud/accounts",
+		nil,
+	)
+	s.NoError(err)
 	req.Header.Set(connectCloudEnvironmentHeader, "staging")
->>>>>>> fc7b1187
 	req.Header.Set("Authorization", "Bearer token123")
 
 	s.h(rec, req)
