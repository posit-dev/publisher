package api

// Copyright (C) 2025 by Posit Software, PBC.

import (
	"encoding/json"
	"io"
	"net/http"
	"net/http/httptest"
	"slices"
	"strings"
	"testing"
	"time"

	"github.com/posit-dev/publisher/internal/accounts"
	"github.com/posit-dev/publisher/internal/clients/connect_cloud"
	"github.com/posit-dev/publisher/internal/clients/http_client"
	"github.com/posit-dev/publisher/internal/events"
	"github.com/posit-dev/publisher/internal/types"

	"github.com/stretchr/testify/suite"

	"github.com/posit-dev/publisher/internal/logging"
	"github.com/posit-dev/publisher/internal/util/utiltest"
)

type GetConnectCloudAccountsSuite struct {
	utiltest.Suite
	log logging.Logger
	h   http.HandlerFunc
}

func TestGetConnectCloudAccountsSuite(t *testing.T) {
	suite.Run(t, new(GetConnectCloudAccountsSuite))
}

func (s *GetConnectCloudAccountsSuite) SetupSuite() {
	s.log = logging.New()
}

func (s *GetConnectCloudAccountsSuite) SetupTest() {
	s.h = GetConnectCloudAccountsFunc(s.log)
}

func (s *GetConnectCloudAccountsSuite) TestGetConnectCloudAccounts() {
	client := connect_cloud.NewMockClient()

	// Mock the GetCurrentUser call
	userResponse := &connect_cloud.UserResponse{}
	client.On("GetCurrentUser").Return(userResponse, nil)

	// Mock the GetAccounts call
	accountsResponse := &connect_cloud.AccountListResponse{
		Data: []connect_cloud.Account{
			{
				ID:          "1",
				Name:        "account1",
				DisplayName: "Account 1",
				Permissions: []string{"content:create"},
			},
			{
				ID:          "2",
				Name:        "account2",
				DisplayName: "Account 2",
				Permissions: []string{"content:create"},
			},
			{
				ID:          "3",
				Name:        "account3",
				DisplayName: "Account 3",
				Permissions: []string{},
			},
		},
	}
	client.On("GetAccounts").Return(accountsResponse, nil)

	connectCloudClientFactory = func(environment types.CloudEnvironment, log logging.Logger, timeout time.Duration, account *accounts.Account, authValue string) (connect_cloud.APIClient, error) {
		return client, nil
	}

	rec := httptest.NewRecorder()
	req, err := http.NewRequest(
		"GET",
		"/connect-cloud/accounts",
		nil,
	)
	s.NoError(err)
	req.Header.Set("Connect-Cloud-Environment", "staging")
	req.Header.Set("Authorization", "Bearer token123")

	s.h(rec, req)

	result := rec.Result()
	s.Equal(http.StatusOK, result.StatusCode)

	respBody, _ := io.ReadAll(rec.Body)
	var respData []interface{}
	err = json.Unmarshal(respBody, &respData)
	s.NoError(err)

	// sort accounts by ID to ensure consistent order for testing
	slices.SortFunc(respData, func(a, b interface{}) int {
		return strings.Compare(
			a.(map[string]interface{})["name"].(string),
			b.(map[string]interface{})["name"].(string))
	})

	// The expected response should include all accounts, with PermissionToPublish
	// set to true for accounts with "content:create" permission, false otherwise
	s.Equal([]interface{}{
		map[string]interface{}{
			"id":                  "1",
			"name":                "account1",
			"displayName":         "Account 1",
			"permissionToPublish": true,
		},
		map[string]interface{}{
			"id":                  "2",
			"name":                "account2",
			"displayName":         "Account 2",
			"permissionToPublish": true,
		},
		map[string]interface{}{
			"id":                  "3",
			"name":                "account3",
			"displayName":         "Account 3",
			"permissionToPublish": false,
		},
	}, respData)
}

func (s *GetConnectCloudAccountsSuite) TestGetConnectCloudAccounts_GetCurrentUserError() {
	client := connect_cloud.NewMockClient()
	client.On("GetCurrentUser").Return((*connect_cloud.UserResponse)(nil), types.NewAgentError(
		events.ServerErrorCode,
		http_client.NewHTTPError("https://foo.bar", "GET", http.StatusBadRequest, "uh oh"), nil))
	// No need to mock GetAccounts since the function returns after GetCurrentUser fails

<<<<<<< HEAD
	connectCloudClientFactory = func(environment types.CloudEnvironment, log logging.Logger, timeout time.Duration, account *accounts.Account, authValue string) (connect_cloud.APIClient, error) {
		return client, nil
=======
	connectCloudClientFactory = func(environment types.CloudEnvironment, log logging.Logger, timeout time.Duration, authValue string) connect_cloud.APIClient {
		s.Equal(authValue, "token123")
		return client
>>>>>>> 7c2bbaa9
	}

	rec := httptest.NewRecorder()
	req, err := http.NewRequest(
		"GET",
		"/connect-cloud/accounts",
		nil,
	)
	s.NoError(err)
	req.Header.Set("Connect-Cloud-Environment", "staging")
	req.Header.Set("Authorization", "Bearer token123")

	s.h(rec, req)

	result := rec.Result()
	s.Equal(http.StatusInternalServerError, result.StatusCode)
}

func (s *GetConnectCloudAccountsSuite) TestGetConnectCloudAccounts_NoUserForLucidUser() {
	client := connect_cloud.NewMockClient()

	// Setup the error to simulate "no_user_for_lucid_user" error
	errorData := map[string]interface{}{"error_type": "no_user_for_lucid_user"}
	httpErr := http_client.NewHTTPError("https://foo.bar", "GET", http.StatusUnauthorized, "uh oh")
	agentErr := types.NewAgentError(events.ServerErrorCode, httpErr, errorData)

	// Mock the GetCurrentUser call to return the no_user_for_lucid_user error
	client.On("GetCurrentUser").Return((*connect_cloud.UserResponse)(nil), agentErr)

	connectCloudClientFactory = func(environment types.CloudEnvironment, log logging.Logger, timeout time.Duration, account *accounts.Account, authValue string) (connect_cloud.APIClient, error) {
		return client, nil
	}

	rec := httptest.NewRecorder()
	req, err := http.NewRequest(
		"GET",
		"/connect-cloud/accounts",
		nil,
	)
	s.NoError(err)
	req.Header.Set(connectCloudEnvironmentHeader, "staging")
	req.Header.Set("Authorization", "Bearer token123")

	s.h(rec, req)

	// Verify the response status code and body
	result := rec.Result()
	s.Equal(http.StatusOK, result.StatusCode)
	s.NoError(err)

	respBody, _ := io.ReadAll(rec.Body)
	accounts := []any{}
	err = json.Unmarshal(respBody, &accounts)
	s.NoError(err)

	// Verify the response contains an account array with zero length
	s.Len(accounts, 0)
}

func (s *GetConnectCloudAccountsSuite) TestGetConnectCloudAccounts_GetAccountsError() {
	client := connect_cloud.NewMockClient()
	// Mock successful GetCurrentUser call
	userResponse := &connect_cloud.UserResponse{}
	client.On("GetCurrentUser").Return(userResponse, nil)

	// Mock GetAccounts with error
	client.On("GetAccounts").Return((*connect_cloud.AccountListResponse)(nil), types.NewAgentError(
		events.ServerErrorCode,
		http_client.NewHTTPError("https://foo.bar", "GET", http.StatusBadRequest, "uh oh"), nil))

	connectCloudClientFactory = func(_ types.CloudEnvironment, _ logging.Logger, _ time.Duration, _ *accounts.Account, _ string) (connect_cloud.APIClient, error) {
		return client, nil
	}

	rec := httptest.NewRecorder()
	req, err := http.NewRequest(
		"GET",
		"/connect-cloud/accounts",
		nil,
	)
	s.NoError(err)
	req.Header.Set("Connect-Cloud-Environment", "staging")
	req.Header.Set("Authorization", "Bearer token123")

	s.h(rec, req)

	result := rec.Result()
	s.Equal(http.StatusInternalServerError, result.StatusCode)
}

func (s *GetConnectCloudAccountsSuite) TestGetConnectCloudAccounts_MissingAuthHeader() {
	rec := httptest.NewRecorder()
	req, err := http.NewRequest(
		"GET",
		"/connect-cloud/accounts",
		nil,
	)
	s.NoError(err)
	req.Header.Set("Connect-Cloud-Environment", "staging")
	// No Authorization header set

	s.h(rec, req)

	result := rec.Result()
	s.Equal(http.StatusUnauthorized, result.StatusCode)

	respBody, _ := io.ReadAll(rec.Body)
	s.Equal("Invalid Authorization header\n", string(respBody))
}

func (s *GetConnectCloudAccountsSuite) TestGetConnectCloudAccounts_InvalidAuthFormat() {
	rec := httptest.NewRecorder()
	req, err := http.NewRequest(
		"GET",
		"/connect-cloud/accounts",
		nil,
	)
	s.NoError(err)
	req.Header.Set("Connect-Cloud-Environment", "staging")
	req.Header.Set("Authorization", "InvalidFormat") // Missing "Bearer " prefix

	s.h(rec, req)

	result := rec.Result()
	s.Equal(http.StatusUnauthorized, result.StatusCode)

	respBody, _ := io.ReadAll(rec.Body)
	s.Equal("Invalid Authorization header\n", string(respBody))
}<|MERGE_RESOLUTION|>--- conflicted
+++ resolved
@@ -136,14 +136,9 @@
 		http_client.NewHTTPError("https://foo.bar", "GET", http.StatusBadRequest, "uh oh"), nil))
 	// No need to mock GetAccounts since the function returns after GetCurrentUser fails
 
-<<<<<<< HEAD
 	connectCloudClientFactory = func(environment types.CloudEnvironment, log logging.Logger, timeout time.Duration, account *accounts.Account, authValue string) (connect_cloud.APIClient, error) {
-		return client, nil
-=======
-	connectCloudClientFactory = func(environment types.CloudEnvironment, log logging.Logger, timeout time.Duration, authValue string) connect_cloud.APIClient {
 		s.Equal(authValue, "token123")
-		return client
->>>>>>> 7c2bbaa9
+		return client, nil
 	}
 
 	rec := httptest.NewRecorder()
