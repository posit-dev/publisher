package api

// Copyright (C) 2023 by Posit Software, PBC.

import (
	"encoding/json"
	"github.com/posit-dev/publisher/internal/server_type"
	"net/http"

	"github.com/posit-dev/publisher/internal/credentials"
	"github.com/posit-dev/publisher/internal/logging"
	"github.com/posit-dev/publisher/internal/types"
)

type PostCredentialsRequest struct {
<<<<<<< HEAD
	Name       string                 `json:"name"`
	URL        string                 `json:"url"`
	ServerType server_type.ServerType `json:"serverType"`

=======
	Name string `json:"name"`
	URL  string `json:"url"`
>>>>>>> 9e0a2e92
	// Connect fields
	ApiKey string `json:"apiKey"`

	// Snowflake fields
	SnowflakeConnection string `json:"snowflakeConnection"`

	// Connect Cloud fields
	AccountID    string `json:"accountId"`
	AccountName  string `json:"accountName"`
	RefreshToken string `json:"refreshToken"`
	AccessToken  string `json:"accessToken"`
}

type PostCredentialsResponse = credentials.Credential

func PostCredentialFuncHandler(log logging.Logger) http.HandlerFunc {
	return func(w http.ResponseWriter, req *http.Request) {

		dec := json.NewDecoder(req.Body)
		dec.DisallowUnknownFields()
		var body PostCredentialsRequest
		err := dec.Decode(&body)
		if err != nil {
			InternalError(w, req, log, err)
			return
		}

		cs, err := credentials.NewCredentialsService(log)
		if err != nil {
			if aerr, ok := err.(*types.AgentError); ok {
				if aerr.Code == types.ErrorCredentialServiceUnavailable {
					apiErr := types.APIErrorCredentialsUnavailableFromAgentError(*aerr)
					apiErr.JSONResponse(w)
					return
				}
			}
			InternalError(w, req, log, err)
			return
		}

		cred, err := cs.Set(credentials.CreateCredentialDetails{
			Name:                body.Name,
			URL:                 body.URL,
<<<<<<< HEAD
			ServerType:          body.ServerType,
=======
>>>>>>> 9e0a2e92
			ApiKey:              body.ApiKey,
			SnowflakeConnection: body.SnowflakeConnection,
			AccountID:           body.AccountID,
			AccountName:         body.AccountName,
			RefreshToken:        body.RefreshToken,
			AccessToken:         body.AccessToken,
		})
		if err != nil {
			if _, ok := err.(*credentials.URLCollisionError); ok {
				http.Error(w, http.StatusText(http.StatusConflict), http.StatusConflict)
				return
			}
			InternalError(w, req, log, err)
			return
		}

		JsonResult(w, http.StatusCreated, cred)
	}
}<|MERGE_RESOLUTION|>--- conflicted
+++ resolved
@@ -4,8 +4,9 @@
 
 import (
 	"encoding/json"
+	"net/http"
+
 	"github.com/posit-dev/publisher/internal/server_type"
-	"net/http"
 
 	"github.com/posit-dev/publisher/internal/credentials"
 	"github.com/posit-dev/publisher/internal/logging"
@@ -13,15 +14,10 @@
 )
 
 type PostCredentialsRequest struct {
-<<<<<<< HEAD
 	Name       string                 `json:"name"`
 	URL        string                 `json:"url"`
 	ServerType server_type.ServerType `json:"serverType"`
 
-=======
-	Name string `json:"name"`
-	URL  string `json:"url"`
->>>>>>> 9e0a2e92
 	// Connect fields
 	ApiKey string `json:"apiKey"`
 
@@ -65,10 +61,7 @@
 		cred, err := cs.Set(credentials.CreateCredentialDetails{
 			Name:                body.Name,
 			URL:                 body.URL,
-<<<<<<< HEAD
 			ServerType:          body.ServerType,
-=======
->>>>>>> 9e0a2e92
 			ApiKey:              body.ApiKey,
 			SnowflakeConnection: body.SnowflakeConnection,
 			AccountID:           body.AccountID,
