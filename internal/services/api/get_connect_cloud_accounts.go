--- conflicted
+++ resolved
@@ -37,15 +37,11 @@
 			return
 		}
 
-<<<<<<< HEAD
-		client, err := connectCloudClientFactory(environment, log, 10*time.Second, nil, authorization)
+		client, err := connectCloudClientFactory(environment, log, 10*time.Second, nil, authSplit[1])
 		if err != nil {
 			http.Error(w, fmt.Sprintf("Error creating client: %v", err), http.StatusInternalServerError)
 			return
 		}
-=======
-		client := connectCloudClientFactory(environment, log, 10*time.Second, authSplit[1])
->>>>>>> 7c2bbaa9
 
 		isNewUser := false
 		_, err = client.GetCurrentUser()
