package api

// Copyright (C) 2025 by Posit Software, PBC.

import (
	"encoding/json"
	"fmt"
	"github.com/posit-dev/publisher/internal/clients/connect_cloud"
	"net/http"
	"slices"
	"time"

	"github.com/posit-dev/publisher/internal/logging"
)

<<<<<<< HEAD
type connectCloudAccountsBodyAccount struct {
=======
type connectCloudAccountsResponseItem struct {
	Name                string `json:"name"`
>>>>>>> c7d5f254
	ID                  string `json:"id"`
	Name                string `json:"name"`
	DisplayName         string `json:"displayName"`
	PermissionToPublish bool   `json:"permissionToPublish"`
}

var connectCloudClientFactory = connect_cloud.NewConnectCloudClientWithAuth

const connectCloudBaseURLHeader = "Connect-Cloud-Base-Url"

func GetConnectCloudAccountsFunc(log logging.Logger) http.HandlerFunc {
	return func(w http.ResponseWriter, req *http.Request) {
		baseURL := req.Header.Get(connectCloudBaseURLHeader)
		if baseURL == "" {
			BadRequest(w, req, log, fmt.Errorf("%s header is required", connectCloudBaseURLHeader))
			return
		}
		authorization := req.Header.Get("Authorization")

		client := connectCloudClientFactory(baseURL, log, 10*time.Second, authorization)

		// implicitly creates a user if it doesn't exist
		_, err := client.GetCurrentUser()
		if err != nil {
			InternalError(w, req, log, err)
			return
		}

		accountsResponse, err := client.GetAccounts()
		if err != nil {
			InternalError(w, req, log, err)
			return
		}

		accounts := make([]connectCloudAccountsResponseItem, 0, len(accountsResponse.Data))
		for _, account := range accountsResponse.Data {
			accounts = append(accounts, connectCloudAccountsResponseItem{
				ID:                  account.ID,
				Name:                account.Name,
				DisplayName:         account.DisplayName,
				PermissionToPublish: slices.Contains(account.Permissions, "content:create"),
			})
		}

		w.Header().Set("content-type", "application/json")
		json.NewEncoder(w).Encode(accounts)
	}
}<|MERGE_RESOLUTION|>--- conflicted
+++ resolved
@@ -5,20 +5,16 @@
 import (
 	"encoding/json"
 	"fmt"
-	"github.com/posit-dev/publisher/internal/clients/connect_cloud"
 	"net/http"
 	"slices"
 	"time"
 
+	"github.com/posit-dev/publisher/internal/clients/connect_cloud"
+
 	"github.com/posit-dev/publisher/internal/logging"
 )
 
-<<<<<<< HEAD
 type connectCloudAccountsBodyAccount struct {
-=======
-type connectCloudAccountsResponseItem struct {
-	Name                string `json:"name"`
->>>>>>> c7d5f254
 	ID                  string `json:"id"`
 	Name                string `json:"name"`
 	DisplayName         string `json:"displayName"`
@@ -53,9 +49,9 @@
 			return
 		}
 
-		accounts := make([]connectCloudAccountsResponseItem, 0, len(accountsResponse.Data))
+		accounts := make([]connectCloudAccountsBodyAccount, 0, len(accountsResponse.Data))
 		for _, account := range accountsResponse.Data {
-			accounts = append(accounts, connectCloudAccountsResponseItem{
+			accounts = append(accounts, connectCloudAccountsBodyAccount{
 				ID:                  account.ID,
 				Name:                account.Name,
 				DisplayName:         account.DisplayName,
