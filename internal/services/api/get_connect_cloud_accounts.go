--- conflicted
+++ resolved
@@ -10,20 +10,11 @@
 
 	"github.com/posit-dev/publisher/internal/clients/connect_cloud"
 	"github.com/posit-dev/publisher/internal/clients/http_client"
-<<<<<<< HEAD
-	"github.com/posit-dev/publisher/internal/types"
-
-=======
->>>>>>> 8c3d40f8
 	"github.com/posit-dev/publisher/internal/logging"
 	"github.com/posit-dev/publisher/internal/types"
 )
 
-<<<<<<< HEAD
-type connectCloudAccountsResponseItem struct {
-=======
 type connectCloudAccountsBodyAccount struct {
->>>>>>> 8c3d40f8
 	ID                  string `json:"id"`
 	Name                string `json:"name"`
 	DisplayName         string `json:"displayName"`
@@ -69,9 +60,9 @@
 			return
 		}
 
-		accounts := make([]connectCloudAccountsResponseItem, 0, len(accountsResponse.Data))
+		accounts := make([]connectCloudAccountsBodyAccount, 0, len(accountsResponse.Data))
 		for _, account := range accountsResponse.Data {
-			accounts = append(accounts, connectCloudAccountsResponseItem{
+			accounts = append(accounts, connectCloudAccountsBodyAccount{
 				ID:                  account.ID,
 				Name:                account.Name,
 				DisplayName:         account.DisplayName,
