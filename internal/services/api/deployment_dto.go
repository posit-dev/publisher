package api

// Copyright (C) 2023 by Posit Software, PBC.

import (
	"github.com/rstudio/connect-client/internal/accounts"
	"github.com/rstudio/connect-client/internal/config"
	"github.com/rstudio/connect-client/internal/deployment"
	"github.com/rstudio/connect-client/internal/types"
	"github.com/rstudio/connect-client/internal/util"
)

type deploymentState string

const (
	deploymentStateNew      deploymentState = "new"
	deploymentStateDeployed deploymentState = "deployed"
	deploymentStateError    deploymentState = "error"
)

type deploymentLocation struct {
	State deploymentState `json:"state"`
	Name  string          `json:"deploymentName"`
	Path  string          `json:"deploymentPath"`
}

type preDeploymentDTO struct {
	deploymentLocation
	Schema     string              `json:"schema"`
	ServerType accounts.ServerType `json:"serverType"`
	ServerURL  string              `json:"serverUrl"`
	SaveName   string              `json:"saveName"`
	CreatedAt  string              `json:"createdAt"`
<<<<<<< HEAD
	Error      *types.AgentError   `json:"error,omitempty"`
	ConfigName string              `json:"configurationName,omitempty"`
	ConfigPath string              `json:"configurationPath,omitempty"`
=======
	ConfigName string              `json:"configurationName,omitempty"`
	ConfigPath string              `json:"configurationPath,omitempty"`
	Error      *types.AgentError   `json:"deploymentError,omitempty"`
>>>>>>> d2602cdc
}

type fullDeploymentDTO struct {
	deploymentLocation
	deployment.Deployment
	ConfigPath string `json:"configurationPath"`
	SaveName   string `json:"saveName"`
}

type deploymentErrorDTO struct {
	deploymentLocation
	Error *types.AgentError `json:"error,omitempty"`
}

func getConfigPath(base util.AbsolutePath, configName string) util.AbsolutePath {
	if configName == "" {
		return util.AbsolutePath{}
	}
	return config.GetConfigPath(base, configName)
}

func deploymentAsDTO(d *deployment.Deployment, err error, base util.AbsolutePath, path util.AbsolutePath) any {
	saveName := deployment.SaveNameFromPath(path)
	configPath := ""

	if err != nil {
		return &deploymentErrorDTO{
			deploymentLocation: deploymentLocation{
				State: deploymentStateError,
				Name:  saveName,
				Path:  path.String(),
			},
			Error: types.AsAgentError(err),
		}
	} else if d.ID != "" {
		if d.ConfigName != "" {
			configPath = getConfigPath(base, d.ConfigName).String()
		}
		return &fullDeploymentDTO{
			deploymentLocation: deploymentLocation{
				State: deploymentStateDeployed,
				Name:  saveName,
				Path:  path.String(),
			},
			Deployment: *d,
			ConfigPath: configPath,
			SaveName:   saveName, // TODO: remove this duplicate (remove frontend references first)
		}
	} else {
		if d.ConfigName != "" {
			configPath = getConfigPath(base, d.ConfigName).String()
		}
		return preDeploymentDTO{
			deploymentLocation: deploymentLocation{
				State: deploymentStateNew,
				Name:  saveName,
				Path:  path.String(),
			},
			Schema:     d.Schema,
			ServerType: d.ServerType,
			ServerURL:  d.ServerURL,
			SaveName:   saveName, // TODO: remove this duplicate (remove frontend references first)
			CreatedAt:  d.CreatedAt,
			ConfigName: d.ConfigName,
			ConfigPath: configPath,
			Error:      d.Error,
		}
	}
}<|MERGE_RESOLUTION|>--- conflicted
+++ resolved
@@ -31,15 +31,9 @@
 	ServerURL  string              `json:"serverUrl"`
 	SaveName   string              `json:"saveName"`
 	CreatedAt  string              `json:"createdAt"`
-<<<<<<< HEAD
-	Error      *types.AgentError   `json:"error,omitempty"`
-	ConfigName string              `json:"configurationName,omitempty"`
-	ConfigPath string              `json:"configurationPath,omitempty"`
-=======
 	ConfigName string              `json:"configurationName,omitempty"`
 	ConfigPath string              `json:"configurationPath,omitempty"`
 	Error      *types.AgentError   `json:"deploymentError,omitempty"`
->>>>>>> d2602cdc
 }
 
 type fullDeploymentDTO struct {
