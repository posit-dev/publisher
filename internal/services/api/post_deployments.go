--- conflicted
+++ resolved
@@ -93,7 +93,6 @@
 		d.ServerType = acct.ServerType
 		d.ConfigName = b.ConfigName
 
-<<<<<<< HEAD
 		if b.ID != "" {
 			d.ID = b.ID
 			d.DashboardURL = util.GetDashboardURL(acct.URL, b.ID)
@@ -101,9 +100,7 @@
 			d.LogsURL = util.GetLogsURL(acct.URL, b.ID)
 		}
 
-=======
 		log.Debug("Writing deployment file", "path", path.String())
->>>>>>> 4a66ab69
 		err = d.WriteFile(path)
 		if err != nil {
 			InternalError(w, req, log, err)
