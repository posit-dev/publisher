package cli_types

// Copyright (C) 2023 by Posit Software, PBC.

import (
	"github.com/rstudio/connect-client/internal/accounts"
	"github.com/rstudio/connect-client/internal/logging"
	"github.com/rstudio/connect-client/internal/state"
	"github.com/rstudio/connect-client/internal/util"

	"github.com/spf13/afero"
)

type CommonArgs struct {
<<<<<<< HEAD
	Debug   bool                 `help:"Enable debug mode." env:"CONNECT_DEBUG"`
	Profile string               `help:"Enable CPU profiling" kong:"hidden"`
	Token   *services.LocalToken `help:"Authentication token for the publishing UI. Default auto-generates a token."`
=======
	Debug   bool   `help:"Enable debug mode." env:"CONNECT_DEBUG"`
	Profile string `help:"Enable CPU profiling"`
>>>>>>> ba25d85b
}

type Log interface {
	logging.Logger
}

type CLIContext struct {
	Accounts accounts.AccountList
	Fs       afero.Fs
	Logger   logging.Logger
}

func NewCLIContext(accountList accounts.AccountList, fs afero.Fs, log logging.Logger) *CLIContext {
	return &CLIContext{
		Accounts: accountList,
		Fs:       fs,
		Logger:   log,
	}
}

type UIArgs struct {
	Interactive   bool   `short:"i" help:"Launch a browser to show the UI at the listen address."`
	OpenBrowserAt string `help:"Launch a browser to show the UI at specific network address." placeholder:"HOST[:PORT]" hidden:""`
	Theme         string `help:"UI theme, 'light' or 'dark'." hidden:""`
	Listen        string `help:"Network address to listen on." placeholder:"HOST[:PORT]" default:"localhost:0"`
	AccessLog     bool   `help:"Log all HTTP requests."`
	TLSKeyFile    string `help:"Path to TLS private key file for the UI server."`
	TLSCertFile   string `help:"Path to TLS certificate chain file for the UI server."`
}

type PublishArgs struct {
	Path        util.Path `help:"Path to directory containing files to publish, or a file within that directory." arg:""`
	AccountName string    `short:"n" help:"Nickname of destination publishing account."`
	Config      string    `short:"c" help:"Configuration file name (in .posit/publish/). Default is deploy.toml."`
	New         bool      `help:"Create a new deployment instead of updating the previous deployment."`
	// Store for the deployment State that will be served to the UI,
	// published, written to manifest and metadata files, etc.
	State *state.Deployment `kong:"-"`
}<|MERGE_RESOLUTION|>--- conflicted
+++ resolved
@@ -12,14 +12,8 @@
 )
 
 type CommonArgs struct {
-<<<<<<< HEAD
-	Debug   bool                 `help:"Enable debug mode." env:"CONNECT_DEBUG"`
-	Profile string               `help:"Enable CPU profiling" kong:"hidden"`
-	Token   *services.LocalToken `help:"Authentication token for the publishing UI. Default auto-generates a token."`
-=======
 	Debug   bool   `help:"Enable debug mode." env:"CONNECT_DEBUG"`
-	Profile string `help:"Enable CPU profiling"`
->>>>>>> ba25d85b
+	Profile string `help:"Enable CPU profiling" kong:"hidden"`
 }
 
 type Log interface {
