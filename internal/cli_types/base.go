package cli_types

// Copyright (C) 2023 by Posit Software, PBC.

import (
	"github.com/rstudio/connect-client/internal/accounts"
	"github.com/rstudio/connect-client/internal/logging"
	"github.com/rstudio/connect-client/internal/services"
	"github.com/rstudio/connect-client/internal/state"
	"github.com/rstudio/connect-client/internal/util"

	"github.com/spf13/afero"
)

type CommonArgs struct {
	Debug   bool                 `help:"Enable debug mode." env:"CONNECT_DEBUG"`
	Profile string               `help:"Enable CPU profiling"`
	Token   *services.LocalToken `help:"Authentication token for the publishing UI. Default auto-generates a token."`
}

type Log interface {
	logging.Logger
}

type CLIContext struct {
	Accounts   accounts.AccountList
	LocalToken services.LocalToken
	Fs         afero.Fs
	Logger     logging.Logger
}

func NewCLIContext(accountList accounts.AccountList, token services.LocalToken, fs afero.Fs, log logging.Logger) *CLIContext {
	return &CLIContext{
		Accounts:   accountList,
		LocalToken: token,
		Fs:         fs,
		Logger:     log,
	}
}

type UIArgs struct {
	Interactive            bool   `short:"i" help:"Launch a browser to show the UI at the listen address."`
	OpenBrowserAt          string `help:"Launch a browser to show the UI at specific network address." placeholder:"HOST[:PORT]" hidden:""`
	SkipBrowserSessionAuth bool   `help:"Skip Browser Token Auth Checks" hidden:""`
<<<<<<< HEAD
	Theme                  string `help:"UI theme, 'light' or 'dark'." hidden:""`
=======
>>>>>>> bcde3f3c
	Listen                 string `help:"Network address to listen on." placeholder:"HOST[:PORT]" default:"localhost:0"`
	AccessLog              bool   `help:"Log all HTTP requests."`
	TLSKeyFile             string `help:"Path to TLS private key file for the UI server."`
	TLSCertFile            string `help:"Path to TLS certificate chain file for the UI server."`
}

type PublishArgs struct {
	Python util.Path `help:"Path to Python interpreter for this content. Required unless you specify --python-version and include a requirements.txt file. Default is the Python 3 on your PATH."`
	Path   util.Path `help:"Path to directory containing files to publish, or a file within that directory." arg:""`
	Config string    `help:"Name of metadata directory to load/save (see ./.posit/deployments/)."`
	New    bool      `help:"Create a new deployment instead of updating the previous deployment."`
	// Store for the deployment State that will be served to the UI,
	// published, written to manifest and metadata files, etc.
	State *state.Deployment `kong:"embed"`
}<|MERGE_RESOLUTION|>--- conflicted
+++ resolved
@@ -42,10 +42,7 @@
 	Interactive            bool   `short:"i" help:"Launch a browser to show the UI at the listen address."`
 	OpenBrowserAt          string `help:"Launch a browser to show the UI at specific network address." placeholder:"HOST[:PORT]" hidden:""`
 	SkipBrowserSessionAuth bool   `help:"Skip Browser Token Auth Checks" hidden:""`
-<<<<<<< HEAD
 	Theme                  string `help:"UI theme, 'light' or 'dark'." hidden:""`
-=======
->>>>>>> bcde3f3c
 	Listen                 string `help:"Network address to listen on." placeholder:"HOST[:PORT]" default:"localhost:0"`
 	AccessLog              bool   `help:"Log all HTTP requests."`
 	TLSKeyFile             string `help:"Path to TLS private key file for the UI server."`
