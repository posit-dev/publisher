package deployment

// Copyright (C) 2023 by Posit Software, PBC.

import (
	"errors"
	"fmt"
	"github.com/posit-dev/publisher/internal/server_type"
	"io"
	"io/fs"
	"strings"
	"sync"
	"time"

	"github.com/pelletier/go-toml/v2"
	"github.com/posit-dev/publisher/internal/config"
	"github.com/posit-dev/publisher/internal/inspect/dependencies/renv"
	"github.com/posit-dev/publisher/internal/logging"
	"github.com/posit-dev/publisher/internal/project"
	"github.com/posit-dev/publisher/internal/schema"
	"github.com/posit-dev/publisher/internal/types"
	"github.com/posit-dev/publisher/internal/util"
)

var DeploymentRecordMutex sync.Mutex

type Deployment struct {
	// Predeployment and full deployment fields
<<<<<<< HEAD
	Schema        string              `toml:"$schema" mapstructure:"$schema" json:"$schema"`
	ServerType    accounts.ServerType `toml:"server_type" mapstructure:"server_type" json:"serverType"`
	ServerURL     string              `toml:"server_url" mapstructure:"server_url" json:"serverUrl"`
	ClientVersion string              `toml:"client_version" mapstructure:"client_version" json:"-"`
	CreatedAt     string              `toml:"created_at" mapstructure:"created_at" json:"createdAt"`
	DismissedAt   string              `toml:"dismissed_at" mapstructure:"dismissed_at" json:"dismissedAt"`
	Type          config.ContentType  `toml:"type" mapstructure:"type" json:"type"`
	ConfigName    string              `toml:"configuration_name" mapstructure:"configuration_name" json:"configurationName"`
	ID            types.ContentID     `toml:"id,omitempty" mapstructure:"id,omitempty" json:"id"`
	DashboardURL  string              `toml:"dashboard_url,omitempty" mapstructure:"dashboard_url,omitempty" json:"dashboardUrl"`
	DirectURL     string              `toml:"direct_url,omitempty" mapstructure:"direct_url,omitempty" json:"directUrl"`
	LogsURL       string              `toml:"logs_url,omitempty" mapstructure:"logs_url,omitempty" json:"logsUrl"`
=======
	Schema        string                 `toml:"$schema" json:"$schema"`
	ServerType    server_type.ServerType `toml:"server_type" json:"serverType"`
	ServerURL     string                 `toml:"server_url" json:"serverUrl"`
	ClientVersion string                 `toml:"client_version" json:"-"`
	CreatedAt     string                 `toml:"created_at" json:"createdAt"`
	DismissedAt   string                 `toml:"dismissed_at" json:"dismissedAt"`
	Type          config.ContentType     `toml:"type" json:"type"`
	ConfigName    string                 `toml:"configuration_name" json:"configurationName"`
	ID            types.ContentID        `toml:"id,omitempty" json:"id"`
	DashboardURL  string                 `toml:"dashboard_url,omitempty" json:"dashboardUrl"`
	DirectURL     string                 `toml:"direct_url,omitempty" json:"directUrl"`
	LogsURL       string                 `toml:"logs_url,omitempty" json:"logsUrl"`
>>>>>>> 60ad41b2

	// Full deployment fields
	DeployedAt    string            `toml:"deployed_at,omitempty" mapstructure:"deployed_at,omitempty" json:"deployedAt"`
	BundleID      types.BundleID    `toml:"bundle_id,omitempty" mapstructure:"bundle_id,omitempty" json:"bundleId"`
	BundleURL     string            `toml:"bundle_url,omitempty" mapstructure:"bundle_url,omitempty" json:"bundleUrl"`
	Error         *types.AgentError `toml:"deployment_error,omitempty" mapstructure:"deployment_error,omitempty" json:"deploymentError"`
	Files         []string          `toml:"files,multiline,omitempty" mapstructure:"files,omitempty" json:"files"`
	Requirements  []string          `toml:"requirements,multiline,omitempty" mapstructure:"requirements,omitempty" json:"requirements"`
	Configuration *config.Config    `toml:"configuration,omitempty" mapstructure:"configuration,omitempty" json:"configuration"`
	Renv          *renv.Lockfile    `toml:"renv,omitempty" mapstructure:"renv,omitempty" json:"renv"`
}

func New() *Deployment {
	return &Deployment{
		Schema:        schema.DeploymentSchemaURL,
		ServerType:    server_type.ServerTypeConnect,
		ClientVersion: project.Version,
		Type:          config.ContentTypeUnknown,
		CreatedAt:     time.Now().Format(time.RFC3339),
	}
}

func GetDeploymentsPath(base util.AbsolutePath) util.AbsolutePath {
	return base.Join(".posit", "publish", "deployments")
}

func GetDeploymentPath(base util.AbsolutePath, name string) util.AbsolutePath {
	return GetDeploymentsPath(base).Join(name + ".toml")
}

func ListDeploymentFiles(base util.AbsolutePath) ([]util.AbsolutePath, error) {
	dir := GetDeploymentsPath(base)
	return dir.Glob("*.toml")
}

func UntitledDeploymentName(base util.AbsolutePath) (string, error) {
	for i := 1; ; i++ {
		name := fmt.Sprintf("Untitled-%d", i)
		exists, err := GetDeploymentPath(base, name).Exists()
		if err != nil {
			return "", err
		}
		if !exists {
			return name, nil
		}
	}
}

func SaveNameFromPath(path util.AbsolutePath) string {
	return strings.TrimSuffix(path.Base(), ".toml")
}

func RenameDeployment(base util.AbsolutePath, oldName, newName string) error {
	err := util.ValidateFilename(newName)
	if err != nil {
		return err
	}
	oldPath := GetDeploymentPath(base, oldName)
	newPath := GetDeploymentPath(base, newName)
	return oldPath.Rename(newPath.Path)
}

func FromFile(path util.AbsolutePath) (*Deployment, error) {
	data, err := ValidateFile(path)
	if err != nil {
		return nil, err
	}

	err = schema.UpgradePublishingRecordSchema(data)
	if err != nil {
		return nil, fmt.Errorf("failed to upgrade deployment schema to latest version: %w", err)
	}

	d := New()
	err = util.DecodeTOMLMap(data, d)
	if err != nil {
		return nil, fmt.Errorf("failed to decode publishing record schema schema: %w", err)
	}

	// Migration
	if d.LogsURL == "" && d.ID != "" {
		d.LogsURL = util.GetLogsURL(d.ServerURL, d.ID)
	}
	return d, nil
}

func ValidateFile(path util.AbsolutePath) (map[string]interface{}, error) {
	validator, err := schema.NewValidator[Deployment](schema.DeploymentSchemaURLs)
	if err != nil {
		return nil, err
	}
	return validator.ValidateTOMLFile(path)
}

const autogenHeader = "# This file is automatically generated by Posit Publisher; do not edit.\n"

func (d *Deployment) IsDeployed() bool {
	return d.ID != ""
}

func (d *Deployment) Write(w io.Writer) error {
	_, err := w.Write([]byte(autogenHeader))
	if err != nil {
		return err
	}
	enc := toml.NewEncoder(w)
	return enc.Encode(d)
}

// When being called from methods active during a deployment, they will be running within a
// go function with a state which includes a localID. By supplying it when calling this method,
// they protect the deployment file from being updated by any methods active but not current.
//
// NOTE: deployment threads currently run to completion, so when a user "dismisses" a deployment
// the go functions continue to want to update the record (even though they might be "old" news)
func (d *Deployment) WriteFile(
	path util.AbsolutePath,
	localIdIfDeploying string,
	log logging.Logger,
) (*Deployment, error) {

	// Single threaded through here, to control simultaneous thread updates
	DeploymentRecordMutex.Lock()
	defer DeploymentRecordMutex.Unlock()

	log.Debug("Attempting to update deployment record", "path", path, "localIdIfDeploying", localIdIfDeploying)

	if localIdIfDeploying != "" {
		// we will only update the deployment record, if the local id passed in
		// owns the record (as determined by the ActiveDeploymentRegistry)
		// matches (which confirms the ownership of the record vs. another deployment thread)
		existingDeployment, err := FromFile(path)
		if err != nil {
			// If the deployment file doesn't exist, that's ok
			if !errors.Is(err, fs.ErrNotExist) {
				// we have an invalid deployment file.
				// we'll have to fail in error.
				return nil, err
			}
		}
		if existingDeployment != nil {
			if !ActiveDeploymentRegistry.Check(path.String(), localIdIfDeploying) {
				log.Debug("Skipping deployment record update since existing record is being updated by another thread.")
				return existingDeployment, nil
			}
		}
	}

	log.Debug("Updating deployment record", "path", path)

	err := path.Dir().MkdirAll(0777)
	if err != nil {
		return nil, err
	}
	f, err := path.Create()
	if err != nil {
		return nil, err
	}

	defer f.Close()
	err = d.Write(f)
	if err != nil {
		return nil, err
	}
	return d, nil
}<|MERGE_RESOLUTION|>--- conflicted
+++ resolved
@@ -26,33 +26,18 @@
 
 type Deployment struct {
 	// Predeployment and full deployment fields
-<<<<<<< HEAD
-	Schema        string              `toml:"$schema" mapstructure:"$schema" json:"$schema"`
-	ServerType    accounts.ServerType `toml:"server_type" mapstructure:"server_type" json:"serverType"`
-	ServerURL     string              `toml:"server_url" mapstructure:"server_url" json:"serverUrl"`
-	ClientVersion string              `toml:"client_version" mapstructure:"client_version" json:"-"`
-	CreatedAt     string              `toml:"created_at" mapstructure:"created_at" json:"createdAt"`
-	DismissedAt   string              `toml:"dismissed_at" mapstructure:"dismissed_at" json:"dismissedAt"`
-	Type          config.ContentType  `toml:"type" mapstructure:"type" json:"type"`
-	ConfigName    string              `toml:"configuration_name" mapstructure:"configuration_name" json:"configurationName"`
-	ID            types.ContentID     `toml:"id,omitempty" mapstructure:"id,omitempty" json:"id"`
-	DashboardURL  string              `toml:"dashboard_url,omitempty" mapstructure:"dashboard_url,omitempty" json:"dashboardUrl"`
-	DirectURL     string              `toml:"direct_url,omitempty" mapstructure:"direct_url,omitempty" json:"directUrl"`
-	LogsURL       string              `toml:"logs_url,omitempty" mapstructure:"logs_url,omitempty" json:"logsUrl"`
-=======
-	Schema        string                 `toml:"$schema" json:"$schema"`
-	ServerType    server_type.ServerType `toml:"server_type" json:"serverType"`
-	ServerURL     string                 `toml:"server_url" json:"serverUrl"`
-	ClientVersion string                 `toml:"client_version" json:"-"`
-	CreatedAt     string                 `toml:"created_at" json:"createdAt"`
-	DismissedAt   string                 `toml:"dismissed_at" json:"dismissedAt"`
-	Type          config.ContentType     `toml:"type" json:"type"`
-	ConfigName    string                 `toml:"configuration_name" json:"configurationName"`
-	ID            types.ContentID        `toml:"id,omitempty" json:"id"`
-	DashboardURL  string                 `toml:"dashboard_url,omitempty" json:"dashboardUrl"`
-	DirectURL     string                 `toml:"direct_url,omitempty" json:"directUrl"`
-	LogsURL       string                 `toml:"logs_url,omitempty" json:"logsUrl"`
->>>>>>> 60ad41b2
+	Schema        string                 `toml:"$schema" mapstructure:"$schema" json:"$schema"`
+	ServerType    server_type.ServerType `toml:"server_type" mapstructure:"server_type" json:"serverType"`
+	ServerURL     string                 `toml:"server_url" mapstructure:"server_url" json:"serverUrl"`
+	ClientVersion string                 `toml:"client_version" mapstructure:"client_version" json:"-"`
+	CreatedAt     string                 `toml:"created_at" mapstructure:"created_at" json:"createdAt"`
+	DismissedAt   string                 `toml:"dismissed_at" mapstructure:"dismissed_at" json:"dismissedAt"`
+	Type          config.ContentType     `toml:"type" mapstructure:"type" json:"type"`
+	ConfigName    string                 `toml:"configuration_name" mapstructure:"configuration_name" json:"configurationName"`
+	ID            types.ContentID        `toml:"id,omitempty" mapstructure:"id,omitempty" json:"id"`
+	DashboardURL  string                 `toml:"dashboard_url,omitempty" mapstructure:"dashboard_url,omitempty" json:"dashboardUrl"`
+	DirectURL     string                 `toml:"direct_url,omitempty" mapstructure:"direct_url,omitempty" json:"directUrl"`
+	LogsURL       string                 `toml:"logs_url,omitempty" mapstructure:"logs_url,omitempty" json:"logsUrl"`
 
 	// Full deployment fields
 	DeployedAt    string            `toml:"deployed_at,omitempty" mapstructure:"deployed_at,omitempty" json:"deployedAt"`
