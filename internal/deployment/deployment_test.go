--- conflicted
+++ resolved
@@ -34,21 +34,13 @@
 }
 
 func (s *DeploymentSuite) createDeploymentFile(name string) *Deployment {
-<<<<<<< HEAD
 	path := GetDeploymentPath(s.cwd, name)
-	deployment := New()
-	deployment.ServerType = accounts.ServerTypeConnect
-	deployment.DeployedAt = time.Now().UTC()
-	err := deployment.WriteFile(path)
-=======
-	path := GetLatestDeploymentPath(s.cwd, name)
 	d := New()
 	d.ServerType = accounts.ServerTypeConnect
 	d.DeployedAt = time.Now().UTC().Format(time.RFC3339)
 	d.Configuration.Type = config.ContentTypePythonDash
 	d.Configuration.Entrypoint = "app.py"
 	err := d.WriteFile(path)
->>>>>>> 4940d42e
 	s.NoError(err)
 	return d
 }
