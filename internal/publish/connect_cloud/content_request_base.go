--- conflicted
+++ resolved
@@ -30,7 +30,6 @@
 	return "", fmt.Errorf("content type '%s' is not supported by Connect Cloud", contentType)
 }
 
-<<<<<<< HEAD
 func (c *ServerPublisher) hasPermissionForPrivateContent() (bool, error) {
 	account, err := c.client.GetAccount(c.Account.CloudAccountID)
 	if err != nil {
@@ -38,11 +37,9 @@
 	}
 	return account.License.Entitlements.AccountPrivateContentFlag.Enabled, nil
 }
-=======
+
 func (c *ServerPublisher) getContentRequestBase(isFirstDeploy bool) (*types.ContentRequestBase, error) {
->>>>>>> 958868e7
 
-func (c *ServerPublisher) getContentRequestBase() (*types.ContentRequestBase, error) {
 	// Extract config details for the request
 	title := c.Config.Title
 	if title == "" {
@@ -122,11 +119,6 @@
 		}
 	}
 
-	vanityName := ""
-	if cloudCfg != nil {
-		vanityName = cloudCfg.VanityName
-	}
-
 	revision := types.RequestRevision{
 		SourceType:    "bundle",
 		RVersion:      rVersion,
@@ -141,12 +133,16 @@
 		Access:      access,
 		AppMode:     types.AppModeFromType(c.Config.Type),
 		Secrets:     secrets,
-		VanityName:  vanityName,
 	}
 	if isFirstDeploy {
 		base.NextRevision = &revision
 	} else {
 		base.RevisionOverrides = &revision
 	}
+
+	if cloudCfg != nil && cloudCfg.VanityName != "" {
+		base.VanityName = cloudCfg.VanityName
+	}
+
 	return base, nil
 }