--- conflicted
+++ resolved
@@ -3,34 +3,14 @@
 // Copyright (C) 2025 by Posit Software, PBC.
 
 import (
+	"fmt"
 	"maps"
 
 	"github.com/posit-dev/publisher/internal/clients/types"
 	"github.com/posit-dev/publisher/internal/config"
 )
 
-<<<<<<< HEAD
-func (c *ServerPublisher) getContentRequestBase(isFirstDeploy bool) (*types.ContentRequestBase, error) {
-=======
-func getCloudContentType(contentType config.ContentType) (types.ContentType, error) {
-	switch contentType {
-	case config.ContentTypeJupyterNotebook:
-		return types.ContentTypeJupyter, nil
-	case config.ContentTypePythonBokeh:
-		return types.ContentTypeBokeh, nil
-	case config.ContentTypePythonDash:
-		return types.ContentTypeDash, nil
-	case config.ContentTypePythonShiny, config.ContentTypeRShiny:
-		return types.ContentTypeShiny, nil
-	case config.ContentTypePythonStreamlit:
-		return types.ContentTypeStreamlit, nil
-	case config.ContentTypeQuartoDeprecated, config.ContentTypeQuarto, config.ContentTypeHTML:
-		return types.ContentTypeQuarto, nil
-	case config.ContentTypeRMarkdown:
-		return types.ContentTypeRMarkdown, nil
-	}
-	return "", fmt.Errorf("content type '%s' is not supported by Connect Cloud", contentType)
-}
+
 
 func (c *ServerPublisher) hasPermissionForPrivateContent() (bool, error) {
 	account, err := c.client.GetAccount(c.Account.CloudAccountID)
@@ -42,7 +22,6 @@
 
 func (c *ServerPublisher) getAccess(isFirstDeploy bool) (types.ContentAccess, error) {
 	cloudCfg := c.Config.ConnectCloud
->>>>>>> ac93bde5
 
 	var publicAccess bool
 	var orgAccess config.OrganizationAccessType
