package connect_cloud

// Copyright (C) 2025 by Posit Software, PBC.

import (
	"context"
	"io"

	"github.com/posit-dev/publisher/internal/clients/types"
	"github.com/posit-dev/publisher/internal/events"
	"github.com/posit-dev/publisher/internal/logging"
	internal_types "github.com/posit-dev/publisher/internal/types"
)

type publishContentData struct {
	ContentID string `mapstructure:"contentId"`
}

type updateContentData struct {
}

func (c *ServerPublisher) updateContent(contentID internal_types.ContentID) error {
	// If we didn't create the content earlier in ServerPublisher, we need to update the content with the latest info
	if c.content == nil {
		op := events.PublishUpdateContentOp
		data := updateContentData{}
		log := c.log.WithArgs(logging.LogKeyOp, op)
		c.emitter.Emit(events.New(op, events.StartPhase, events.NoError, data))
		log.Info("Determining content settings")

		base, err := c.getContentRequestBase()
		if err != nil {
			return internal_types.OperationError(op, err)
		}

		updateRequest := &types.UpdateContentRequest{
			ContentRequestBase: *base,
			ContentID:          contentID,
		}

		log.Info("Updating content settings")
		_, err = c.client.UpdateContent(updateRequest)
		if err != nil {
			return err
		}

		c.content, err = c.client.UpdateContentBundle(contentID)
		if err != nil {
			return err
		}

		c.emitter.Emit(events.New(op, events.SuccessPhase, events.NoError, data))
		log.Info("Updated content settings")
	}
	return nil
}

<<<<<<< HEAD
func (c *ServerPublisher) doPublish(contentID internal_types.ContentID) error {
	op := events.PublishDeployContentOp
	log := c.log.WithArgs(logging.LogKeyOp, op)
	data := publishContentData{
		ContentID: string(contentID),
	}

	c.emitter.Emit(events.New(op, events.StartPhase, events.NoError, data))

	err := c.initiatePublish(log, op, contentID)
	if err != nil {
		return err
	}

	err = c.awaitCompletion(log, op)
	if err != nil {
		return err
	}

	c.emitter.Emit(events.New(op, events.SuccessPhase, events.NoError, data))
	return nil
}

func (c *ServerPublisher) PublishToServer(contentID internal_types.ContentID, bundleReader io.Reader) error {
	err := c.updateContent(contentID)
=======
	err := c.initiatePublish(contentID)
>>>>>>> 8e3c372e
	if err != nil {
		return err
	}

	err = c.uploadBundle(bundleReader)
<<<<<<< HEAD
=======
	if err != nil {
		return err
	}

	// refetch the content to get the new revision's log channel
	content, err := c.client.GetContent(c.content.ID)
	if err != nil {
		return err
	}
	c.content = content

	ctx, cancel := context.WithCancel(context.Background())
	defer cancel()
	err = c.watchLogs(ctx)
>>>>>>> 8e3c372e
	if err != nil {
		return err
	}

	err = c.doPublish(contentID)
	if err != nil {
		return err
	}

	return nil
}<|MERGE_RESOLUTION|>--- conflicted
+++ resolved
@@ -55,8 +55,17 @@
 	return nil
 }
 
-<<<<<<< HEAD
-func (c *ServerPublisher) doPublish(contentID internal_types.ContentID) error {
+func (c *ServerPublisher) PublishToServer(contentID internal_types.ContentID, bundleReader io.Reader) error {
+	err := c.updateContent(contentID)
+	if err != nil {
+		return err
+	}
+
+	err = c.uploadBundle(bundleReader)
+	if err != nil {
+		return err
+	}
+
 	op := events.PublishDeployContentOp
 	log := c.log.WithArgs(logging.LogKeyOp, op)
 	data := publishContentData{
@@ -65,32 +74,7 @@
 
 	c.emitter.Emit(events.New(op, events.StartPhase, events.NoError, data))
 
-	err := c.initiatePublish(log, op, contentID)
-	if err != nil {
-		return err
-	}
-
-	err = c.awaitCompletion(log, op)
-	if err != nil {
-		return err
-	}
-
-	c.emitter.Emit(events.New(op, events.SuccessPhase, events.NoError, data))
-	return nil
-}
-
-func (c *ServerPublisher) PublishToServer(contentID internal_types.ContentID, bundleReader io.Reader) error {
-	err := c.updateContent(contentID)
-=======
-	err := c.initiatePublish(contentID)
->>>>>>> 8e3c372e
-	if err != nil {
-		return err
-	}
-
-	err = c.uploadBundle(bundleReader)
-<<<<<<< HEAD
-=======
+	err = c.initiatePublish(log, op, contentID)
 	if err != nil {
 		return err
 	}
@@ -104,16 +88,17 @@
 
 	ctx, cancel := context.WithCancel(context.Background())
 	defer cancel()
-	err = c.watchLogs(ctx)
->>>>>>> 8e3c372e
+	err = c.watchLogs(ctx, op)
 	if err != nil {
 		return err
 	}
 
-	err = c.doPublish(contentID)
+	err = c.awaitCompletion(log, op)
 	if err != nil {
 		return err
 	}
 
+	c.emitter.Emit(events.New(op, events.SuccessPhase, events.NoError, data))
+
 	return nil
 }