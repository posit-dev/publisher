package config

import (
	"fmt"
	"strings"

	"github.com/posit-dev/publisher/internal/interpreters"
)

// Copyright (C) 2023 by Posit Software, PBC.

type ContentType string

const (
	ContentTypeHTML             ContentType = "html"
	ContentTypeJupyterNotebook  ContentType = "jupyter-notebook"
	ContentTypeJupyterVoila     ContentType = "jupyter-voila"
	ContentTypePythonBokeh      ContentType = "python-bokeh"
	ContentTypePythonDash       ContentType = "python-dash"
	ContentTypePythonFastAPI    ContentType = "python-fastapi"
	ContentTypePythonFlask      ContentType = "python-flask"
	ContentTypePythonShiny      ContentType = "python-shiny"
	ContentTypePythonStreamlit  ContentType = "python-streamlit"
	ContentTypePythonGradio     ContentType = "python-gradio"
	ContentTypeQuartoShiny      ContentType = "quarto-shiny"
	ContentTypeQuartoDeprecated ContentType = "quarto"
	ContentTypeQuarto           ContentType = "quarto-static"
	ContentTypeRPlumber         ContentType = "r-plumber"
	ContentTypeRShiny           ContentType = "r-shiny"
	ContentTypeRMarkdownShiny   ContentType = "rmd-shiny"
	ContentTypeRMarkdown        ContentType = "rmd"
	ContentTypeUnknown          ContentType = "unknown"
)

func AllValidContentTypeNames() []string {
	return []string{
		string(ContentTypeHTML),
		string(ContentTypeJupyterNotebook),
		string(ContentTypeJupyterVoila),
		string(ContentTypePythonBokeh),
		string(ContentTypePythonDash),
		string(ContentTypePythonFastAPI),
		string(ContentTypePythonFlask),
		string(ContentTypePythonGradio),
		string(ContentTypePythonShiny),
		string(ContentTypePythonStreamlit),
		string(ContentTypeQuartoShiny),
		string(ContentTypeQuartoDeprecated),
		string(ContentTypeQuarto),
		string(ContentTypeRPlumber),
		string(ContentTypeRShiny),
		string(ContentTypeRMarkdownShiny),
		string(ContentTypeRMarkdown),
		// omit ContentTypeUnknown
	}
}

func (t ContentType) IsPythonContent() bool {
	switch t {
	case
		ContentTypeJupyterNotebook,
		ContentTypeJupyterVoila,
		ContentTypePythonBokeh,
		ContentTypePythonDash,
		ContentTypePythonFastAPI,
		ContentTypePythonFlask,
		ContentTypePythonGradio,
		ContentTypePythonShiny,
		ContentTypePythonStreamlit:
		return true
	}
	return false
}

func (t ContentType) IsAPIContent() bool {
	switch t {
	case ContentTypePythonFlask,
		ContentTypePythonFastAPI,
		ContentTypeRPlumber:
		return true
	}
	return false
}

func (t ContentType) IsAppContent() bool {
	switch t {
	case ContentTypePythonShiny,
		ContentTypeRShiny,
		ContentTypePythonBokeh,
		ContentTypePythonDash,
		ContentTypePythonGradio,
		ContentTypePythonStreamlit:
		return true
	}
	return false
}

type Config struct {
	Comments      []string      `toml:"-" json:"comments,omitempty"`
	ProductType   ProductType   `toml:"product_type" json:"productType,omitempty"`
	Schema        string        `toml:"$schema" json:"$schema,omitempty"`
	Type          ContentType   `toml:"type" json:"type,omitempty"`
	Entrypoint    string        `toml:"entrypoint" json:"entrypoint,omitempty"`
	Validate      *bool         `toml:"validate" json:"validate,omitempty"`
	HasParameters *bool         `toml:"has_parameters,omitempty" json:"hasParameters,omitempty"`
	Files         []string      `toml:"files,multiline" json:"files"`
	Title         string        `toml:"title,omitempty" json:"title,omitempty"`
	Description   string        `toml:"description,multiline,omitempty" json:"description,omitempty"`
	ThumbnailFile string        `toml:"thumbnail,omitempty" json:"thumbnail,omitempty"`
	Tags          []string      `toml:"tags,omitempty" json:"tags,omitempty"`
	Python        *Python       `toml:"python,omitempty" json:"python,omitempty"`
	R             *R            `toml:"r,omitempty" json:"r,omitempty"`
	Jupyter       *Jupyter      `toml:"jupyter,omitempty" json:"jupyter,omitempty"`
	Quarto        *Quarto       `toml:"quarto,omitempty" json:"quarto,omitempty"`
	Environment   Environment   `toml:"environment,omitempty" json:"environment,omitempty"`
	Secrets       []string      `toml:"secrets,omitempty" json:"secrets,omitempty"`
	Schedules     []Schedule    `toml:"schedules,omitempty" json:"schedules,omitempty"`
	Connect       *Connect      `toml:"connect,omitempty" json:"connect,omitempty"`
	ConnectCloud  *ConnectCloud `toml:"connect_cloud,omitempty" json:"connectCloud,omitempty"`
}

func (c *Config) GetValidate() bool {
	if c.Validate == nil {
		return false
	}
	return *c.Validate
}

func (c *Config) GetHasParameters() bool {
	if c.HasParameters == nil {
		return false
	}
	return *c.HasParameters
}

// ForceProductTypeCompliance modifies the config in place to ensure that it complies with the JSON schema.
func (c *Config) ForceProductTypeCompliance() {
	if c.ProductType.IsConnectCloud() {
		// These fields are disallowed by the schema
		if c.Python != nil {
			c.Python.PackageManager = ""
			c.Python.PackageFile = ""
			c.Python.RequiresPythonVersion = ""

			if c.Python.Version != "" {
				// Connect Cloud requires Python version to be in the format "X.Y"
				pythonVersionSplit := strings.Split(c.Python.Version, ".")
				if len(pythonVersionSplit) >= 2 {
					c.Python.Version = fmt.Sprintf("%s.%s", pythonVersionSplit[0], pythonVersionSplit[1])
				}
			}
		}
		if c.R != nil {
			c.R.PackageManager = ""
			c.R.PackageFile = ""
			c.R.RequiresRVersion = ""
		}
		c.Quarto = nil
		c.Jupyter = nil
	}
}

type ProductType string

const (
	ProductTypeConnect      ProductType = "connect"
	ProductTypeConnectCloud ProductType = "connect_cloud"
)

<<<<<<< HEAD
// ForceProductTypeCompliance modifies the config in place to ensure that it complies with the JSON schema.
func (c *Config) ForceProductTypeCompliance() {
	if c.ProductType == ProductTypeConnectCloud {
		// These fields are disallowed by the schema
		if c.Python != nil {
			c.Python.PackageManager = ""
			c.Python.PackageFile = ""
			c.Python.RequiresPythonVersion = ""

			// Connect Cloud requires Python version to be in the format "X.Y"
			pythonVersionSplit := strings.Split(c.Python.Version, ".")
			c.Python.Version = fmt.Sprintf("%s.%s", pythonVersionSplit[0], pythonVersionSplit[1])
		}
		if c.R != nil {
			c.R.PackageManager = ""
			c.R.PackageFile = ""
			c.R.RequiresRVersion = ""
		}
	}
=======
func (p ProductType) IsConnect() bool {
	return p == ProductTypeConnect
}

func (p ProductType) IsConnectCloud() bool {
	return p == ProductTypeConnectCloud
>>>>>>> 7c2bbaa9
}

func (c *Config) HasSecret(secret string) bool {
	for _, s := range c.Secrets {
		if s == secret {
			return true
		}
	}
	return false
}

type Environment = map[string]string

type Python struct {
	Version               string `toml:"version,omitempty" json:"version,omitempty"`
	PackageFile           string `toml:"package_file,omitempty" json:"packageFile,omitempty"`
	PackageManager        string `toml:"package_manager,omitempty" json:"packageManager,omitempty"`
	RequiresPythonVersion string `toml:"requires_python,omitempty" json:"requiresPython,omitempty"`
}

func (p *Python) FillDefaults(
	pythonInterpreter interpreters.PythonInterpreter,
) {
	if pythonInterpreter.IsPythonExecutableValid() {
		python := pythonInterpreter
		if p.Version == "" {
			pythonVersion, pythonVersionError := python.GetPythonVersion()
			if pythonVersionError == nil {
				p.Version = pythonVersion
			}
		}
		if p.PackageFile == "" {
			pythonLockFile, _, pythonLockFileError := python.GetLockFilePath()
			if pythonLockFileError == nil {
				p.PackageFile = pythonLockFile.String()
			}
		}
		if p.PackageManager == "" {
			p.PackageManager = python.GetPackageManager()
		}
		if p.RequiresPythonVersion == "" {
			p.RequiresPythonVersion = python.GetPythonRequires()
		}
	}
}

type R struct {
	Version          string `toml:"version,omitempty" json:"version,omitempty"`
	PackageFile      string `toml:"package_file,omitempty" json:"packageFile,omitempty"`
	PackageManager   string `toml:"package_manager,omitempty" json:"packageManager,omitempty"`
	RequiresRVersion string `toml:"requires_r,omitempty" json:"requiresR,omitempty"`
}

func (r *R) FillDefaults(
	rInterpreter interpreters.RInterpreter,
) {
	if rInterpreter.IsRExecutableValid() {
		rLang := rInterpreter
		if r.Version == "" {
			rVersion, rVersionError := rLang.GetRVersion()
			if rVersionError == nil {
				r.Version = rVersion
			}
		}
		if r.PackageFile == "" {
			rLockFile, _, rLockFileError := rLang.GetLockFilePath()
			if rLockFileError == nil {
				r.PackageFile = rLockFile.String()
			}
		}
		if r.PackageManager == "" {
			r.PackageManager = rLang.GetPackageManager()
		}
		if r.RequiresRVersion == "" {
			r.RequiresRVersion = rLang.GetRRequires()
		}
	}
}

type Jupyter struct {
	HideAllInput    bool `toml:"hide_all_input,omitempty" json:"hideAllInput,omitempty"`
	HideTaggedInput bool `toml:"hide_tagged_input,omitempty" json:"hideTaggedInput,omitempty"`
}

type Quarto struct {
	Version string   `toml:"version,omitempty" json:"version,omitempty"`
	Engines []string `toml:"engines,omitempty" json:"engines,omitempty"`
}

type Schedule struct {
	Start      string `toml:"start,omitempty" json:"start,omitempty"`
	Recurrence string `toml:"recurrence,omitempty" json:"recurrence,omitempty"`
}

type AccessType string

const (
	AccessTypeAnonymous AccessType = "all"
	AccessTypeLoggedIn  AccessType = "logged-in"
	AccessTypeACL       AccessType = "acl"
)

type ConnectAccessControl struct {
	Type   AccessType `toml:"type" json:"type,omitempty"`
	Users  []User     `toml:"users,omitempty" json:"users,omitempty"`
	Groups []Group    `toml:"groups,omitempty" json:"groups,omitempty"`
}

type User struct {
	Id          string `toml:"id,omitempty" json:"id,omitempty"`
	GUID        string `toml:"guid,omitempty" json:"guid,omitempty"`
	Name        string `toml:"name,omitempty" json:"name,omitempty"`
	Permissions string `toml:"permissions" json:"permissions"`
}

type Group struct {
	Id          string `toml:"id,omitempty" json:"id,omitempty"`
	GUID        string `toml:"guid,omitempty" json:"guid,omitempty"`
	Name        string `toml:"name,omitempty" json:"name,omitempty"`
	Permissions string `toml:"permissions" json:"permissions"`
}

type Connect struct {
	Access        *ConnectAccess        `toml:"access,omitempty" json:"access,omitempty"`
	AccessControl *ConnectAccessControl `toml:"access_control,omitempty" json:"accessControl,omitempty"`
	Runtime       *ConnectRuntime       `toml:"runtime,omitempty" json:"runtime,omitempty"`
	Kubernetes    *ConnectKubernetes    `toml:"kubernetes,omitempty" json:"kubernetes,omitempty"`
}

type ConnectAccess struct {
	RunAs            string `toml:"run_as,omitempty" json:"runAs,omitempty"`
	RunAsCurrentUser *bool  `toml:"run_as_current_user,omitempty" json:"runAsCurrentUser,omitempty"`
}

type ConnectRuntime struct {
	ConnectionTimeout  *int32   `toml:"connection_timeout,omitempty" json:"connectionTimeout,omitempty"`
	ReadTimeout        *int32   `toml:"read_timeout,omitempty" json:"readTimeout,omitempty"`
	InitTimeout        *int32   `toml:"init_timeout,omitempty" json:"initTimeout,omitempty"`
	IdleTimeout        *int32   `toml:"idle_timeout,omitempty" json:"idleTimeout,omitempty"`
	MaxProcesses       *int32   `toml:"max_processes,omitempty" json:"maxProcesses,omitempty"`
	MinProcesses       *int32   `toml:"min_processes,omitempty" json:"minProcesses,omitempty"`
	MaxConnsPerProcess *int32   `toml:"max_conns_per_process,omitempty" json:"maxConnsPerProcess,omitempty"`
	LoadFactor         *float64 `toml:"load_factor,omitempty" json:"loadFactor,omitempty"`
}

type ConnectKubernetes struct {
	MemoryRequest                  *int64   `toml:"memory_request,omitempty" json:"memoryRequest,omitempty"`
	MemoryLimit                    *int64   `toml:"memory_limit,omitempty" json:"memoryLimit,omitempty"`
	CPURequest                     *float64 `toml:"cpu_request,omitempty" json:"cpuRequest,omitempty"`
	CPULimit                       *float64 `toml:"cpu_limit,omitempty" json:"cpuLimit,omitempty"`
	AMDGPULimit                    *int64   `toml:"amd_gpu_limit,omitempty" json:"amdGpuLimit,omitempty"`
	NvidiaGPULimit                 *int64   `toml:"nvidia_gpu_limit,omitempty" json:"nvidiaGpuLimit,omitempty"`
	ServiceAccountName             string   `toml:"service_account_name,omitempty" json:"serviceAccountName,omitempty"`
	DefaultImageName               string   `toml:"default_image_name,omitempty" json:"defaultImageName,omitempty"`
	DefaultREnvironmentManagement  *bool    `toml:"default_r_environment_management,omitempty" json:"defaultREnvironmentManagement,omitempty"`
	DefaultPyEnvironmentManagement *bool    `toml:"default_py_environment_management,omitempty" json:"defaultPyEnvironmentManagement,omitempty"`
}

type ConnectCloud struct {
	VanityName    string                     `toml:"vanity_name,omitempty" json:"vanityName,omitempty"`
	AccessControl *ConnectCloudAccessControl `toml:"access_control,omitempty" json:"accessControl,omitempty"`
}

type OrganizationAccessType string

const (
	OrganizationAccessTypeDisabled AccessType = "disabled"
	OrganizationAccessTypeViewer   AccessType = "viewer"
	OrganizationAccessTypeEditor   AccessType = "editor"
)

type ConnectCloudAccessControl struct {
	PublicAccess       bool                   `toml:"public_access,omitempty"  json:"publicAccess,omitempty"`
	OrganizationAccess OrganizationAccessType `toml:"organization_access,omitempty" json:"organizationAccess,omitempty"`
}<|MERGE_RESOLUTION|>--- conflicted
+++ resolved
@@ -167,34 +167,12 @@
 	ProductTypeConnectCloud ProductType = "connect_cloud"
 )
 
-<<<<<<< HEAD
-// ForceProductTypeCompliance modifies the config in place to ensure that it complies with the JSON schema.
-func (c *Config) ForceProductTypeCompliance() {
-	if c.ProductType == ProductTypeConnectCloud {
-		// These fields are disallowed by the schema
-		if c.Python != nil {
-			c.Python.PackageManager = ""
-			c.Python.PackageFile = ""
-			c.Python.RequiresPythonVersion = ""
-
-			// Connect Cloud requires Python version to be in the format "X.Y"
-			pythonVersionSplit := strings.Split(c.Python.Version, ".")
-			c.Python.Version = fmt.Sprintf("%s.%s", pythonVersionSplit[0], pythonVersionSplit[1])
-		}
-		if c.R != nil {
-			c.R.PackageManager = ""
-			c.R.PackageFile = ""
-			c.R.RequiresRVersion = ""
-		}
-	}
-=======
 func (p ProductType) IsConnect() bool {
 	return p == ProductTypeConnect
 }
 
 func (p ProductType) IsConnectCloud() bool {
 	return p == ProductTypeConnectCloud
->>>>>>> 7c2bbaa9
 }
 
 func (c *Config) HasSecret(secret string) bool {
