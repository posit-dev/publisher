package config

// Copyright (C) 2023 by Posit Software, PBC.

type ContentType string

const (
	ContentTypeHTML            ContentType = "html"
	ContentTypeJupyterNotebook ContentType = "jupyter-notebook"
	ContentTypeJupyterVoila    ContentType = "jupyter-voila"
	ContentTypePythonBokeh     ContentType = "python-bokeh"
	ContentTypePythonDash      ContentType = "python-dash"
	ContentTypePythonFastAPI   ContentType = "python-fastapi"
	ContentTypePythonFlask     ContentType = "python-flask"
	ContentTypePythonShiny     ContentType = "python-shiny"
	ContentTypePythonStreamlit ContentType = "python-streamlit"
	ContentTypeQuartoShiny     ContentType = "quarto-shiny"
	ContentTypeQuarto          ContentType = "quarto"
	ContentTypeRPlumber        ContentType = "r-plumber"
	ContentTypeRShiny          ContentType = "r-shiny"
	ContentTypeRMarkdownShiny  ContentType = "rmd-shiny"
	ContentTypeRMarkdown       ContentType = "rmd"
	ContentTypeUnknown         ContentType = "unknown"
)

func AllValidContentTypeNames() []string {
	return []string{
		string(ContentTypeHTML),
		string(ContentTypeJupyterNotebook),
		string(ContentTypeJupyterVoila),
		string(ContentTypePythonBokeh),
		string(ContentTypePythonDash),
		string(ContentTypePythonFastAPI),
		string(ContentTypePythonFlask),
		string(ContentTypePythonShiny),
		string(ContentTypePythonStreamlit),
		string(ContentTypeQuartoShiny),
		string(ContentTypeQuarto),
		string(ContentTypeRPlumber),
		string(ContentTypeRShiny),
		string(ContentTypeRMarkdownShiny),
		string(ContentTypeRMarkdown),
		// omit ContentTypeUnknown
	}
}

func (t ContentType) IsPythonContent() bool {
	switch t {
	case
		ContentTypeJupyterNotebook,
		ContentTypeJupyterVoila,
		ContentTypePythonBokeh,
		ContentTypePythonDash,
		ContentTypePythonFastAPI,
		ContentTypePythonFlask,
		ContentTypePythonShiny,
		ContentTypePythonStreamlit:
		return true
	}
	return false
}

func (t ContentType) IsAPIContent() bool {
	switch t {
	case ContentTypePythonFlask,
		ContentTypePythonFastAPI,
		ContentTypeRPlumber:
		return true
	}
	return false
}

func (t ContentType) IsAppContent() bool {
	switch t {
	case ContentTypePythonShiny,
		ContentTypeRShiny,
		ContentTypePythonBokeh,
		ContentTypePythonDash,
		ContentTypePythonStreamlit:
		return true
	}
	return false
}

type Config struct {
	Schema        string      `toml:"$schema" json:"$schema"`
	Type          ContentType `toml:"type" json:"type"`
	Entrypoint    string      `toml:"entrypoint,omitempty" json:"entrypoint,omitempty"`
	Validate      bool        `toml:"validate" json:"validate"`
	Title         string      `toml:"title,omitempty" json:"title,omitempty"`
	Description   string      `toml:"description,multiline,omitempty" json:"description,omitempty"`
	ThumbnailFile string      `toml:"thumbnail,omitempty" json:"thumbnail,omitempty"`
	Tags          []string    `toml:"tags,omitempty" json:"tags,omitempty"`
	Python        *Python     `toml:"python,omitempty" json:"python,omitempty"`
	R             *R          `toml:"r,omitempty" json:"r,omitempty"`
	Quarto        *Quarto     `toml:"quarto,omitempty" json:"quarto,omitempty"`
	Environment   Environment `toml:"environment,omitempty" json:"environment,omitempty"`
	Secrets       []string    `toml:"secrets,omitempty" json:"secrets,omitempty"`
	Schedules     []Schedule  `toml:"schedules,omitempty" json:"schedules,omitempty"`
	Access        *Access     `toml:"access,omitempty" json:"access,omitempty"`
	Connect       *Connect    `toml:"connect,omitempty" json:"connect,omitempty"`
}

type Environment = map[string]string

type Python struct {
	Version        string `toml:"version" json:"version"`
	PackageFile    string `toml:"package-file" json:"packageFile"`
	PackageManager string `toml:"package-manager" json:"packageManager"`
}

type R struct {
	Version        string `toml:"version" json:"version"`
	PackageFile    string `toml:"package-file" json:"packageFile"`
	PackageManager string `toml:"package-manager" json:"packageManager"`
}

type Quarto struct {
	Version string   `toml:"version" json:"version"`
	Engines []string `toml:"engines" json:"engines"`
}

type Schedule struct {
	Start      string `toml:"start" json:"start"`
	Recurrence string `toml:"recurrence" json:"recurrence"`
}

type AccessType string

const (
	AccessTypeAnonymous AccessType = "all"
	AccessTypeLoggedIn  AccessType = "logged-in"
	AccessTypeACL       AccessType = "acl"
)

type Access struct {
	Type   AccessType `toml:"type" json:"type"`
	Users  []User     `toml:"users,omitempty" json:"users,omitempty"`
	Groups []Group    `toml:"groups,omitempty" json:"groups,omitempty"`
}

type User struct {
	Id          string `toml:"id,omitempty" json:"id,omitempty"`
	GUID        string `toml:"guid,omitempty" json:"guid,omitempty"`
	Name        string `toml:"name,omitempty" json:"name,omitempty"`
	Permissions string `toml:"permissions" json:"permissions"`
}

type Group struct {
	Id          string `toml:"id,omitempty" json:"id,omitempty"`
	GUID        string `toml:"guid,omitempty" json:"guid,omitempty"`
	Name        string `toml:"name,omitempty" json:"name,omitempty"`
	Permissions string `toml:"permissions" json:"permissions"`
}

type Connect struct {
	Access     *ConnectAccess     `toml:"access,omitempty" json:"access,omitempty"`
	Runtime    *ConnectRuntime    `toml:"runtime,omitempty" json:"runtime,omitempty"`
	Kubernetes *ConnectKubernetes `toml:"kubernetes,omitempty" json:"kubernetes,omitempty"`
}

type ConnectAccess struct {
	RunAs            string `toml:"run-as,omitempty" json:"runAs,omitempty"`
	RunAsCurrentUser *bool  `toml:"run-as-current-user,omitempty" json:"runAsCurrentUser,omitempty"`
}

type ConnectRuntime struct {
	ConnectionTimeout  *int32   `toml:"connection-timeout,omitempty" json:"connectionTimeout,omitempty"`
	ReadTimeout        *int32   `toml:"read-timeout,omitempty" json:"readTimeout,omitempty"`
	InitTimeout        *int32   `toml:"init-timeout,omitempty" json:"initTimeout,omitempty"`
	IdleTimeout        *int32   `toml:"idle-timeout,omitempty" json:"idleTimeout,omitempty"`
	MaxProcesses       *int32   `toml:"max-processes,omitempty" json:"maxProcesses,omitempty"`
	MinProcesses       *int32   `toml:"min-processes,omitempty" json:"minProcesses,omitempty"`
	MaxConnsPerProcess *int32   `toml:"max-connections,omitempty" json:"maxConnections,omitempty"`
	LoadFactor         *float64 `toml:"load-factor,omitempty" json:"loadFactor,omitempty"`
}

type ConnectKubernetes struct {
<<<<<<< HEAD
	MemoryRequest                  *int64   `toml:"memory-request,omitempty" json:"memory-request,omitempty"`
	MemoryLimit                    *int64   `toml:"memory-limit,omitempty" json:"memory-limit,omitempty"`
	CPURequest                     *float64 `toml:"cpu-request,omitempty" json:"cpu-request,omitempty"`
	CPULimit                       *float64 `toml:"cpu-limit,omitempty" json:"cpu-limit,omitempty"`
	AMDGPULimit                    *int64   `toml:"amd-gpu-limit,omitempty" json:"amd-gpu-limit,omitempty"`
	NvidiaGPULimit                 *int64   `toml:"nvidia-gpu-limit,omitempty" json:"nvidia-gpu-limit,omitempty"`
	ServiceAccountName             string   `toml:"service-account-name,omitempty" json:"service-account-name,omitempty"`
	DefaultImageName               string   `toml:"image-name,omitempty" json:"image-name,omitempty"`
	DefaultREnvironmentManagement  *bool    `toml:"default-r-environment-management,omitempty" json:"defaultREnvironmentManagement"`
	DefaultPyEnvironmentManagement *bool    `toml:"default-py-environment-management,omitempty" json:"defaultPyEnvironmentManagement"`
=======
	MemoryRequest      *int64   `toml:"memory-request,omitempty" json:"memoryRequest,omitempty"`
	MemoryLimit        *int64   `toml:"memory-limit,omitempty" json:"memoryLimit,omitempty"`
	CPURequest         *float64 `toml:"cpu-request,omitempty" json:"cpuRequest,omitempty"`
	CPULimit           *float64 `toml:"cpu-limit,omitempty" json:"cpuLimit,omitempty"`
	AMDGPULimit        *int64   `toml:"amd-gpu-limit,omitempty" json:"amdGpuLimit,omitempty"`
	NvidiaGPULimit     *int64   `toml:"nvidia-gpu-limit,omitempty" json:"nvidiaGpuLimit,omitempty"`
	ServiceAccountName string   `toml:"service-account-name,omitempty" json:"serviceAccountName,omitempty"`
	DefaultImageName   string   `toml:"image-name,omitempty" json:"imageName,omitempty"`
>>>>>>> 3d5c1a59
}<|MERGE_RESOLUTION|>--- conflicted
+++ resolved
@@ -176,25 +176,14 @@
 }
 
 type ConnectKubernetes struct {
-<<<<<<< HEAD
-	MemoryRequest                  *int64   `toml:"memory-request,omitempty" json:"memory-request,omitempty"`
-	MemoryLimit                    *int64   `toml:"memory-limit,omitempty" json:"memory-limit,omitempty"`
-	CPURequest                     *float64 `toml:"cpu-request,omitempty" json:"cpu-request,omitempty"`
-	CPULimit                       *float64 `toml:"cpu-limit,omitempty" json:"cpu-limit,omitempty"`
-	AMDGPULimit                    *int64   `toml:"amd-gpu-limit,omitempty" json:"amd-gpu-limit,omitempty"`
-	NvidiaGPULimit                 *int64   `toml:"nvidia-gpu-limit,omitempty" json:"nvidia-gpu-limit,omitempty"`
-	ServiceAccountName             string   `toml:"service-account-name,omitempty" json:"service-account-name,omitempty"`
-	DefaultImageName               string   `toml:"image-name,omitempty" json:"image-name,omitempty"`
-	DefaultREnvironmentManagement  *bool    `toml:"default-r-environment-management,omitempty" json:"defaultREnvironmentManagement"`
-	DefaultPyEnvironmentManagement *bool    `toml:"default-py-environment-management,omitempty" json:"defaultPyEnvironmentManagement"`
-=======
-	MemoryRequest      *int64   `toml:"memory-request,omitempty" json:"memoryRequest,omitempty"`
-	MemoryLimit        *int64   `toml:"memory-limit,omitempty" json:"memoryLimit,omitempty"`
-	CPURequest         *float64 `toml:"cpu-request,omitempty" json:"cpuRequest,omitempty"`
-	CPULimit           *float64 `toml:"cpu-limit,omitempty" json:"cpuLimit,omitempty"`
-	AMDGPULimit        *int64   `toml:"amd-gpu-limit,omitempty" json:"amdGpuLimit,omitempty"`
-	NvidiaGPULimit     *int64   `toml:"nvidia-gpu-limit,omitempty" json:"nvidiaGpuLimit,omitempty"`
-	ServiceAccountName string   `toml:"service-account-name,omitempty" json:"serviceAccountName,omitempty"`
-	DefaultImageName   string   `toml:"image-name,omitempty" json:"imageName,omitempty"`
->>>>>>> 3d5c1a59
+	MemoryRequest                  *int64   `toml:"memory-request,omitempty" json:"memoryRequest,omitempty"`
+	MemoryLimit                    *int64   `toml:"memory-limit,omitempty" json:"memoryLimit,omitempty"`
+	CPURequest                     *float64 `toml:"cpu-request,omitempty" json:"cpuRequest,omitempty"`
+	CPULimit                       *float64 `toml:"cpu-limit,omitempty" json:"cpuLimit,omitempty"`
+	AMDGPULimit                    *int64   `toml:"amd-gpu-limit,omitempty" json:"amdGpuLimit,omitempty"`
+	NvidiaGPULimit                 *int64   `toml:"nvidia-gpu-limit,omitempty" json:"nvidiaGpuLimit,omitempty"`
+	ServiceAccountName             string   `toml:"service-account-name,omitempty" json:"serviceAccountName,omitempty"`
+	DefaultImageName               string   `toml:"image-name,omitempty" json:"imageName,omitempty"`
+	DefaultREnvironmentManagement  *bool    `toml:"defaultREnvironmentManagement,omitempty" json:"defaultREnvironmentManagement"`
+	DefaultPyEnvironmentManagement *bool    `toml:"defaultPyEnvironmentManagement,omitempty" json:"defaultPyEnvironmentManagement"`
 }