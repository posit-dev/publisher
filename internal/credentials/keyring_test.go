// Copyright (C) 2024 by Posit Software, PBC.

package credentials

import (
	"github.com/posit-dev/publisher/internal/server_type"
	"testing"

	"github.com/posit-dev/publisher/internal/logging/loggingtest"
	"github.com/posit-dev/publisher/internal/util/utiltest"
	"github.com/stretchr/testify/suite"
	"github.com/zalando/go-keyring"
)

type KeyringCredentialsTestSuite struct {
	utiltest.Suite
	log *loggingtest.MockLogger
}

func TestKeyringCredentialsTestSuite(t *testing.T) {
	suite.Run(t, new(KeyringCredentialsTestSuite))
}

func (s *KeyringCredentialsTestSuite) SetupTest() {
	keyring.MockInit()
	s.log = loggingtest.NewMockLogger()
}

func (s *KeyringCredentialsTestSuite) TestNewKeyringCredentialsService() {
	ks := NewKeyringCredentialsService(s.log)
	s.Equal(ks, &keyringCredentialsService{s.log})
	s.Implements((*CredentialsService)(nil), ks)
}

func (s *KeyringCredentialsTestSuite) TestSet() {
	cs := keyringCredentialsService{
		log: s.log,
	}

<<<<<<< HEAD
	cred, err := cs.Set(CreateCredentialDetails{
		ServerType:          server_type.ServerTypeConnect,
		Name:                "example",
		URL:                 "https://example.com",
		ApiKey:              "12345",
		SnowflakeConnection: ""})
=======
	cred, err := cs.Set(CreateCredentialDetails{Name: "example", URL: "https://example.com", ApiKey: "12345", SnowflakeConnection: ""})
>>>>>>> 9e0a2e92
	s.NoError(err)
	s.NotNil(cred.GUID)
	s.Equal(cred.Name, "example")
	s.Equal(cred.URL, "https://example.com")
	s.Equal(cred.ApiKey, "12345")
	s.Equal(cred.SnowflakeConnection, "")

<<<<<<< HEAD
	cred, err = cs.Set(CreateCredentialDetails{
		ServerType:          server_type.ServerTypeSnowflake,
		Name:                "sfexample",
		URL:                 "https://example.snowflakecomputing.app",
		ApiKey:              "",
		SnowflakeConnection: "snow"})
=======
	cred, err = cs.Set(CreateCredentialDetails{Name: "sfexample", URL: "https://example.snowflakecomputing.app", ApiKey: "", SnowflakeConnection: "snow"})
>>>>>>> 9e0a2e92
	s.NoError(err)
	s.NotNil(cred.GUID)
	s.Equal(cred.Name, "sfexample")
	s.Equal(cred.URL, "https://example.snowflakecomputing.app")
	s.Equal(cred.ApiKey, "")
	s.Equal(cred.SnowflakeConnection, "snow")

<<<<<<< HEAD
	cred, err = cs.Set(CreateCredentialDetails{
		ServerType:   server_type.ServerTypeConnectCloud,
		Name:         "cloudy",
		URL:          "https://api.connect.posit.cloud",
=======
	cred, err = cs.Set(CreateCredentialDetails{Name: "cloudy", URL: "https://api.connect.posit.cloud",
>>>>>>> 9e0a2e92
		AccountID:    "0de62804-2b0b-4e11-8a52-a402bda89ff4",
		AccountName:  "cloudy",
		RefreshToken: "some_refresh_token",
		AccessToken:  "some_access_token",
	})
	s.NoError(err)
	s.NotNil(cred.GUID)
	s.Equal(cred.Name, "cloudy")
	s.Equal(cred.URL, "https://api.connect.posit.cloud")
	s.Equal(cred.AccountID, "0de62804-2b0b-4e11-8a52-a402bda89ff4")
	s.Equal(cred.AccountName, "cloudy")
	s.Equal(cred.RefreshToken, "some_refresh_token")
	s.Equal(cred.AccessToken, "some_access_token")
}

func (s *KeyringCredentialsTestSuite) TestSetURLCollisionError() {
	cs := keyringCredentialsService{
		log: s.log,
	}

<<<<<<< HEAD
	_, err := cs.Set(CreateCredentialDetails{ServerType: server_type.ServerTypeConnect, Name: "example", URL: "https://example.com", ApiKey: "12345", SnowflakeConnection: ""})
	s.NoError(err)
	_, err = cs.Set(CreateCredentialDetails{ServerType: server_type.ServerTypeConnect, Name: "example", URL: "https://example.com", ApiKey: "12345", SnowflakeConnection: ""})
=======
	_, err := cs.Set(CreateCredentialDetails{Name: "example", URL: "https://example.com", ApiKey: "12345", SnowflakeConnection: ""})
	s.NoError(err)
	_, err = cs.Set(CreateCredentialDetails{Name: "example", URL: "https://example.com", ApiKey: "12345", SnowflakeConnection: ""})
>>>>>>> 9e0a2e92
	s.Error(err)
	s.IsType(&URLCollisionError{}, err)
}

func (s *KeyringCredentialsTestSuite) TestGet() {
	cs := keyringCredentialsService{
		log: s.log,
	}

	testGuid := "5ede880a-acd8-4206-b9fa-7d788c42fbe4"

	// First test without any credentials in environment
	s.log.On("Debug", "Credential does not exist", "credential", testGuid).Return()

	// error if missing
	_, err := cs.Get(testGuid)
	s.Error(err)
	s.log.AssertExpectations(s.T())

	// pass if exists
<<<<<<< HEAD
	cred, err := cs.Set(CreateCredentialDetails{ServerType: server_type.ServerTypeConnect, Name: "example", URL: "https://example.com", ApiKey: "12345", SnowflakeConnection: ""})
=======
	cred, err := cs.Set(CreateCredentialDetails{Name: "example", URL: "https://example.com", ApiKey: "12345", SnowflakeConnection: ""})
>>>>>>> 9e0a2e92
	s.NoError(err)
	res, err := cs.Get(cred.GUID)
	s.NoError(err)
	s.Equal(res, cred)
}

func (s *KeyringCredentialsTestSuite) TestNormalizedSet() {
	cs := keyringCredentialsService{
		log: s.log,
	}

	// pass if no change (already normalized)
<<<<<<< HEAD
	cred, err := cs.Set(CreateCredentialDetails{ServerType: server_type.ServerTypeConnect, Name: "example", URL: "https://example.com", ApiKey: "12345", SnowflakeConnection: ""})
=======
	cred, err := cs.Set(CreateCredentialDetails{Name: "example", URL: "https://example.com", ApiKey: "12345", SnowflakeConnection: ""})
>>>>>>> 9e0a2e92
	s.NoError(err)
	res, err := cs.Get(cred.GUID)
	s.NoError(err)
	s.Equal(res.URL, cred.URL)

	// pass if URL ends up normalized
<<<<<<< HEAD
	cred, err = cs.Set(CreateCredentialDetails{ServerType: server_type.ServerTypeConnect, Name: "example2", URL: "https://example.com///another/seg/", ApiKey: "12345", SnowflakeConnection: ""})
=======
	cred, err = cs.Set(CreateCredentialDetails{Name: "example2", URL: "https://example.com///another/seg/", ApiKey: "12345", SnowflakeConnection: ""})
>>>>>>> 9e0a2e92
	s.NoError(err)
	s.NotEqual(cred.URL, "https://example.com///another/seg/")

	res, err = cs.Get(cred.GUID)
	s.NoError(err)
	s.Equal(res.URL, "https://example.com/another/seg")
	s.Equal(cred.URL, res.URL)
}

func (s *KeyringCredentialsTestSuite) TestSetCollisions() {
	cs := keyringCredentialsService{
		log: s.log,
	}

	// add a credential
<<<<<<< HEAD
	_, err := cs.Set(CreateCredentialDetails{ServerType: server_type.ServerTypeConnect, Name: "example", URL: "https://example.com", ApiKey: "12345", SnowflakeConnection: ""})
	s.NoError(err)

	// name collision
	_, err = cs.Set(CreateCredentialDetails{ServerType: server_type.ServerTypeConnect, Name: "example", URL: "https://more_examples.com", ApiKey: "12345", SnowflakeConnection: ""})
=======
	_, err := cs.Set(CreateCredentialDetails{Name: "example", URL: "https://example.com", ApiKey: "12345", SnowflakeConnection: ""})
	s.NoError(err)

	// name collision
	_, err = cs.Set(CreateCredentialDetails{Name: "example", URL: "https://more_examples.com", ApiKey: "12345", SnowflakeConnection: ""})
>>>>>>> 9e0a2e92
	s.Error(err)
	s.IsType(&NameCollisionError{}, err)

	// URL collision
<<<<<<< HEAD
	_, err = cs.Set(CreateCredentialDetails{ServerType: server_type.ServerTypeConnect, Name: "another_example", URL: "https://example.com", ApiKey: "12345", SnowflakeConnection: ""})
=======
	_, err = cs.Set(CreateCredentialDetails{Name: "another_example", URL: "https://example.com", ApiKey: "12345", SnowflakeConnection: ""})
>>>>>>> 9e0a2e92
	s.Error(err)
	s.IsType(&URLCollisionError{}, err)
}

func (s *KeyringCredentialsTestSuite) TestList() {
	cs := keyringCredentialsService{
		log: s.log,
	}

	creds, err := cs.List()
	s.NoError(err)
	s.Equal(creds, []Credential{})

	// Add a couple creds to be assert on the list again
<<<<<<< HEAD
	nc1, err := cs.Set(CreateCredentialDetails{ServerType: server_type.ServerTypeConnect, Name: "example", URL: "https://a.example.com", ApiKey: "12345", SnowflakeConnection: ""})
	s.NoError(err)
	nc2, err := cs.Set(CreateCredentialDetails{ServerType: server_type.ServerTypeConnect, Name: "example2", URL: "https://b.example.com", ApiKey: "12345", SnowflakeConnection: ""})
=======
	nc1, err := cs.Set(CreateCredentialDetails{Name: "example", URL: "https://a.example.com", ApiKey: "12345", SnowflakeConnection: ""})
	s.NoError(err)
	nc2, err := cs.Set(CreateCredentialDetails{Name: "example2", URL: "https://b.example.com", ApiKey: "12345", SnowflakeConnection: ""})
>>>>>>> 9e0a2e92
	s.NoError(err)

	creds, err = cs.List()
	s.NoError(err)
	s.Len(creds, 2)
	s.Contains(creds, *nc1)
	s.Contains(creds, *nc2)
}

func (s *KeyringCredentialsTestSuite) TestDelete() {
	cs := keyringCredentialsService{
		log: s.log,
	}

<<<<<<< HEAD
	cred, err := cs.Set(CreateCredentialDetails{ServerType: server_type.ServerTypeConnect, Name: "example", URL: "https://example.com", ApiKey: "12345", SnowflakeConnection: ""})
=======
	cred, err := cs.Set(CreateCredentialDetails{Name: "example", URL: "https://example.com", ApiKey: "12345", SnowflakeConnection: ""})
>>>>>>> 9e0a2e92
	s.NoError(err)

	// no error if exists
	err = cs.Delete(cred.GUID)
	s.NoError(err)

	// err if missing
	s.log.On("Debug", "Credential does not exist", "credential", cred.GUID).Return()
	err = cs.Delete(cred.GUID)
	s.Error(err)
	s.log.AssertExpectations(s.T())
}

func (s *KeyringCredentialsTestSuite) TestReset() {
	cs := keyringCredentialsService{
		log: s.log,
	}

	creds, err := cs.List()
	s.NoError(err)
	s.Equal(creds, []Credential{})

	// Add a couple creds to be assert on the list again
<<<<<<< HEAD
	_, err = cs.Set(CreateCredentialDetails{ServerType: server_type.ServerTypeConnect, Name: "example", URL: "https://a.example.com", ApiKey: "12345", SnowflakeConnection: ""})
	s.NoError(err)
	_, err = cs.Set(CreateCredentialDetails{ServerType: server_type.ServerTypeConnect, Name: "example2", URL: "https://b.example.com", ApiKey: "12345", SnowflakeConnection: ""})
=======
	_, err = cs.Set(CreateCredentialDetails{Name: "example", URL: "https://a.example.com", ApiKey: "12345", SnowflakeConnection: ""})
	s.NoError(err)
	_, err = cs.Set(CreateCredentialDetails{Name: "example2", URL: "https://b.example.com", ApiKey: "12345", SnowflakeConnection: ""})
>>>>>>> 9e0a2e92
	s.NoError(err)

	creds, err = cs.List()
	s.NoError(err)
	s.Len(creds, 2)

	// Expected Log Warn
	s.log.On("Warn", "Corrupted credentials data found. The stored data was reset.", "credentials_service", "keyring").Return()

	_, err = cs.Reset()
	s.NoError(err)

	// Creds wiped out
	creds, err = cs.List()
	s.NoError(err)
	s.Len(creds, 0)
}<|MERGE_RESOLUTION|>--- conflicted
+++ resolved
@@ -3,8 +3,9 @@
 package credentials
 
 import (
+	"testing"
+
 	"github.com/posit-dev/publisher/internal/server_type"
-	"testing"
 
 	"github.com/posit-dev/publisher/internal/logging/loggingtest"
 	"github.com/posit-dev/publisher/internal/util/utiltest"
@@ -37,16 +38,12 @@
 		log: s.log,
 	}
 
-<<<<<<< HEAD
 	cred, err := cs.Set(CreateCredentialDetails{
 		ServerType:          server_type.ServerTypeConnect,
 		Name:                "example",
 		URL:                 "https://example.com",
 		ApiKey:              "12345",
 		SnowflakeConnection: ""})
-=======
-	cred, err := cs.Set(CreateCredentialDetails{Name: "example", URL: "https://example.com", ApiKey: "12345", SnowflakeConnection: ""})
->>>>>>> 9e0a2e92
 	s.NoError(err)
 	s.NotNil(cred.GUID)
 	s.Equal(cred.Name, "example")
@@ -54,16 +51,12 @@
 	s.Equal(cred.ApiKey, "12345")
 	s.Equal(cred.SnowflakeConnection, "")
 
-<<<<<<< HEAD
 	cred, err = cs.Set(CreateCredentialDetails{
 		ServerType:          server_type.ServerTypeSnowflake,
 		Name:                "sfexample",
 		URL:                 "https://example.snowflakecomputing.app",
 		ApiKey:              "",
 		SnowflakeConnection: "snow"})
-=======
-	cred, err = cs.Set(CreateCredentialDetails{Name: "sfexample", URL: "https://example.snowflakecomputing.app", ApiKey: "", SnowflakeConnection: "snow"})
->>>>>>> 9e0a2e92
 	s.NoError(err)
 	s.NotNil(cred.GUID)
 	s.Equal(cred.Name, "sfexample")
@@ -71,14 +64,10 @@
 	s.Equal(cred.ApiKey, "")
 	s.Equal(cred.SnowflakeConnection, "snow")
 
-<<<<<<< HEAD
 	cred, err = cs.Set(CreateCredentialDetails{
 		ServerType:   server_type.ServerTypeConnectCloud,
 		Name:         "cloudy",
 		URL:          "https://api.connect.posit.cloud",
-=======
-	cred, err = cs.Set(CreateCredentialDetails{Name: "cloudy", URL: "https://api.connect.posit.cloud",
->>>>>>> 9e0a2e92
 		AccountID:    "0de62804-2b0b-4e11-8a52-a402bda89ff4",
 		AccountName:  "cloudy",
 		RefreshToken: "some_refresh_token",
@@ -99,15 +88,9 @@
 		log: s.log,
 	}
 
-<<<<<<< HEAD
 	_, err := cs.Set(CreateCredentialDetails{ServerType: server_type.ServerTypeConnect, Name: "example", URL: "https://example.com", ApiKey: "12345", SnowflakeConnection: ""})
 	s.NoError(err)
 	_, err = cs.Set(CreateCredentialDetails{ServerType: server_type.ServerTypeConnect, Name: "example", URL: "https://example.com", ApiKey: "12345", SnowflakeConnection: ""})
-=======
-	_, err := cs.Set(CreateCredentialDetails{Name: "example", URL: "https://example.com", ApiKey: "12345", SnowflakeConnection: ""})
-	s.NoError(err)
-	_, err = cs.Set(CreateCredentialDetails{Name: "example", URL: "https://example.com", ApiKey: "12345", SnowflakeConnection: ""})
->>>>>>> 9e0a2e92
 	s.Error(err)
 	s.IsType(&URLCollisionError{}, err)
 }
@@ -128,11 +111,7 @@
 	s.log.AssertExpectations(s.T())
 
 	// pass if exists
-<<<<<<< HEAD
 	cred, err := cs.Set(CreateCredentialDetails{ServerType: server_type.ServerTypeConnect, Name: "example", URL: "https://example.com", ApiKey: "12345", SnowflakeConnection: ""})
-=======
-	cred, err := cs.Set(CreateCredentialDetails{Name: "example", URL: "https://example.com", ApiKey: "12345", SnowflakeConnection: ""})
->>>>>>> 9e0a2e92
 	s.NoError(err)
 	res, err := cs.Get(cred.GUID)
 	s.NoError(err)
@@ -145,22 +124,14 @@
 	}
 
 	// pass if no change (already normalized)
-<<<<<<< HEAD
 	cred, err := cs.Set(CreateCredentialDetails{ServerType: server_type.ServerTypeConnect, Name: "example", URL: "https://example.com", ApiKey: "12345", SnowflakeConnection: ""})
-=======
-	cred, err := cs.Set(CreateCredentialDetails{Name: "example", URL: "https://example.com", ApiKey: "12345", SnowflakeConnection: ""})
->>>>>>> 9e0a2e92
 	s.NoError(err)
 	res, err := cs.Get(cred.GUID)
 	s.NoError(err)
 	s.Equal(res.URL, cred.URL)
 
 	// pass if URL ends up normalized
-<<<<<<< HEAD
 	cred, err = cs.Set(CreateCredentialDetails{ServerType: server_type.ServerTypeConnect, Name: "example2", URL: "https://example.com///another/seg/", ApiKey: "12345", SnowflakeConnection: ""})
-=======
-	cred, err = cs.Set(CreateCredentialDetails{Name: "example2", URL: "https://example.com///another/seg/", ApiKey: "12345", SnowflakeConnection: ""})
->>>>>>> 9e0a2e92
 	s.NoError(err)
 	s.NotEqual(cred.URL, "https://example.com///another/seg/")
 
@@ -176,28 +147,16 @@
 	}
 
 	// add a credential
-<<<<<<< HEAD
 	_, err := cs.Set(CreateCredentialDetails{ServerType: server_type.ServerTypeConnect, Name: "example", URL: "https://example.com", ApiKey: "12345", SnowflakeConnection: ""})
 	s.NoError(err)
 
 	// name collision
 	_, err = cs.Set(CreateCredentialDetails{ServerType: server_type.ServerTypeConnect, Name: "example", URL: "https://more_examples.com", ApiKey: "12345", SnowflakeConnection: ""})
-=======
-	_, err := cs.Set(CreateCredentialDetails{Name: "example", URL: "https://example.com", ApiKey: "12345", SnowflakeConnection: ""})
-	s.NoError(err)
-
-	// name collision
-	_, err = cs.Set(CreateCredentialDetails{Name: "example", URL: "https://more_examples.com", ApiKey: "12345", SnowflakeConnection: ""})
->>>>>>> 9e0a2e92
 	s.Error(err)
 	s.IsType(&NameCollisionError{}, err)
 
 	// URL collision
-<<<<<<< HEAD
 	_, err = cs.Set(CreateCredentialDetails{ServerType: server_type.ServerTypeConnect, Name: "another_example", URL: "https://example.com", ApiKey: "12345", SnowflakeConnection: ""})
-=======
-	_, err = cs.Set(CreateCredentialDetails{Name: "another_example", URL: "https://example.com", ApiKey: "12345", SnowflakeConnection: ""})
->>>>>>> 9e0a2e92
 	s.Error(err)
 	s.IsType(&URLCollisionError{}, err)
 }
@@ -212,15 +171,9 @@
 	s.Equal(creds, []Credential{})
 
 	// Add a couple creds to be assert on the list again
-<<<<<<< HEAD
 	nc1, err := cs.Set(CreateCredentialDetails{ServerType: server_type.ServerTypeConnect, Name: "example", URL: "https://a.example.com", ApiKey: "12345", SnowflakeConnection: ""})
 	s.NoError(err)
 	nc2, err := cs.Set(CreateCredentialDetails{ServerType: server_type.ServerTypeConnect, Name: "example2", URL: "https://b.example.com", ApiKey: "12345", SnowflakeConnection: ""})
-=======
-	nc1, err := cs.Set(CreateCredentialDetails{Name: "example", URL: "https://a.example.com", ApiKey: "12345", SnowflakeConnection: ""})
-	s.NoError(err)
-	nc2, err := cs.Set(CreateCredentialDetails{Name: "example2", URL: "https://b.example.com", ApiKey: "12345", SnowflakeConnection: ""})
->>>>>>> 9e0a2e92
 	s.NoError(err)
 
 	creds, err = cs.List()
@@ -235,11 +188,7 @@
 		log: s.log,
 	}
 
-<<<<<<< HEAD
 	cred, err := cs.Set(CreateCredentialDetails{ServerType: server_type.ServerTypeConnect, Name: "example", URL: "https://example.com", ApiKey: "12345", SnowflakeConnection: ""})
-=======
-	cred, err := cs.Set(CreateCredentialDetails{Name: "example", URL: "https://example.com", ApiKey: "12345", SnowflakeConnection: ""})
->>>>>>> 9e0a2e92
 	s.NoError(err)
 
 	// no error if exists
@@ -263,15 +212,9 @@
 	s.Equal(creds, []Credential{})
 
 	// Add a couple creds to be assert on the list again
-<<<<<<< HEAD
 	_, err = cs.Set(CreateCredentialDetails{ServerType: server_type.ServerTypeConnect, Name: "example", URL: "https://a.example.com", ApiKey: "12345", SnowflakeConnection: ""})
 	s.NoError(err)
 	_, err = cs.Set(CreateCredentialDetails{ServerType: server_type.ServerTypeConnect, Name: "example2", URL: "https://b.example.com", ApiKey: "12345", SnowflakeConnection: ""})
-=======
-	_, err = cs.Set(CreateCredentialDetails{Name: "example", URL: "https://a.example.com", ApiKey: "12345", SnowflakeConnection: ""})
-	s.NoError(err)
-	_, err = cs.Set(CreateCredentialDetails{Name: "example2", URL: "https://b.example.com", ApiKey: "12345", SnowflakeConnection: ""})
->>>>>>> 9e0a2e92
 	s.NoError(err)
 
 	creds, err = cs.List()
