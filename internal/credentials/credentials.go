// Package credentials provides a secure storage and management system for user credentials.
// The service uses the "go-keyring" library to interact with the system's native keyring service.
// For systems that do not support a native keyring service,
// an alternative using a file at ~/.connect-credentials to persist credentials is implemented.
//
// This package is not thread safe! Manipulation of credentials from multiple threads can result in data loss.
// A distributed write lock is required to ensure threads do not overwrite the credential store.
//
// Support for breaking changes to the Credentials schema is supported via version system.
// The current implementation supports a single version (Version 0), but is designed to be extendable to future versions.
// For example, adding a new field to Credential.
//
// Migration instructions:
// - Modify the current version to retain the current Credential structure (i.e., copy the struct of Credential to CredentialV0)
// - Modify Credential to include required changes.
// - Create a new version (e.g., CredentialV1) and assign Credential to it (.e.g, CredentialV1 = Credential)
// - Increment CurrentVersion to match the new version (e.g., CredentialVersion = 1)
// - Add a case statement for the new version to ToCredential.
// - Modify the existing ToCredential implementation to accommodate changes to Credential.
//
// Key components include:
// - Credential: The main structure representing a single credential.
// - CredentialRecord: A structure for storing credential data along with its version for future compatibility.
// - CredentialsService (interface): A service that provides methods for managing credentials.
//   - keyringCredentialsService: The service using the system's native keyring.
//   - fileCredentialsService: Fallback service for persising credentials in file when keyring is not available.
//
// Author: Posit Software, PBC
// Copyright (C) 2024 by Posit Software, PBC.
package credentials

import (
	"encoding/json"
	"github.com/google/uuid"
	"github.com/posit-dev/publisher/internal/server_type"
	"github.com/posit-dev/publisher/internal/util"

	"github.com/posit-dev/publisher/internal/logging"
)

const ServiceName = "Posit Publisher Safe Storage"

const CurrentVersion = 2

type Credential struct {
	GUID       string                 `json:"guid"`
	Name       string                 `json:"name"`
	ServerType server_type.ServerType `json:"serverType"`
	URL        string                 `json:"url"`

	// Connect fields
	ApiKey string `json:"apiKey"`

	// Snowflake fields
	SnowflakeConnection string `json:"snowflakeConnection"`

	// Connect Cloud fields
	AccountID    string `json:"accountId"`
	AccountName  string `json:"accountName"`
	RefreshToken string `json:"refreshToken"`
	AccessToken  string `json:"accessToken"`
}

type CredentialV2 = Credential

type CredentialV1 struct {
	GUID                string `json:"guid"`
	Name                string `json:"name"`
	URL                 string `json:"url"`
	ApiKey              string `json:"apiKey"`
	SnowflakeConnection string `json:"snowflakeConnection"`
}
type CredentialV0 struct {
	GUID   string `json:"guid"`
	Name   string `json:"name"`
	URL    string `json:"url"`
	ApiKey string `json:"apiKey"`
}

func (c *Credential) ConflictCheck(compareWith Credential) error {
	if compareWith.URL == c.URL {
		return NewURLCollisionError(c.Name, c.URL)
	}
	if compareWith.Name == c.Name {
		return NewNameCollisionError(c.Name, c.URL)
	}
	return nil
}

type CredentialRecord struct {
	GUID    string          `json:"guid"`
	Version uint            `json:"version"`
	Data    json.RawMessage `json:"data"`
}

type CredentialTable = map[string]CredentialRecord

var UseKeychain bool = true

func (cr *CredentialV0) toV1() *CredentialV1 {
	return &CredentialV1{
		GUID:                cr.GUID,
		Name:                cr.Name,
		URL:                 cr.URL,
		ApiKey:              cr.ApiKey,
		SnowflakeConnection: "",
	}
}

func (cr *CredentialV1) toV2() (*CredentialV2, error) {
	serverType, err := server_type.ServerTypeFromURL(cr.URL)
	if err != nil {
		return nil, NewCorruptedError(cr.GUID)
	}
	return &CredentialV2{
		GUID:                cr.GUID,
		ServerType:          serverType,
		Name:                cr.Name,
		URL:                 cr.URL,
		ApiKey:              cr.ApiKey,
		SnowflakeConnection: cr.SnowflakeConnection,
		AccountID:           "",
		RefreshToken:        "",
		AccessToken:         "",
	}, nil
}

// ToCredential converts a CredentialRecord to a Credential based on its version.
func (cr *CredentialRecord) ToCredential() (*Credential, error) {
	switch cr.Version {
	case 0:
		var cred CredentialV0
		if err := json.Unmarshal(cr.Data, &cred); err != nil {
			return nil, NewCorruptedError(cr.GUID)
		}
		convertedCred, err := cred.toV1().toV2()
		if err != nil {
			return nil, NewCorruptedError(cr.GUID)
		}
		return convertedCred, nil
	case 1:
		var cred CredentialV1
		if err := json.Unmarshal(cr.Data, &cred); err != nil {
			return nil, NewCorruptedError(cr.GUID)
		}
		convertedCred, err := cred.toV2()
		if err != nil {
			return nil, NewCorruptedError(cr.GUID)
		}
		return convertedCred, nil
	case 2:
		var cred CredentialV2
		if err := json.Unmarshal(cr.Data, &cred); err != nil {
			return nil, NewCorruptedError(cr.GUID)
		}
		return &cred, nil
	default:
		return nil, NewVersionError(cr.Version)
	}
}

type CreateCredentialDetails struct {
<<<<<<< HEAD
	Name       string
	URL        string
	ServerType server_type.ServerType

	// Connect fields
	ApiKey string

	// Snowflake fields
	SnowflakeConnection string

	// Connect Cloud fields
	AccountID    string
	AccountName  string
	RefreshToken string
	AccessToken  string
=======
	Name string
	URL  string

	// Connect fields
	ApiKey string `json:"apiKey"`

	// Snowflake fields
	SnowflakeConnection string `json:"snowflakeConnection"`

	// Connect Cloud fields
	AccountID    string `json:"accountId"`
	AccountName  string `json:"accountName"`
	RefreshToken string `json:"refreshToken"`
	AccessToken  string `json:"accessToken"`
>>>>>>> 9e0a2e92
}

func (details CreateCredentialDetails) ToCredential() (*Credential, error) {
	connectPresent := details.ApiKey != ""
	snowflakePresent := details.SnowflakeConnection != ""
	connectCloudPresent := details.AccountID != "" && details.AccountName != "" && details.RefreshToken != "" && details.AccessToken != ""
<<<<<<< HEAD

	switch details.ServerType {
	case server_type.ServerTypeConnect:
		if !connectPresent || snowflakePresent || connectCloudPresent {
			return nil, NewIncompleteCredentialError()
		}
	case server_type.ServerTypeSnowflake:
		if !snowflakePresent || connectPresent || connectCloudPresent {
			return nil, NewIncompleteCredentialError()
		}
	case server_type.ServerTypeConnectCloud:
		if !connectCloudPresent || connectPresent || snowflakePresent {
			return nil, NewIncompleteCredentialError()
		}
	default:
		return nil, NewIncompleteCredentialError()
	}

	if details.Name == "" ||
		details.URL == "" {
=======
	someServerTypePresent := connectPresent || snowflakePresent || connectCloudPresent

	if details.Name == "" ||
		details.URL == "" ||
		!someServerTypePresent {
>>>>>>> 9e0a2e92
		return nil, NewIncompleteCredentialError()
	}

	normalizedUrl, err := util.NormalizeServerURL(details.URL)
	if err != nil {
		return nil, err
	}

<<<<<<< HEAD
=======
	serverType, err := server_type.ServerTypeFromURL(normalizedUrl)
	if err != nil {
		return nil, err
	}
>>>>>>> 9e0a2e92
	guid := uuid.New().String()
	return &Credential{
		GUID:                guid,
		Name:                details.Name,
<<<<<<< HEAD
		ServerType:          details.ServerType,
=======
		ServerType:          serverType,
>>>>>>> 9e0a2e92
		URL:                 normalizedUrl,
		ApiKey:              details.ApiKey,
		SnowflakeConnection: details.SnowflakeConnection,
		AccountID:           details.AccountID,
		AccountName:         details.AccountName,
		RefreshToken:        details.RefreshToken,
		AccessToken:         details.AccessToken,
	}, nil
}

type CredServiceFactory = func(log logging.Logger) (CredentialsService, error)

type CredentialsService interface {
	Delete(guid string) error
	Get(guid string) (*Credential, error)
	List() ([]Credential, error)
	Set(details CreateCredentialDetails) (*Credential, error)
	Reset() (string, error)
}

// The main credentials service constructor that determines if the system's keyring is available to be used,
// if not, returns a file based credentials service.
func NewCredentialsService(log logging.Logger) (CredentialsService, error) {
	var fcService *fileCredentialsService = nil

	if UseKeychain {
		krService := NewKeyringCredentialsService(log)
		if krService.IsSupported() {
			log.Debug("Using keychain for credential storage.")
			return krService, nil
		}
		log.Debug("Fallback to file managed credentials service due to unavailable system keyring.")
	} else {
		log.Debug("Configuration has disabled keychain credentials. Using file managed credentials instead.")
	}

	fcService, err := NewFileCredentialsService(log)
	if err != nil {
		return fcService, err
	}

	return fcService, nil
}<|MERGE_RESOLUTION|>--- conflicted
+++ resolved
@@ -31,6 +31,7 @@
 
 import (
 	"encoding/json"
+
 	"github.com/google/uuid"
 	"github.com/posit-dev/publisher/internal/server_type"
 	"github.com/posit-dev/publisher/internal/util"
@@ -160,7 +161,6 @@
 }
 
 type CreateCredentialDetails struct {
-<<<<<<< HEAD
 	Name       string
 	URL        string
 	ServerType server_type.ServerType
@@ -176,29 +176,12 @@
 	AccountName  string
 	RefreshToken string
 	AccessToken  string
-=======
-	Name string
-	URL  string
-
-	// Connect fields
-	ApiKey string `json:"apiKey"`
-
-	// Snowflake fields
-	SnowflakeConnection string `json:"snowflakeConnection"`
-
-	// Connect Cloud fields
-	AccountID    string `json:"accountId"`
-	AccountName  string `json:"accountName"`
-	RefreshToken string `json:"refreshToken"`
-	AccessToken  string `json:"accessToken"`
->>>>>>> 9e0a2e92
 }
 
 func (details CreateCredentialDetails) ToCredential() (*Credential, error) {
 	connectPresent := details.ApiKey != ""
 	snowflakePresent := details.SnowflakeConnection != ""
 	connectCloudPresent := details.AccountID != "" && details.AccountName != "" && details.RefreshToken != "" && details.AccessToken != ""
-<<<<<<< HEAD
 
 	switch details.ServerType {
 	case server_type.ServerTypeConnect:
@@ -219,13 +202,6 @@
 
 	if details.Name == "" ||
 		details.URL == "" {
-=======
-	someServerTypePresent := connectPresent || snowflakePresent || connectCloudPresent
-
-	if details.Name == "" ||
-		details.URL == "" ||
-		!someServerTypePresent {
->>>>>>> 9e0a2e92
 		return nil, NewIncompleteCredentialError()
 	}
 
@@ -234,22 +210,11 @@
 		return nil, err
 	}
 
-<<<<<<< HEAD
-=======
-	serverType, err := server_type.ServerTypeFromURL(normalizedUrl)
-	if err != nil {
-		return nil, err
-	}
->>>>>>> 9e0a2e92
 	guid := uuid.New().String()
 	return &Credential{
 		GUID:                guid,
 		Name:                details.Name,
-<<<<<<< HEAD
 		ServerType:          details.ServerType,
-=======
-		ServerType:          serverType,
->>>>>>> 9e0a2e92
 		URL:                 normalizedUrl,
 		ApiKey:              details.ApiKey,
 		SnowflakeConnection: details.SnowflakeConnection,
