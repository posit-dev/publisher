--- conflicted
+++ resolved
@@ -27,10 +27,6 @@
 	return types.NewAgentError(types.ErrorRExecNotFound, errors.New(errorDesc), nil)
 }
 
-<<<<<<< HEAD
-=======
-type ExistsFunc func(p util.Path) (bool, error)
-
 type RenvAction = string
 
 const (
@@ -46,7 +42,6 @@
 	Command     string     `json:"command"`
 }
 
->>>>>>> 00278b75
 type RInterpreter interface {
 	GetRExecutable() (util.AbsolutePath, error)
 	GetRVersion() (string, error)
