--- conflicted
+++ resolved
@@ -8,18 +8,6 @@
 // Copyright (C) 2023 by Posit Software, PBC.
 
 type Account struct {
-<<<<<<< HEAD
-	ServerType            server_type.ServerType `json:"type"`         // Which type of API this server provides
-	Source                AccountSource          `json:"source"`       // Source of the saved server configuration
-	Name                  string                 `json:"name"`         // Nickname
-	URL                   string                 `json:"url"`          // Server URL, e.g. https://connect.example.com/rsc
-	Insecure              bool                   `json:"insecure"`     // Skip https server verification
-	Certificate           string                 `json:"-"`            // Root CA certificate, if server cert is signed by a private CA
-	AccountName           string                 `json:"account_name"` // Username, if known
-	ApiKey                string                 `json:"-"`            // For Connect servers
-	SnowflakeConnection   string                 `json:"-"`            // Snowflake connection name used instead of API Key in SPCS
-	ConnectCloudAccountID string                 `json:"-"`            // Connect Cloud account ID, if applicable
-=======
 	ServerType          server_type.ServerType `json:"type"`               // Which type of API this server provides
 	Source              AccountSource          `json:"source"`             // Source of the saved server configuration
 	Name                string                 `json:"name"`               // Nickname
@@ -33,7 +21,6 @@
 	CloudAccountID      string                 `json:"cloud_account_id"`   // Account ID for Connect Cloud
 	CloudAccountName    string                 `json:"cloud_account_name"` // Account name for Connect Cloud
 	CloudAccessToken    string                 `json:"-"`                  // Refresh token for OAuth authentication
->>>>>>> ee26b7fc
 }
 
 // AuthType returns the detected AccountAuthType based on the properties of the
