--- conflicted
+++ resolved
@@ -38,15 +38,6 @@
 	i := 0
 	for _, cred := range creds {
 		accounts[i] = Account{
-<<<<<<< HEAD
-			Source:                AccountSourceKeychain,
-			ServerType:            cred.ServerType,
-			Name:                  cred.Name,
-			URL:                   cred.URL,
-			ApiKey:                cred.ApiKey,
-			SnowflakeConnection:   cred.SnowflakeConnection,
-			ConnectCloudAccountID: cred.AccountID,
-=======
 			Source:              AccountSourceKeychain,
 			ServerType:          cred.ServerType,
 			Name:                cred.Name,
@@ -57,7 +48,6 @@
 			CloudAccountID:      cred.AccountID,
 			CloudAccountName:    cred.AccountName,
 			CloudAccessToken:    cred.AccessToken,
->>>>>>> ee26b7fc
 		}
 		i++
 	}
