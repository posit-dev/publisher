--- conflicted
+++ resolved
@@ -26,7 +26,6 @@
 const (
 	AgentOp Operation = "agent"
 
-<<<<<<< HEAD
 	PublishCreateNewDeploymentOp Operation = "publish/createNewDeployment"
 	PublishSetEnvVarsOp          Operation = "publish/setEnvVars"
 	PublishCreateBundleOp        Operation = "publish/createBundle"
@@ -37,21 +36,8 @@
 	PublishRestoreREnvOp         Operation = "publish/restoreREnv"
 	PublishRunContentOp          Operation = "publish/runContent"
 	PublishSetVanityUrlOp        Operation = "publish/setVanityURL"
-	PublishValidateDeployment    Operation = "publish/validateDeployment"
+	PublishValidateDeploymentOp  Operation = "publish/validateDeployment"
 	PublishOp                    Operation = "publish"
-=======
-	PublishCreateDeploymentOp   Operation = "publish/createDeployment"
-	PublishSetEnvVarsOp         Operation = "publish/setEnvVars"
-	PublishCreateBundleOp       Operation = "publish/createBundle"
-	PublishUploadBundleOp       Operation = "publish/uploadBundle"
-	PublishDeployBundleOp       Operation = "publish/deployBundle"
-	PublishRestorePythonEnvOp   Operation = "publish/restorePythonEnv"
-	PublishRestoreREnvOp        Operation = "publish/restoreREnv"
-	PublishRunContentOp         Operation = "publish/runContent"
-	PublishSetVanityUrlOp       Operation = "publish/setVanityURL"
-	PublishValidateDeploymentOp Operation = "publish/validateDeployment"
-	PublishOp                   Operation = "publish"
->>>>>>> 2a2911fe
 )
 
 func EventTypeOf(op Operation, phase Phase, errCode ErrorCode) EventType {
