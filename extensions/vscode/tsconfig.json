--- conflicted
+++ resolved
@@ -13,12 +13,8 @@
     "noUnusedParameters": true,
     "noFallthroughCasesInSwitch": true,
     "noImplicitReturns": true
-<<<<<<< HEAD
   },
   "exclude": [
     "webviews"
   ],
-=======
-  }
->>>>>>> 1415c5ea
 }