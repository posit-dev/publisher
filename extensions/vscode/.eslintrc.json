{
  "root": true,
  "parser": "@typescript-eslint/parser",
  "parserOptions": {
    "ecmaVersion": 6,
    "sourceType": "module"
  },
  "plugins": ["@typescript-eslint"],
  "extends": ["prettier"],
  "rules": {
    "@typescript-eslint/naming-convention": [
      "warn",
      {
        "selector": ["variableLike", "classProperty"],
        "format": ["camelCase"],
        "leadingUnderscore": "allow"
      },
      {
        "selector": "variable",
        "modifiers": ["const"],
        "format": ["camelCase", "UPPER_CASE", "PascalCase"],
        "leadingUnderscore": "allow"
      }
    ],
    "@typescript-eslint/semi": "warn",
    "curly": "warn",
    "eqeqeq": "warn",
<<<<<<< HEAD
    "no-throw-literal": "error",
    "semi": "off",
    "no-restricted-syntax": [
      "error",
      {
        "selector": "ThrowStatement"
      }
    ]
=======
    "no-throw-literal": "warn",
    "semi": "off",
    "require-await": "error"
>>>>>>> 89595879
  },
  "ignorePatterns": ["out", "dist", "**/*.d.ts", "api"]
}<|MERGE_RESOLUTION|>--- conflicted
+++ resolved
@@ -25,20 +25,15 @@
     "@typescript-eslint/semi": "warn",
     "curly": "warn",
     "eqeqeq": "warn",
-<<<<<<< HEAD
     "no-throw-literal": "error",
     "semi": "off",
+    "require-await": "error",
     "no-restricted-syntax": [
       "error",
       {
         "selector": "ThrowStatement"
       }
     ]
-=======
-    "no-throw-literal": "warn",
-    "semi": "off",
-    "require-await": "error"
->>>>>>> 89595879
   },
   "ignorePatterns": ["out", "dist", "**/*.d.ts", "api"]
 }