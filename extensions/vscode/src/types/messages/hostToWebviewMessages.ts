--- conflicted
+++ resolved
@@ -17,11 +17,8 @@
   REFRESH_CONTENTRECORD_DATA = "refreshContentRecordData",
   REFRESH_CONFIG_DATA = "refreshConfigData",
   REFRESH_CREDENTIAL_DATA = "refreshCredentialData",
-<<<<<<< HEAD
   PUBLISH_CANCEL = "publishCancel",
-=======
   PUBLISH_INIT = "publishInit",
->>>>>>> cf31dae2
   PUBLISH_START = "publishStart",
   PUBLISH_FINISH_SUCCESS = "publishFinishSuccess",
   PUBLISH_FINISH_FAILURE = "publishFinishFailure",
@@ -51,11 +48,8 @@
   | RefreshContentRecordDataMsg
   | RefreshConfigDataMsg
   | RefreshCredentialDataMsg
-<<<<<<< HEAD
   | PublishCancelMsg
-=======
   | PublishInitMsg
->>>>>>> cf31dae2
   | PublishStartMsg
   | PublishFinishSuccessMsg
   | PublishFinishFailureMsg
@@ -76,11 +70,8 @@
     msg.kind === HostToWebviewMessageType.REFRESH_CONTENTRECORD_DATA ||
     msg.kind === HostToWebviewMessageType.REFRESH_CONFIG_DATA ||
     msg.kind === HostToWebviewMessageType.REFRESH_CREDENTIAL_DATA ||
-<<<<<<< HEAD
     msg.kind === HostToWebviewMessageType.PUBLISH_CANCEL ||
-=======
     msg.kind === HostToWebviewMessageType.PUBLISH_INIT ||
->>>>>>> cf31dae2
     msg.kind === HostToWebviewMessageType.PUBLISH_START ||
     msg.kind === HostToWebviewMessageType.PUBLISH_FINISH_SUCCESS ||
     msg.kind === HostToWebviewMessageType.PUBLISH_FINISH_FAILURE ||
@@ -119,13 +110,10 @@
     credentials: Credential[];
   }
 >;
-<<<<<<< HEAD
 export type PublishCancelMsg =
   AnyHostToWebviewMessage<HostToWebviewMessageType.PUBLISH_CANCEL>;
-=======
 export type PublishInitMsg =
   AnyHostToWebviewMessage<HostToWebviewMessageType.PUBLISH_INIT>;
->>>>>>> cf31dae2
 export type PublishStartMsg =
   AnyHostToWebviewMessage<HostToWebviewMessageType.PUBLISH_START>;
 export type PublishFinishSuccessMsg =
