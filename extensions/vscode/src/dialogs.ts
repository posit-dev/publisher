<<<<<<< HEAD
import { MessageItem, l10n, window } from 'vscode';
=======
// Copyright (C) 2024 by Posit Software, PBC.

import * as vscode from 'vscode';
>>>>>>> 1380439d

const okItem: MessageItem = {
  title: l10n.t("OK"),
};

const deleteItem: MessageItem = {
  title: l10n.t("Delete"),
};

const forgetItem: MessageItem = {
  title: l10n.t("Forget"),
};

const yesItem: MessageItem = {
  title: l10n.t('Yes'),
};

async function confirm(message: string, affirmativeItem: MessageItem): Promise<boolean> {
  const choice = await window.showInformationMessage(message, {
    modal: true,
  }, affirmativeItem);
  return choice === affirmativeItem;
}

export async function confirmOK(message: string): Promise<boolean> {
  return confirm(message, okItem);
}

export async function confirmYes(message: string): Promise<boolean> {
  return confirm(message, yesItem);
}

export async function confirmDelete(message: string): Promise<boolean> {
  return confirm(message, deleteItem);
}

export async function confirmForget(message: string): Promise<boolean> {
  return confirm(message, forgetItem);
}


export async function alert(message: string): Promise<void> {
  await window.showInformationMessage(message, {
    modal: true,
  });
}<|MERGE_RESOLUTION|>--- conflicted
+++ resolved
@@ -1,10 +1,6 @@
-<<<<<<< HEAD
-import { MessageItem, l10n, window } from 'vscode';
-=======
 // Copyright (C) 2024 by Posit Software, PBC.
 
-import * as vscode from 'vscode';
->>>>>>> 1380439d
+import { MessageItem, l10n, window } from 'vscode';
 
 const okItem: MessageItem = {
   title: l10n.t("OK"),
