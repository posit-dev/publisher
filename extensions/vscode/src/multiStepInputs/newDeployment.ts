// Copyright (C) 2024 by Posit Software, PBC.

import path from "path";
import {
  MultiStepInput,
  MultiStepState,
  QuickPickItemWithInspectionResult,
  isQuickPickItem,
  isQuickPickItemWithInspectionResult,
} from "src/multiStepInputs/multiStepHelper";

import {
  InputBoxValidationSeverity,
  QuickPickItem,
  QuickPickItemKind,
  ThemeIcon,
  Uri,
  commands,
  window,
  workspace,
} from "vscode";

import {
  useApi,
  Credential,
  Configuration,
  PreContentRecord,
  contentTypeStrings,
  ConfigurationInspectionResult,
  EntryPointPath,
  areInspectionResultsSimilarEnough,
  ContentType,
  FileAction,
} from "src/api";
import {
  getPythonInterpreterPath,
  getRInterpreterPath,
} from "src/utils/vscode";
import {
  getMessageFromError,
  getSummaryStringFromError,
} from "src/utils/errors";
import { isAxiosErrorWithJson } from "src/utils/errorTypes";
import { newDeploymentName, newConfigFileNameFromTitle } from "src/utils/names";
import { formatURL, normalizeURL } from "src/utils/url";
import { checkSyntaxApiKey } from "src/utils/apiKeys";
import { DeploymentObjects } from "src/types/shared";
import { showProgress } from "src/utils/progress";
import {
  getRelPathForConfig,
  getRelPathForContentRecord,
  relativeDir,
  relativePath,
  vscodeOpenFiles,
} from "src/utils/files";
import { ENTRYPOINT_FILE_EXTENSIONS } from "src/constants";
import { extensionSettings } from "src/extension";

export async function newDeployment(
  viewId: string,
  projectDir = ".",
  entryPointFile?: string,
): Promise<DeploymentObjects | undefined> {
  // ***************************************************************
  // API Calls and results
  // ***************************************************************
  const api = await useApi();

  let credentials: Credential[] = [];
  let credentialListItems: QuickPickItem[] = [];

  const entryPointListItems: QuickPickItem[] = [];
  let inspectionResults: ConfigurationInspectionResult[] = [];
  const contentRecordNames = new Map<string, string[]>();

  let newConfig: Configuration | undefined;
  let newOrSelectedCredential: Credential | undefined;
  let newContentRecord: PreContentRecord | undefined;

  const createNewCredentialLabel = "Create a New Credential";
  const browseForEntrypointLabel = "Open...";

  // Collected Data
  type SelectedEntrypoint = {
    filePath?: string;
    inspectionResult?: ConfigurationInspectionResult;
    contentType?: ContentType;
  };
  type NewCredentialAttrs = {
    url?: string;
    name?: string;
    apiKey?: string;
  };
  type NewDeploymentData = {
    entrypoint: SelectedEntrypoint;
    title?: string;
    existingCredentialName?: string;
    newCredentials: NewCredentialAttrs;
  };

  const newDeploymentData: NewDeploymentData = {
    entrypoint: {},
    newCredentials: {},
  };

  const newCredentialForced = (): boolean => {
    return credentials.length === 0;
  };

  const newCredentialSelected = (): boolean => {
    return Boolean(
      newDeploymentData?.existingCredentialName === createNewCredentialLabel,
    );
  };

  const newCredentialByAnyMeans = (): boolean => {
    return newCredentialForced() || newCredentialSelected();
  };

  const getConfigurationInspectionQuickPicks = async (
    relEntryPoint: EntryPointPath,
  ): Promise<QuickPickItemWithInspectionResult[]> => {
    const inspectionListItems: QuickPickItemWithInspectionResult[] = [];

<<<<<<< HEAD
      try {
        const python = await getPythonInterpreterPath();
        const r = await getRInterpreterPath();
        const relEntryPointDir = path.dirname(relEntryPoint);
        const relEntryPointFile = path.basename(relEntryPoint);

        const inspectResponse = await api.configurations.inspect(
          relEntryPointDir,
          python,
          r,
          {
            entrypoint: relEntryPointFile,
          },
        );
=======
    try {
      const python = await getPythonInterpreterPath();
      const relEntryPointDir = path.dirname(relEntryPoint);
      const relEntryPointFile = path.basename(relEntryPoint);

      const inspectResponse = await api.configurations.inspect(
        relEntryPointDir,
        python,
        {
          entrypoint: relEntryPointFile,
        },
      );
>>>>>>> 306a3ccc

      inspectionResults = inspectResponse.data;
      inspectionResults.forEach((result) => {
        const config = result.configuration;
        if (config.entrypoint) {
          inspectionListItems.push({
            iconPath: new ThemeIcon("gear"),
            label: config.type.toString(),
            description: `(${contentTypeStrings[config.type]})`,
            inspectionResult: result,
          });
        }
      });
    } catch (error: unknown) {
      if (isAxiosErrorWithJson(error)) {
        throw error;
      }
      const summary = getSummaryStringFromError(
        "newDeployment, configurations.inspect",
        error,
      );
      window.showErrorMessage(
        `Unable to continue with project inspection failure for ${entryPointFile}. ${summary}`,
      );
      throw error;
    }
    if (!inspectionListItems.length) {
      const msg = `Unable to continue with no project entrypoints found during inspection for ${entryPointFile}.`;
      window.showErrorMessage(msg);
      throw new Error(msg);
    }
    return inspectionListItems;
  };

  const getCredentials = async (): Promise<void> => {
    try {
      const response = await api.credentials.list();
      credentials = response.data;
      credentialListItems = credentials.map((credential) => ({
        iconPath: new ThemeIcon("key"),
        label: credential.name,
        description: credential.url,
      }));
      credentialListItems.push({
        iconPath: new ThemeIcon("plus"),
        label: createNewCredentialLabel,
      });
    } catch (error: unknown) {
      const summary = getSummaryStringFromError(
        "newDeployment, credentials.getAll",
        error,
      );
      window.showErrorMessage(
        `Unable to continue with a failed API response. ${summary}`,
      );
      throw error;
    }
  };

  const getEntrypoints = () => {
    if (entryPointFile) {
      // we were passed in a specific entrypoint file.
      // while we don't need it, we'll still provide the results
      // in the same way.
      const entryPointPath = path.join(projectDir, entryPointFile);
      entryPointListItems.push({
        iconPath: new ThemeIcon("file"),
        label: entryPointPath,
      });
      return;
    }

    // build up a list of open files, relative to the opened workspace folder
    const filteredOpenFileList = vscodeOpenFiles().filter((openFilePath) => {
      const parsedPath = path.parse(openFilePath);
      return ENTRYPOINT_FILE_EXTENSIONS.includes(parsedPath.ext.toLowerCase());
    });
    filteredOpenFileList.sort();

    // build the entrypointList
    if (filteredOpenFileList.length) {
      entryPointListItems.push({
        label: "Open Files",
        kind: QuickPickItemKind.Separator,
      });
      filteredOpenFileList.forEach((openFile) => {
        entryPointListItems.push({
          iconPath: new ThemeIcon("file"),
          label: openFile,
        });
      });
    }
    entryPointListItems.push({
      label: "Other",
      kind: QuickPickItemKind.Separator,
    });
    entryPointListItems.push({
      iconPath: new ThemeIcon("files"),
      label: browseForEntrypointLabel,
      detail: "Select a file as your entrypoint.",
    });
    return;
  };

  const getContentRecords = async () => {
    try {
      const response = await api.contentRecords.getAll(
        projectDir ? projectDir : ".",
        {
          recursive: true,
        },
      );
      const contentRecordList = response.data;
      // Note.. we want all of the contentRecord filenames regardless if they are valid or not.
      contentRecordList.forEach((contentRecord) => {
        let existingList = contentRecordNames.get(contentRecord.projectDir);
        if (existingList === undefined) {
          existingList = [];
        }
        existingList.push(contentRecord.deploymentName);
        contentRecordNames.set(contentRecord.projectDir, existingList);
      });
    } catch (error: unknown) {
      const summary = getSummaryStringFromError(
        "newContentRecord, contentRecords.getAll",
        error,
      );
      window.showInformationMessage(
        `Unable to continue due to deployment error. ${summary}`,
      );
      throw error;
    }
  };

  // ***************************************************************
  // Order of all steps
  // NOTE: This multi-stepper is used for multiple commands
  // ***************************************************************

  // Select the entrypoint, if there is more than one
  // Select the content type, if there is more than one
  // Prompt for Title
  // If no credentials, then skip to create new credential
  // If some credentials, select either use of existing or creation of a new one
  // If creating credential:
  // - Get the server url
  // - Get the credential nickname
  // - Get the API key
  // Auto-name the config file to use
  // Auto-name the contentRecord
  // Call APIs and hopefully succeed at everything
  // Return the names of the contentRecord, config and credentials

  // ***************************************************************
  // Method which kicks off the multi-step.
  // Initialize the state data
  // Display the first input panel
  // ***************************************************************
  async function collectInputs() {
    const state: MultiStepState = {
      title: "Create a New Deployment",
      // We're going to temporarily disable display of steps due to the complex
      // nature of calculation with multiple paths through this flow.
      step: 0,
      lastStep: 0,
      totalSteps: 0,
      data: {},
      promptStepNumbers: {},
    };

    // start the progression through the steps
    await MultiStepInput.run((input) =>
      inputEntryPointFileSelection(input, state),
    );
    return state as MultiStepState;
  }

  // ***************************************************************
  // Step: Select the entrypoint to be used w/ the contentRecord
  // ***************************************************************
  async function inputEntryPointFileSelection(
    input: MultiStepInput,
    state: MultiStepState,
  ) {
    // show only if we were not passed in a file
    if (entryPointFile === undefined) {
      if (newDeploymentData.entrypoint.filePath) {
        entryPointListItems.forEach((item) => {
          item.picked = item.label === newDeploymentData.entrypoint.filePath;
        });
      }

      let selectedEntrypointFile: string | undefined = undefined;
      do {
        const pick = await input.showQuickPick({
          title: state.title,
          step: 0,
          totalSteps: 0,
          placeholder:
            "Select entrypoint file. This is your main file for your project. (Use this field to filter selections.)",
          items: entryPointListItems,
          buttons: [],
          shouldResume: () => Promise.resolve(false),
          ignoreFocusOut: true,
        });

        if (pick.label === browseForEntrypointLabel) {
          let baseUri = Uri.parse(".");
          const workspaceFolders = workspace.workspaceFolders;
          if (workspaceFolders !== undefined) {
            baseUri = workspaceFolders[0].uri;
          }
          selectedEntrypointFile = undefined;
          const fileUris = await window.showOpenDialog({
            defaultUri: baseUri,
            openLabel: "Select",
            canSelectFolders: false,
            canSelectMany: false,
            title: "Select Entrypoint File (main file for your project)",
          });
          if (!fileUris || !fileUris[0]) {
            // cancelled.
            continue;
          }
          const fileUri = fileUris[0];

          if (relativeDir(fileUri)) {
            selectedEntrypointFile = relativePath(fileUri);
          } else {
            window.showErrorMessage(
              `Entrypoint files must be located within the open workspace.`,
              {
                modal: true,
              },
            );
            selectedEntrypointFile = undefined;
          }
        } else {
          if (isQuickPickItem(pick)) {
            selectedEntrypointFile = pick.label;
          } else {
            return;
          }
        }
      } while (!selectedEntrypointFile);
      newDeploymentData.entrypoint.filePath = selectedEntrypointFile;
      return (input: MultiStepInput) =>
        inputEntryPointInspectionResultSelection(input, state);
    } else {
      // We were passed in a specific file, so set and continue to inspection
      newDeploymentData.entrypoint.filePath = entryPointFile;
      // We're skipping this step, so we must silently just jump to the next step
      return inputEntryPointInspectionResultSelection(input, state);
    }
  }

  // ***************************************************************
  // Step: Select the content inspection result should use
  // ***************************************************************
  async function inputEntryPointInspectionResultSelection(
    input: MultiStepInput,
    state: MultiStepState,
  ) {
    if (!newDeploymentData.entrypoint.filePath) {
      return;
    }
    // Have to create a copy of the guarded value, to keep language service happy
    // within anonymous function below
    const entryPointFilePath = path.join(
      projectDir,
      newDeploymentData.entrypoint.filePath,
    );

    const inspectionQuickPicks = await showProgress(
      "Scanning::newDeployment",
      viewId,
      async () =>
        await getConfigurationInspectionQuickPicks(entryPointFilePath),
    );

    // skip if we only have one choice.
    if (inspectionQuickPicks.length > 1) {
      if (newDeploymentData.entrypoint.inspectionResult) {
        inspectionQuickPicks.forEach((pick) => {
          if (
            pick.inspectionResult &&
            newDeploymentData.entrypoint.inspectionResult
          ) {
            pick.picked = areInspectionResultsSimilarEnough(
              pick.inspectionResult,
              newDeploymentData.entrypoint.inspectionResult,
            );
          }
        });
      }

      const pick = await input.showQuickPick({
        title: state.title,
        step: 0,
        totalSteps: 0,
        placeholder: `Select the content type for your entrypoint file (${newDeploymentData.entrypoint.filePath}).`,
        items: inspectionQuickPicks,
        buttons: [],
        shouldResume: () => Promise.resolve(false),
        ignoreFocusOut: true,
      });

      if (!pick || !isQuickPickItemWithInspectionResult(pick)) {
        return;
      }

      newDeploymentData.entrypoint.inspectionResult = pick.inspectionResult;
      return (input: MultiStepInput) => inputTitle(input, state);
    } else {
      newDeploymentData.entrypoint.inspectionResult =
        inspectionQuickPicks[0].inspectionResult;
      // We're skipping this step, so we must silently just jump to the next step
      return inputTitle(input, state);
    }
  }

  // ***************************************************************
  // Step: Input the Title
  // ***************************************************************
  async function inputTitle(input: MultiStepInput, state: MultiStepState) {
    // in case we have backed up from the subsequent check, we need to reset
    // the selection that it will update. This will allow steps to be the minimum number
    // as long as we don't know for certain it will take more steps.

    let initialValue = "";
    if (newDeploymentData.entrypoint.inspectionResult) {
      const detail =
        newDeploymentData.entrypoint.inspectionResult.configuration.title;
      if (detail) {
        initialValue = detail;
      }
    }

    const title = await input.showInputBox({
      title: state.title,
      step: 0,
      totalSteps: 0,
      value: newDeploymentData.title ? newDeploymentData.title : initialValue,
      prompt: "Enter a title for your content or application.",
      validate: (value) => {
        if (value.length < 3) {
          return Promise.resolve({
            message: `Error: Invalid Title (value must be longer than 3 characters)`,
            severity: InputBoxValidationSeverity.Error,
          });
        }
        return Promise.resolve(undefined);
      },
      shouldResume: () => Promise.resolve(false),
      ignoreFocusOut: true,
    });

    newDeploymentData.title = title;
    return (input: MultiStepInput) => pickCredentials(input, state);
  }

  // ***************************************************************
  // Step: Select the credentials to be used
  // ***************************************************************
  async function pickCredentials(input: MultiStepInput, state: MultiStepState) {
    if (!newCredentialForced()) {
      if (newDeploymentData.existingCredentialName) {
        credentialListItems.forEach((credential) => {
          credential.picked =
            credential.label === newDeploymentData.existingCredentialName;
        });
      }
      const pick = await input.showQuickPick({
        title: state.title,
        step: 0,
        totalSteps: 0,
        placeholder:
          "Select the credential you want to use to deploy. (Use this field to filter selections.)",
        items: credentialListItems,
        buttons: [],
        shouldResume: () => Promise.resolve(false),
        ignoreFocusOut: true,
      });
      newDeploymentData.existingCredentialName = pick.label;

      return (input: MultiStepInput) => inputServerUrl(input, state);
    }
    return inputServerUrl(input, state);
  }

  // ***************************************************************
  // Step: New Credentials - Get the server url
  // ***************************************************************
  async function inputServerUrl(input: MultiStepInput, state: MultiStepState) {
    if (newCredentialByAnyMeans()) {
      const currentURL = newDeploymentData.newCredentials.url
        ? newDeploymentData.newCredentials.url
        : "";

      const url = await input.showInputBox({
        title: state.title,
        step: 0,
        totalSteps: 0,
        value: currentURL,
        prompt: "Please provide the Posit Connect server's URL",
        placeholder: "Server URL",
        validate: (input: string) => {
          if (input.includes(" ")) {
            return Promise.resolve({
              message: "Error: Invalid URL (spaces are not allowed).",
              severity: InputBoxValidationSeverity.Error,
            });
          }
          return Promise.resolve(undefined);
        },
        finalValidation: async (input: string) => {
          input = formatURL(input);
          try {
            // will validate that this is a valid URL
            new URL(input);
          } catch (e) {
            if (!(e instanceof TypeError)) {
              return Promise.resolve({
                message: `Internal Error: Unknown Error (${JSON.stringify(e)}).`,
                severity: InputBoxValidationSeverity.Error,
              });
            }
            return Promise.resolve({
              message: `Error: Invalid URL (${getMessageFromError(e)}).`,
              severity: InputBoxValidationSeverity.Error,
            });
          }
          const existingCredential = credentials.find((credential) => {
            const existing = normalizeURL(credential.url).toLowerCase();
            const newURL = normalizeURL(input).toLowerCase();
            return newURL.includes(existing);
          });
          if (existingCredential) {
            return Promise.resolve({
              message: `Error: Invalid URL (this server URL is already assigned to your credential "${existingCredential.name}". Only one credential per unique URL is allowed).`,
              severity: InputBoxValidationSeverity.Error,
            });
          }
          try {
            const testResult = await api.credentials.test(
              input,
              !extensionSettings.verifyCertificates(), // insecure = !verifyCertificates
            );
            if (testResult.status !== 200) {
              return Promise.resolve({
                message: `Error: Invalid URL (unable to validate connectivity with Server URL - API Call result: ${testResult.status} - ${testResult.statusText}).`,
                severity: InputBoxValidationSeverity.Error,
              });
            }
            if (testResult.data.error) {
              return Promise.resolve({
                message: `Error: Invalid URL (${testResult.data.error.msg}).`,
                severity: InputBoxValidationSeverity.Error,
              });
            }
          } catch (e) {
            return Promise.resolve({
              message: `Error: Invalid URL (unable to validate connectivity with Server URL - ${getMessageFromError(e)}).`,
              severity: InputBoxValidationSeverity.Error,
            });
          }
          return Promise.resolve(undefined);
        },
        shouldResume: () => Promise.resolve(false),
        ignoreFocusOut: true,
      });

      newDeploymentData.newCredentials.url = formatURL(url.trim());
      return (input: MultiStepInput) => inputAPIKey(input, state);
    }
    return inputAPIKey(input, state);
  }

  // ***************************************************************
  // Step: New Credentials - Enter the API Key
  // ***************************************************************
  async function inputAPIKey(input: MultiStepInput, state: MultiStepState) {
    if (newCredentialByAnyMeans()) {
      const currentAPIKey = newDeploymentData.newCredentials.apiKey
        ? newDeploymentData.newCredentials.apiKey
        : "";
      let validatedURL = "";

      const apiKey = await input.showInputBox({
        title: state.title,
        step: 0,
        totalSteps: 0,
        password: true,
        value: currentAPIKey,
        prompt: `The API key to be used to authenticate with Posit Connect.
			See the [User Guide](https://docs.posit.co/connect/user/api-keys/index.html#api-keys-creating)
			for further information.`,
        validate: (input: string) => {
          if (input.includes(" ")) {
            return Promise.resolve({
              message: "Error: Invalid API Key (spaces are not allowed).",
              severity: InputBoxValidationSeverity.Error,
            });
          }
          return Promise.resolve(undefined);
        },
        finalValidation: async (input: string) => {
          // first validate that the API key is formed correctly
          const errorMsg = checkSyntaxApiKey(input);
          if (errorMsg) {
            return Promise.resolve({
              message: `Error: Invalid API Key (${errorMsg}).`,
              severity: InputBoxValidationSeverity.Error,
            });
          }
          // url should always be defined by the time we get to this step
          // but we have to type guard it for the API
          const serverUrl = newDeploymentData.newCredentials.url
            ? newDeploymentData.newCredentials.url
            : "";
          try {
            const testResult = await api.credentials.test(
              serverUrl,
              !extensionSettings.verifyCertificates(), // insecure = !verifyCertificates
              input,
            );
            if (testResult.status !== 200) {
              return Promise.resolve({
                message: `Error: Invalid API Key (unable to validate API Key - API Call result: ${testResult.status} - ${testResult.statusText}).`,
                severity: InputBoxValidationSeverity.Error,
              });
            }
            if (testResult.data.error) {
              return Promise.resolve({
                message: `Error: Invalid API Key (${testResult.data.error.msg}).`,
                severity: InputBoxValidationSeverity.Error,
              });
            }
            // we have success, but credentials.test may have returned a different
            // url for us to use.
            if (testResult.data.url) {
              validatedURL = testResult.data.url;
            }
          } catch (e) {
            return Promise.resolve({
              message: `Error: Invalid API Key (${getMessageFromError(e)})`,
              severity: InputBoxValidationSeverity.Error,
            });
          }
          return Promise.resolve(undefined);
        },
        shouldResume: () => Promise.resolve(false),
        ignoreFocusOut: true,
      });

      newDeploymentData.newCredentials.apiKey = apiKey;
      newDeploymentData.newCredentials.url = validatedURL;
      return (input: MultiStepInput) => inputCredentialName(input, state);
    }
    return inputCredentialName(input, state);
  }

  // ***************************************************************
  // Step: New Credentials - Name the credential
  // ***************************************************************
  async function inputCredentialName(
    input: MultiStepInput,
    state: MultiStepState,
  ) {
    if (newCredentialByAnyMeans()) {
      const currentName = newDeploymentData.newCredentials.name
        ? newDeploymentData.newCredentials.name
        : "";

      const name = await input.showInputBox({
        title: state.title,
        step: 0,
        totalSteps: 0,
        value: currentName,
        prompt: "Enter a unique nickname for this server.",
        placeholder: "Posit Connect",
        finalValidation: (input: string) => {
          input = input.trim();
          if (input === "") {
            return Promise.resolve({
              message: "Error: Invalid Nickname (a value is required).",
              severity: InputBoxValidationSeverity.Error,
            });
          }
          if (credentials.find((credential) => credential.name === input)) {
            return Promise.resolve({
              message:
                "Error: Invalid Nickname (value is already in use by a different credential).",
              severity: InputBoxValidationSeverity.Error,
            });
          }
          if (input === createNewCredentialLabel) {
            return Promise.resolve({
              message:
                "Error: Nickname is reserved for internal use. Please provide another value.",
              severity: InputBoxValidationSeverity.Error,
            });
          }
          return Promise.resolve(undefined);
        },
        shouldResume: () => Promise.resolve(false),
        ignoreFocusOut: true,
      });

      newDeploymentData.newCredentials.name = name.trim();
    }
    // last step
  }

  // ***************************************************************
  // Wait for the api promise to complete
  // Kick off the input collection
  // and await until it completes.
  // This is a promise which returns the state data used to
  // collect the info.
  // ***************************************************************
  try {
    await showProgress(
      "Initializing::newDeployment",
      viewId,
      async () =>
        await Promise.all([
          getCredentials(),
          getEntrypoints(),
          getContentRecords(),
        ]),
    );
  } catch {
    // errors have already been displayed by the underlying promises..
    return undefined;
  }
  await collectInputs();

  // make sure user has not hit escape or moved away from the window
  // before completing the steps. This also serves as a type guard on
  // our state data vars down to the actual type desired
  if (
    !newDeploymentData.entrypoint.filePath ||
    !newDeploymentData.entrypoint.inspectionResult ||
    !newDeploymentData.title ||
    (!newCredentialByAnyMeans() && !newDeploymentData.existingCredentialName)
  ) {
    console.log("User has aborted flow. Exiting.");
    return undefined;
  }

  // Maybe create a new credential?
  if (newCredentialByAnyMeans()) {
    // have to type guard here, will protect us against
    // cancellation.
    if (
      !newDeploymentData.newCredentials.url ||
      !newDeploymentData.newCredentials.apiKey ||
      !newDeploymentData.newCredentials.name
    ) {
      console.log("User has aborted flow. Exiting.");
      return undefined;
    }
    try {
      // NEED an credential to be returned from this API
      // and assigned to newOrExistingCredential
      const response = await api.credentials.create(
        newDeploymentData.newCredentials.name,
        newDeploymentData.newCredentials.url,
        newDeploymentData.newCredentials.apiKey,
      );
      newOrSelectedCredential = response.data;
    } catch (error: unknown) {
      const summary = getSummaryStringFromError("credentials::add", error);
      window.showInformationMessage(summary);
    }
  } else if (newDeploymentData.existingCredentialName) {
    newOrSelectedCredential = credentials.find(
      (credential) =>
        credential.name === newDeploymentData.existingCredentialName,
    );
    if (!newOrSelectedCredential) {
      window.showErrorMessage(
        `Internal Error: NewDeployment Unable to find credential: ${newDeploymentData.existingCredentialName}`,
      );
      return undefined;
    }
  } else {
    // we are not creating a credential but also do not have a required existing value
    window.showErrorMessage(
      "Internal Error: NewDeployment Unexpected type guard failure @2",
    );
    return undefined;
  }

  // Create the Config File
  let configName: string | undefined;
  let configCreateResponse: Configuration | undefined;

  newDeploymentData.entrypoint.inspectionResult.configuration.title =
    newDeploymentData.title;

  try {
    const existingNames = (
      await api.configurations.getAll(
        newDeploymentData.entrypoint.inspectionResult.projectDir,
      )
    ).data.map((config) => config.configurationName);

    configName = newConfigFileNameFromTitle(
      newDeploymentData.title,
      existingNames,
    );
    configCreateResponse = (
      await api.configurations.createOrUpdate(
        configName,
        newDeploymentData.entrypoint.inspectionResult.configuration,
        newDeploymentData.entrypoint.inspectionResult.projectDir,
      )
    ).data;
    const fileUri = Uri.file(configCreateResponse.configurationPath);
    newConfig = configCreateResponse;
    await commands.executeCommand("vscode.open", fileUri);
  } catch (error: unknown) {
    const summary = getSummaryStringFromError(
      "newDeployment, configurations.createOrUpdate",
      error,
    );
    window.showErrorMessage(`Failed to create config file. ${summary}`);
    return undefined;
  }

  try {
    // Attempt to add the Config file to the files for deployment
    // If the configuration is invalid, for example 'unknown', this will fail
    await api.files.updateFileList(
      configName,
      getRelPathForConfig(configCreateResponse.configurationPath),
      FileAction.INCLUDE,
      newDeploymentData.entrypoint.inspectionResult.projectDir,
    );
  } catch (_error: unknown) {
    // continue on as it is not necessary to include .posit files for deployment
    console.debug(
      `Failed to add the configuration file '${configName}' to \`files\`.`,
    );
  }

  // Create the PreContentRecord File
  try {
    let existingNames = contentRecordNames.get(
      newDeploymentData.entrypoint.inspectionResult.projectDir,
    );
    if (!existingNames) {
      existingNames = [];
    }
    const contentRecordName = newDeploymentName(existingNames);
    const response = await api.contentRecords.createNew(
      newDeploymentData.entrypoint.inspectionResult.projectDir,
      newOrSelectedCredential?.name,
      configName,
      contentRecordName,
    );
    newContentRecord = response.data;
  } catch (error: unknown) {
    const summary = getSummaryStringFromError(
      "newDeployment, contentRecords.createNew",
      error,
    );
    window.showErrorMessage(
      `Failed to create pre-deployment record. ${summary}`,
    );
    return undefined;
  }

  try {
    const contentRecordPath = relativePath(
      Uri.file(newContentRecord.deploymentPath),
    );
    if (contentRecordPath === undefined) {
      throw new Error(
        "Unable to determine the relative path for the content record.",
      );
    }
    await api.files.updateFileList(
      configName,
      getRelPathForContentRecord(contentRecordPath),
      FileAction.INCLUDE,
      newDeploymentData.entrypoint.inspectionResult.projectDir,
    );
  } catch (_error: unknown) {
    // continue on as it is not necessary to include .posit files for deployment
    console.debug(
      `Failed to add the content record file '${newContentRecord.deploymentName}' to \`files\`.`,
    );
  }

  if (!newOrSelectedCredential) {
    window.showErrorMessage(
      "Internal Error: NewDeployment Unexpected type guard failure @5",
    );
    return undefined;
  }
  return {
    contentRecord: newContentRecord,
    configuration: newConfig,
    credential: newOrSelectedCredential,
  };
}<|MERGE_RESOLUTION|>--- conflicted
+++ resolved
@@ -122,35 +122,20 @@
   ): Promise<QuickPickItemWithInspectionResult[]> => {
     const inspectionListItems: QuickPickItemWithInspectionResult[] = [];
 
-<<<<<<< HEAD
-      try {
-        const python = await getPythonInterpreterPath();
-        const r = await getRInterpreterPath();
-        const relEntryPointDir = path.dirname(relEntryPoint);
-        const relEntryPointFile = path.basename(relEntryPoint);
-
-        const inspectResponse = await api.configurations.inspect(
-          relEntryPointDir,
-          python,
-          r,
-          {
-            entrypoint: relEntryPointFile,
-          },
-        );
-=======
     try {
       const python = await getPythonInterpreterPath();
+      const r = await getRInterpreterPath();
       const relEntryPointDir = path.dirname(relEntryPoint);
       const relEntryPointFile = path.basename(relEntryPoint);
 
       const inspectResponse = await api.configurations.inspect(
         relEntryPointDir,
         python,
+        r,
         {
           entrypoint: relEntryPointFile,
         },
       );
->>>>>>> 306a3ccc
 
       inspectionResults = inspectResponse.data;
       inspectionResults.forEach((result) => {
