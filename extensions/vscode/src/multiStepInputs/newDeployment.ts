--- conflicted
+++ resolved
@@ -1,22 +1,6 @@
 // Copyright (C) 2024 by Posit Software, PBC.
 
-<<<<<<< HEAD
-import {
-  MultiStepInput,
-  MultiStepState,
-  isQuickPickItem,
-  assignStep,
-} from "./multiStepHelper";
-
-import {
-  InputBoxValidationSeverity,
-  QuickPickItem,
-  ThemeIcon,
-  window,
-} from "vscode";
-=======
 import { QuickPickItem, ThemeIcon, window } from "vscode";
->>>>>>> 057e5eca
 
 import {
   AccountAuthType,
@@ -35,6 +19,7 @@
   MultiStepInput,
   MultiStepState,
   isQuickPickItem,
+  assignStep,
 } from "./multiStepHelper";
 
 export async function newDeployment(
@@ -213,17 +198,13 @@
     input: MultiStepInput,
     state: MultiStepState,
   ) {
-<<<<<<< HEAD
     const thisStepNumber = assignStep(state, "inputDeploymentName");
-=======
-    const thisStepNumber = state.lastStep + 1;
     const currentName =
       typeof state.data.deploymentName === "string" &&
       state.data.deploymentName.length
         ? state.data.deploymentName
         : untitledDeploymentName(deploymentNames);
 
->>>>>>> 057e5eca
     const deploymentName = await input.showInputBox({
       title: state.title,
       step: thisStepNumber,
