--- conflicted
+++ resolved
@@ -790,7 +790,6 @@
     // but we have to type guard it for the API
     const serverUrl = newDeploymentData.newCredentials.url || "";
 
-<<<<<<< HEAD
     try {
       await showProgress(
         "Reading Snowflake connections",
@@ -802,50 +801,27 @@
       return;
     }
 
-    let connectionIndex = 0;
-
-    // skip if we only have one choice.
-    if (connectionQuickPicks.length > 1) {
-=======
->>>>>>> aabd1ab3
-      const pick = await input.showQuickPick({
-        title: state.title,
-        step: 0,
-        totalSteps: 0,
-        placeholder:
-<<<<<<< HEAD
-          "Select the Snowflake connection configuration you want to use to authenticate.",
-=======
-          "Select the Snowflake connection to use for authentication.",
->>>>>>> aabd1ab3
-        items: connectionQuickPicks,
-        buttons: [],
-        shouldResume: () => Promise.resolve(false),
-        ignoreFocusOut: true,
-      });
-
-      if (!pick || !isQuickPickItemWithIndex(pick)) {
-        return;
-      }
-
-<<<<<<< HEAD
-      connectionIndex = pick.index;
-=======
-      // only one of api key and snowflake connection should be configured
-      newDeploymentData.newCredentials.apiKey = "";
-      newDeploymentData.newCredentials.snowflakeConnection =
-        connections[pick.index].name;
-      newDeploymentData.newCredentials.url = connections[pick.index].serverUrl;
-      return (input: MultiStepInput) => inputCredentialName(input, state);
->>>>>>> aabd1ab3
+    const pick = await input.showQuickPick({
+      title: state.title,
+      step: 0,
+      totalSteps: 0,
+      placeholder:
+        "Select the Snowflake connection to use for authentication.",
+      items: connectionQuickPicks,
+      buttons: [],
+      shouldResume: () => Promise.resolve(false),
+      ignoreFocusOut: true,
+    });
+
+    if (!pick || !isQuickPickItemWithIndex(pick)) {
+      return;
     }
 
     // only one of api key and snowflake connection should be configured
     newDeploymentData.newCredentials.apiKey = "";
     newDeploymentData.newCredentials.snowflakeConnection =
-      connections[connectionIndex].name;
-    newDeploymentData.newCredentials.url =
-      connections[connectionIndex].serverUrl;
+      connections[pick.index].name;
+    newDeploymentData.newCredentials.url = connections[pick.index].serverUrl;
     return (input: MultiStepInput) => inputCredentialName(input, state);
   }
 
