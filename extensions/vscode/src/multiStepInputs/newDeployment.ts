--- conflicted
+++ resolved
@@ -531,27 +531,16 @@
 
       try {
         const python = await getPythonInterpreterPath();
-<<<<<<< HEAD
         const r = await getRInterpreterPath();
-        const dir = path.dirname(relEntryPoint);
-        const entryPointFile = path.basename(relEntryPoint);
+        const relEntryPointDir = path.dirname(relEntryPoint);
+        const relEntryPointFile = path.basename(relEntryPoint);
 
         const inspectResponse = await api.configurations.inspect(
-          dir,
+          relEntryPointDir,
           python,
           r,
           {
-            entrypoint: entryPointFile,
-=======
-        const relEntryPointDir = path.dirname(relEntryPoint);
-        const relEntryPointFile = path.basename(relEntryPoint);
-
-        const inspectResponse = await api.configurations.inspect(
-          relEntryPointDir,
-          python,
-          {
             entrypoint: relEntryPointFile,
->>>>>>> 81db52f0
           },
         );
 
