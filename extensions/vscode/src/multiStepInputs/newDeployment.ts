--- conflicted
+++ resolved
@@ -87,14 +87,10 @@
   let inspectionResults: ConfigurationInspectionResult[] = [];
   const contentRecordNames = new Map<string, string[]>();
 
-<<<<<<< HEAD
-  let serverType: ServerType = ServerType.CONNECT;
-=======
   // the serverType & platformName will be overwritten during the pickCredentials steps
   // when the platform selector is introduced
   let serverType: ServerType = ServerType.CONNECT;
   let platformName: PlatformName = PlatformName.CONNECT;
->>>>>>> 52dc9cd5
   let connections: SnowflakeConnection[] = [];
   let connectionQuickPicks: QuickPickItemWithIndex[];
 
