// Copyright (C) 2024 by Posit Software, PBC.

import path from "path";

import {
  InputBoxValidationSeverity,
  QuickPickItem,
  QuickPickItemKind,
  ThemeIcon,
  Uri,
  commands,
  window,
} from "vscode";

import {
  Configuration,
  ConfigurationError,
  ConfigurationInspectionResult,
  ContentRecord,
  ContentType,
  PreContentRecord,
  contentTypeStrings,
  isConfigurationError,
  useApi,
} from "src/api";
import {
  getPythonInterpreterPath,
  getRInterpreterPath,
} from "src/utils/vscode";
import { getSummaryStringFromError } from "src/utils/errors";
import {
  MultiStepInput,
  MultiStepState,
  QuickPickItemWithIndex,
  isQuickPickItem,
  isQuickPickItemWithIndex,
} from "src/multiStepInputs/multiStepHelper";
import { calculateTitle } from "src/utils/titles";
import {
  filterInspectionResultsToType,
  filterConfigurationsToValidAndType,
} from "src/utils/filters";
import { showProgress } from "src/utils/progress";
import { isRelativePathRoot } from "src/utils/files";
import { newConfigFileNameFromTitle } from "src/utils/names";

export async function selectNewOrExistingConfig(
  activeDeployment: ContentRecord | PreContentRecord,
  viewId: string,
  activeConfiguration?: Configuration | ConfigurationError,
  // entryPoint?: string,
): Promise<Configuration | undefined> {
  // ***************************************************************
  // API Calls and results
  // ***************************************************************
  const api = await useApi();

  let configFileListItems: QuickPickItem[] = [];
  let configurations: Configuration[] = [];
  const entryPointListItems: QuickPickItemWithIndex[] = [];
  let inspectionResults: ConfigurationInspectionResult[] = [];

  const createNewConfigurationLabel = "Create a New Configuration";

  const newConfigurationForced = (state?: MultiStepState): boolean => {
    if (!state) {
      return false;
    }
    return configurations.length === 0;
  };

  const newConfigurationSelected = (state?: MultiStepState): boolean => {
    if (!state) {
      return false;
    }
    return Boolean(
      state.data.existingConfigurationName &&
        isQuickPickItem(state.data.existingConfigurationName) &&
        state.data.existingConfigurationName.label ===
          createNewConfigurationLabel,
    );
  };

  const newConfigurationByAnyMeans = (state?: MultiStepState): boolean => {
    return newConfigurationForced(state) || newConfigurationSelected(state);
  };

  const hasMultipleEntryPoints = () => {
    return entryPointListItems.length > 1;
  };

  // what are we going to filter on?
  // For this multiStepper, we want content type NOT entrypoint
  let effectiveContentTypeFilter = activeDeployment.type;
  if (effectiveContentTypeFilter === contentTypeStrings[ContentType.UNKNOWN]) {
    // if we don't have it within the activeDeployment type
    // then see if we can get it from active configuration file
    if (activeConfiguration && !isConfigurationError(activeConfiguration)) {
      effectiveContentTypeFilter = activeConfiguration.configuration.type;
    }
  }

  const getConfigurations = async () => {
    try {
      // get all configurations
      const response = await api.configurations.getAll(
        activeDeployment.projectDir,
      );
      const rawConfigs = response.data;
      // remove the errors
      configurations = configurations.filter(
        (cfg): cfg is Configuration => !isConfigurationError(cfg),
      );
      // Filter down configs to same content type as active deployment,
      // but also allowing configs if active Deployment is a preDeployment
      // or if the deployment file has no content type assigned yet.
      configurations = filterConfigurationsToValidAndType(
        rawConfigs,
        effectiveContentTypeFilter, // possibly UNKNOWN - in which case, no filtering will be done!
      );

      configFileListItems = [];

      // Display New Deployment at beginning
      configFileListItems.push({
        label: "New",
        kind: QuickPickItemKind.Separator,
      });
      configFileListItems.push({
        iconPath: new ThemeIcon("plus"),
        label: createNewConfigurationLabel,
        detail: configurations.length
          ? "(or pick one of the existing configurations below)"
          : undefined,
        picked: configurations.length ? false : true,
      });

      // Then we display the existing deployments
      if (configurations.length) {
        configFileListItems.push({
          label: "Existing",
          kind: QuickPickItemKind.Separator,
        });
      }
      const existingConfigFileListItems: QuickPickItem[] = [];
      configurations.forEach((config) => {
        const { title, problem } = calculateTitle(activeDeployment, config);
        if (problem) {
          return;
        }
        existingConfigFileListItems.push({
          iconPath: new ThemeIcon("gear"),
          label: title,
          detail: config.configurationName,
        });
      });
      existingConfigFileListItems.sort((a: QuickPickItem, b: QuickPickItem) => {
        const x = a.label.toLowerCase();
        const y = b.label.toLowerCase();
        return x < y ? -1 : x > y ? 1 : 0;
      });
      // add to end of our list items
      configFileListItems = configFileListItems.concat(
        existingConfigFileListItems,
      );
    } catch (error: unknown) {
      const summary = getSummaryStringFromError(
        "selectNewOrExistingConfig, configurations.getAll",
        error,
      );
      window.showInformationMessage(
        `Unable to continue with API Error: ${summary}`,
      );
      throw error;
    }
<<<<<<< HEAD
    resolve();
  });

  const getConfigurationInspections = new Promise<void>(
    async (resolve, reject) => {
      try {
        const python = await getPythonInterpreterPath();
        const r = await getRInterpreterPath();

        const inspectResponse = await api.configurations.inspect(
          activeDeployment.projectDir,
          python,
          r,
        );
        inspectionResults = filterInspectionResultsToType(
          inspectResponse.data,
          effectiveContentTypeFilter,
        );
        inspectionResults.forEach((result, i) => {
          const config = result.configuration;
          if (config.entrypoint) {
            entryPointListItems.push({
              iconPath: new ThemeIcon("file"),
              label: config.entrypoint,
              description: `(${contentTypeStrings[config.type]})`,
              detail: isRelativePathRoot(result.projectDir)
                ? undefined
                : `${result.projectDir}${path.sep}`,
              index: i,
            });
          }
        });
      } catch (error: unknown) {
        const summary = getSummaryStringFromError(
          "selectNewOrExistingConfig, configurations.inspect",
          error,
        );
        window.showErrorMessage(
          `Unable to continue with project inspection failure. ${summary}`,
        );
        return reject();
      }
      if (!entryPointListItems.length) {
        const msg = `Unable to continue with no project entrypoints found during inspection`;
        window.showErrorMessage(msg);
        return reject();
      }
      return resolve();
    },
  );

  // wait for all of them to complete
  const apisComplete = Promise.all([
    getConfigurations,
    getConfigurationInspections,
  ]);
=======
  };
>>>>>>> 306a3ccc

  const getConfigurationInspections = async () => {
    try {
      const python = await getPythonInterpreterPath();
      const inspectResponse = await api.configurations.inspect(
        activeDeployment.projectDir,
        python,
      );
      inspectionResults = filterInspectionResultsToType(
        inspectResponse.data,
        effectiveContentTypeFilter,
      );
      inspectionResults.forEach((result, i) => {
        const config = result.configuration;
        if (config.entrypoint) {
          entryPointListItems.push({
            iconPath: new ThemeIcon("file"),
            label: config.entrypoint,
            description: `(${contentTypeStrings[config.type]})`,
            detail: isRelativePathRoot(result.projectDir)
              ? undefined
              : `${result.projectDir}${path.sep}`,
            index: i,
          });
        }
      });
    } catch (error: unknown) {
      const summary = getSummaryStringFromError(
        "selectNewOrExistingConfig, configurations.inspect",
        error,
      );
      window.showErrorMessage(
        `Unable to continue with project inspection failure. ${summary}`,
      );
      throw error;
    }
    if (!entryPointListItems.length) {
      const msg = `Unable to continue with no project entrypoints found during inspection`;
      window.showErrorMessage(msg);
      throw new Error(msg);
    }
  };

  // ***************************************************************
  // Order of all steps
  // NOTE: This multi-stepper is used for multiple commands
  // ***************************************************************

  // Select the config file to use or create
  // Select the entrypoint, if there is more than one and creating
  // Prompt for title
  // Auto-name the config file to use - if creating
  // Call the APIs
  // return the config

  // ***************************************************************
  // Method which kicks off the multi-step.
  // Initialize the state data
  // Display the first input panel
  // ***************************************************************
  async function collectInputs() {
    const state: MultiStepState = {
      title: "Select a Configuration",
      step: -1,
      lastStep: 0,
      totalSteps: -1,
      data: {
        // each attribute is initialized to undefined
        // to be returned when it has not been cancelled to assist type guards
        // Note: We can't initialize existingConfigurationName to a specific initial
        // config, as we then wouldn't be able to detect if the user hit ESC to exit
        // the selection. :-(
        existingConfigurationName: undefined, // eventual type is QuickPickItem
        newConfigurationName: undefined, // eventual type is string
        entryPoint: undefined, // eventual type is isQuickPickItemWithIndex
        title: undefined, // eventual type is string
      },
      promptStepNumbers: {},
    };
    // start the progression through the steps

    await MultiStepInput.run((input) => inputConfigFileSelection(input, state));
    return state as MultiStepState;
  }

  // ***************************************************************
  // Step #1:
  // Select the config to be used w/ the contentRecord
  // ***************************************************************
  async function inputConfigFileSelection(
    input: MultiStepInput,
    state: MultiStepState,
  ) {
    if (!newConfigurationForced(state)) {
      const pick = await input.showQuickPick({
        title: state.title,
        step: 0, // suppression of step numbers
        totalSteps: 0,
        placeholder:
          "Select the config file you wish to deploy with. (Use this field to filter selections.)",
        items: configFileListItems,
        activeItem:
          typeof state.data.configFile !== "string"
            ? state.data.configFile
            : undefined,
        buttons: [],
        shouldResume: () => Promise.resolve(false),
        ignoreFocusOut: true,
      });
      state.data.existingConfigurationName = pick;
      if (newConfigurationSelected(state)) {
        return (input: MultiStepInput) =>
          inputEntryPointSelection(input, state);
      }
      // last step, nothing gets returned.
      return;
    }
    // skip to entry point selection
    return inputEntryPointSelection(input, state);
  }

  // ***************************************************************
  // Step #1 or 2...
  // Select the config to be used w/ the deployment
  // ***************************************************************
  async function inputEntryPointSelection(
    input: MultiStepInput,
    state: MultiStepState,
  ) {
    // skip if we only have one choice.
    if (hasMultipleEntryPoints()) {
      const pick = await input.showQuickPick({
        title: "Create a Configuration",
        step: newConfigurationForced(state) ? 1 : 2,
        totalSteps: newConfigurationForced(state) ? 2 : 3,
        placeholder:
          "Select main file and content type below. (Use this field to filter selections.)",
        items: entryPointListItems,
        buttons: [],
        shouldResume: () => Promise.resolve(false),
        ignoreFocusOut: true,
      });

      state.data.entryPoint = pick;
      return (input: MultiStepInput) => inputTitle(input, state);
    } else {
      state.data.entryPoint = entryPointListItems[0];
      // We're skipping this step, so we must silently just jump to the next step
      return inputTitle(input, state);
    }
  }

  // ***************************************************************
  // Step #1, 2 or 3...
  // Provide the title for the content
  // ***************************************************************
  async function inputTitle(input: MultiStepInput, state: MultiStepState) {
    let initialValue = "";
    if (
      state.data.entryPoint &&
      isQuickPickItemWithIndex(state.data.entryPoint)
    ) {
      const detail =
        inspectionResults[state.data.entryPoint.index].configuration.title;
      if (detail) {
        initialValue = detail;
      }
    }
    const title = await input.showInputBox({
      title: "Create a Configuration",
      step: newConfigurationForced(state)
        ? hasMultipleEntryPoints()
          ? 2
          : 1
        : hasMultipleEntryPoints()
          ? 3
          : 2,
      totalSteps: newConfigurationForced(state)
        ? hasMultipleEntryPoints()
          ? 2
          : 1
        : hasMultipleEntryPoints()
          ? 3
          : 2,
      value:
        typeof state.data.title === "string" ? state.data.title : initialValue,
      prompt: "Enter a title for your content or application.",
      finalValidation: (value) => {
        if (value.length < 3) {
          return Promise.resolve({
            message: `Error: Invalid Title (value must be longer than 3 characters)`,
            severity: InputBoxValidationSeverity.Error,
          });
        }
        return Promise.resolve(undefined);
      },
      shouldResume: () => Promise.resolve(false),
      ignoreFocusOut: true,
    });

    state.data.title = title;
    // last step, nothing gets returned.
  }

  // ***************************************************************
  // Wait for the api promise to complete while showing progress
  // Kick off the input collection
  // and await until it completes.
  // This is a promise which returns the state data used to
  // collect the info.
  // ***************************************************************

  try {
    await showProgress(
      "Initializing::selectNewOrExistingConfig",
      viewId,
      async () =>
        await Promise.all([getConfigurations(), getConfigurationInspections()]),
    );
  } catch {
    // errors have already been displayed by the underlying promises..
    return;
  }
  const state = await collectInputs();

  // make sure user has not hit escape or moved away from the window
  // before completing the steps. This also serves as a type guard on
  // our state data vars down to the actual type desired
  if (newConfigurationByAnyMeans(state)) {
    if (!state.data.title || !state.data.entryPoint) {
      return;
    }
  } else if (
    state.data.existingConfigurationName === undefined ||
    !isQuickPickItem(state.data.existingConfigurationName)
  ) {
    return;
  }

  if (newConfigurationByAnyMeans(state)) {
    if (!state.data.entryPoint || !state.data.title) {
      return;
    }
    if (
      !isQuickPickItemWithIndex(state.data.entryPoint) ||
      isQuickPickItem(state.data.title)
    ) {
      return;
    }

    // Create the Config File
    try {
      const selectedInspectionResult =
        inspectionResults[state.data.entryPoint.index];
      if (!selectedInspectionResult) {
        window.showErrorMessage(
          `Unable to proceed creating configuration. Error retrieving config for ${state.data.entryPoint.label}, index = ${state.data.entryPoint.index}`,
        );
        return;
      }

      const existingNames = (
        await api.configurations.getAll(selectedInspectionResult.projectDir)
      ).data.map((config) => config.configurationName);

      const configName = newConfigFileNameFromTitle(
        state.data.title,
        existingNames,
      );
      selectedInspectionResult.configuration.title = state.data.title;
      const createResponse = await api.configurations.createOrUpdate(
        configName,
        selectedInspectionResult.configuration,
        selectedInspectionResult.projectDir,
      );
      const fileUri = Uri.file(createResponse.data.configurationPath);
      const newConfig = createResponse.data;
      await commands.executeCommand("vscode.open", fileUri);
      return newConfig;
    } catch (error: unknown) {
      const summary = getSummaryStringFromError(
        "selectNewOrExistingConfig, configurations.createOrUpdate",
        error,
      );
      window.showErrorMessage(`Failed to create config file. ${summary}`);
      return;
    }
  } else if (
    state.data.existingConfigurationName &&
    isQuickPickItem(state.data.existingConfigurationName)
  ) {
    return configurations.find((config) => {
      // Have to re-apply typeguard since this is an annonoumus function
      if (
        state.data.existingConfigurationName &&
        isQuickPickItem(state.data.existingConfigurationName)
      ) {
        return (
          config.configurationName ===
          state.data.existingConfigurationName.detail
        );
      }
      return false;
    });
  }
  return;
}<|MERGE_RESOLUTION|>--- conflicted
+++ resolved
@@ -173,73 +173,17 @@
       );
       throw error;
     }
-<<<<<<< HEAD
-    resolve();
-  });
-
-  const getConfigurationInspections = new Promise<void>(
-    async (resolve, reject) => {
-      try {
-        const python = await getPythonInterpreterPath();
-        const r = await getRInterpreterPath();
-
-        const inspectResponse = await api.configurations.inspect(
-          activeDeployment.projectDir,
-          python,
-          r,
-        );
-        inspectionResults = filterInspectionResultsToType(
-          inspectResponse.data,
-          effectiveContentTypeFilter,
-        );
-        inspectionResults.forEach((result, i) => {
-          const config = result.configuration;
-          if (config.entrypoint) {
-            entryPointListItems.push({
-              iconPath: new ThemeIcon("file"),
-              label: config.entrypoint,
-              description: `(${contentTypeStrings[config.type]})`,
-              detail: isRelativePathRoot(result.projectDir)
-                ? undefined
-                : `${result.projectDir}${path.sep}`,
-              index: i,
-            });
-          }
-        });
-      } catch (error: unknown) {
-        const summary = getSummaryStringFromError(
-          "selectNewOrExistingConfig, configurations.inspect",
-          error,
-        );
-        window.showErrorMessage(
-          `Unable to continue with project inspection failure. ${summary}`,
-        );
-        return reject();
-      }
-      if (!entryPointListItems.length) {
-        const msg = `Unable to continue with no project entrypoints found during inspection`;
-        window.showErrorMessage(msg);
-        return reject();
-      }
-      return resolve();
-    },
-  );
-
-  // wait for all of them to complete
-  const apisComplete = Promise.all([
-    getConfigurations,
-    getConfigurationInspections,
-  ]);
-=======
-  };
->>>>>>> 306a3ccc
+  };
 
   const getConfigurationInspections = async () => {
     try {
       const python = await getPythonInterpreterPath();
+      const r = await getRInterpreterPath();
+
       const inspectResponse = await api.configurations.inspect(
         activeDeployment.projectDir,
         python,
+        r,
       );
       inspectionResults = filterInspectionResultsToType(
         inspectResponse.data,
