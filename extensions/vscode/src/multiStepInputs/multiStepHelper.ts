// Copyright (C) 2025 by Posit Software, PBC.

import { ConfigurationInspectionResult } from "src/api";
import {
  isAxiosErrorWithJson,
  resolveAgentJsonErrorMsg,
} from "src/utils/errorTypes";
import {
  QuickPickItem,
  window,
  Disposable,
  QuickInputButton,
  QuickInput,
  QuickInputButtons,
  InputBoxValidationMessage,
} from "vscode";

class InputFlowAction {
  static back = new InputFlowAction();
  static cancel = new InputFlowAction();
  static resume = new InputFlowAction();
}

export function isQuickPickItem(d: QuickPickItem | string): d is QuickPickItem {
  return typeof d !== "string";
}

export type QuickPickItemWithIndex = QuickPickItem & { index: number };
export type QuickPickItemWithInspectionResult = QuickPickItem & {
  inspectionResult?: ConfigurationInspectionResult;
};

export function isQuickPickItemWithIndex(
  d: QuickPickItem | string,
): d is QuickPickItemWithIndex {
  return (d as QuickPickItemWithIndex).index !== undefined;
}

export function isQuickPickItemWithInspectionResult(
  d: QuickPickItem | string,
): d is QuickPickItemWithInspectionResult {
  return (
    (d as QuickPickItemWithInspectionResult).inspectionResult !== undefined
  );
}

export interface MultiStepState {
  title: string;
  step: number;
  lastStep: number;
  totalSteps: number;
  data: Record<
    string,
    QuickPickItem | QuickPickItemWithInspectionResult | string | undefined
  >;
  promptStepNumbers: Record<string, number>;
}

export const assignStep = (state: MultiStepState, uniqueId: string): number => {
  const previous = state.promptStepNumbers[uniqueId];
  if (!previous) {
    const value = state.lastStep + 1;
    state.promptStepNumbers[uniqueId] = value;
    return value;
  }
  return previous;
};

// InputStep now can have a 'skippable' property (optional)
export type InputStep = {
  step: (input: MultiStepInput) => Thenable<InputStep | void>;
<<<<<<< HEAD
=======
  // used to optionally skip a step when navigating backwards in the multi-stepper
>>>>>>> 8919e710
  skippable?: boolean;
};

interface QuickPickParameters<T extends QuickPickItem> {
  title: string;
  step: number;
  totalSteps: number;
  items: T[];
  activeItem?: T;
  ignoreFocusOut?: boolean;
  placeholder: string;
  buttons?: QuickInputButton[];
  shouldResume: () => Thenable<boolean>;
}

interface InputBoxParameters {
  title: string;
  step: number;
  totalSteps: number;
  password?: boolean;
  value: string;
  prompt: string;
  validate?: (
    value: string,
  ) => Promise<string | InputBoxValidationMessage | undefined>;
  finalValidation?: (
    value: string,
  ) => Promise<string | InputBoxValidationMessage | undefined>;
  buttons?: QuickInputButton[];
  ignoreFocusOut?: boolean;
  placeholder?: string;
  shouldResume: () => Thenable<boolean>;
}

export class MultiStepInput {
  // These were templatized: static async run<T>(start: InputStep) {
  static run(start: InputStep) {
    const input = new MultiStepInput();
    return input.stepThrough(start);
  }

  private current?: QuickInput;
  private steps: InputStep[] = []; // store the steps in a history stack

  // These were templatized: private async stepThrough<T>(start: InputStep) {
  private async stepThrough(start: InputStep) {
    let currentStep: InputStep | void = start;
    while (currentStep) {
      // add the current step to the history
      this.steps.push(currentStep);
      if (this.current) {
        this.current.enabled = false;
        this.current.busy = true;
      }
      try {
        currentStep = await currentStep.step(this);
      } catch (err) {
        // handle "Back" button press
        if (err === InputFlowAction.back) {
          // remove the current step (the one that caused the 'back' action)
          this.steps.pop();

          // iterate backward through the history to find the previous non-skippable step
          while (this.steps.length > 0) {
            const previousStep = this.steps.pop();

            if (previousStep?.skippable !== true) {
              // found a non-skippable step, go back to it
              currentStep = previousStep;
              break;
            }
            // if skippable, continue popping to find the next non-skippable step
          }

          if (this.steps.length === 0 && currentStep === undefined) {
            // if all previous steps were skippable, and we've popped everything,
            // effectively cancel the input flow
            throw InputFlowAction.cancel;
          }
        } else if (err === InputFlowAction.resume) {
          currentStep = this.steps.pop();
        } else if (err === InputFlowAction.cancel) {
          // cancel the whole flow
          currentStep = undefined;
        } else {
          let errMsg = `Internal Error: MultiStepInput::stepThrough, err = ${JSON.stringify(err)}.`;
          if (isAxiosErrorWithJson(err)) {
            errMsg = resolveAgentJsonErrorMsg(err);
          }
          window.showErrorMessage(errMsg);
          currentStep = undefined;
        }
      }
    }
    if (this.current) {
      this.current.dispose();
    }
  }

  async showQuickPick<
    T extends QuickPickItem,
    P extends QuickPickParameters<T>,
  >({
    title,
    step,
    totalSteps,
    items,
    activeItem,
    ignoreFocusOut,
    placeholder,
    buttons,
    shouldResume,
  }: P) {
    const disposables: Disposable[] = [];
    const origTitle = title;
    try {
      return await new Promise<
        T | (P extends { buttons: (infer I)[] } ? I : never)
      >((resolve, reject) => {
        const input = window.createQuickPick<T>();
        input.title = title;
        input.step = step;
        input.totalSteps = totalSteps;
        input.ignoreFocusOut = ignoreFocusOut ?? false;
        input.placeholder = placeholder;
        input.matchOnDescription = true;
        input.matchOnDetail = true;
        input.items = items;
        if (activeItem) {
          input.activeItems = [activeItem];
        }
        input.buttons = [
          ...(this.steps.length > 1 ? [QuickInputButtons.Back] : []),
          ...(buttons || []),
        ];
        disposables.push(
          input.onDidTriggerButton((item) => {
            if (item === QuickInputButtons.Back) {
              reject(InputFlowAction.back);
            } else {
              // eslint-disable-next-line @typescript-eslint/no-explicit-any
              resolve(<any>item);
            }
          }),
          input.onDidChangeActive((items) => {
            if (!items.length) {
              input.title = `${origTitle} ---- An error has occurred. The filter text does not match any choices. Clear the filter input field to continue.`;
            } else {
              input.title = origTitle;
            }
          }),
          input.onDidChangeSelection((items) => resolve(items[0])),
          input.onDidHide(() => {
            (async () => {
              reject(
                shouldResume && (await shouldResume())
                  ? InputFlowAction.resume
                  : InputFlowAction.cancel,
              );
            })().catch(reject);
          }),
        );
        if (this.current) {
          this.current.dispose();
        }
        this.current = input;
        this.current.show();
      });
    } finally {
      disposables.forEach((d) => d.dispose());
    }
  }

  async showInputBox<P extends InputBoxParameters>({
    title,
    step,
    totalSteps,
    value,
    prompt,
    validate,
    finalValidation,
    buttons,
    ignoreFocusOut,
    placeholder,
    shouldResume,
    password,
  }: P) {
    const disposables: Disposable[] = [];
    try {
      return await new Promise<
        string | (P extends { buttons: (infer I)[] } ? I : never)
      >((resolve, reject) => {
        const input = window.createInputBox();
        input.title = title;
        input.step = step;
        input.totalSteps = totalSteps;

        if (password) {
          input.password = password;
        }

        input.value = value || "";
        input.prompt = prompt;
        input.ignoreFocusOut = ignoreFocusOut ?? false;
        input.placeholder = placeholder;
        input.buttons = [
          ...(this.steps.length > 1 ? [QuickInputButtons.Back] : []),
          ...(buttons || []),
        ];
        let validating: Promise<
          string | InputBoxValidationMessage | undefined
        > = Promise.resolve(undefined);
        disposables.push(
          input.onDidTriggerButton((item) => {
            if (item === QuickInputButtons.Back) {
              reject(InputFlowAction.back);
            } else {
              // eslint-disable-next-line @typescript-eslint/no-explicit-any
              resolve(<any>item);
            }
          }),
          input.onDidAccept(async () => {
            const value = input.value;
            input.enabled = false;
            input.busy = true;

            let validateError: string | InputBoxValidationMessage | undefined =
              undefined;
            if (validate) {
              validateError = await validate(value);
            }
            let finalValidateError:
              | string
              | InputBoxValidationMessage
              | undefined = undefined;
            if (!validateError && finalValidation) {
              finalValidateError = await finalValidation(value);
              input.validationMessage = finalValidateError;
            }
            input.enabled = true;
            input.busy = false;

            // if we resolve, the page will move on.
            // if we don't, then it sticks around.
            if (!validateError && !finalValidateError) {
              resolve(value);
            }
          }),
          input.onDidChangeValue(async (text) => {
            if (validate) {
              const current = validate(text);
              validating = current;
              const validationMessage = await current;
              if (current === validating) {
                input.validationMessage = validationMessage;
              }
            }
          }),
          input.onDidHide(() => {
            (async () => {
              reject(
                shouldResume && (await shouldResume())
                  ? InputFlowAction.resume
                  : InputFlowAction.cancel,
              );
            })().catch(reject);
          }),
        );
        if (this.current) {
          this.current.dispose();
        }
        this.current = input;
        this.current.show();
      });
    } finally {
      disposables.forEach((d) => d.dispose());
    }
  }
}<|MERGE_RESOLUTION|>--- conflicted
+++ resolved
@@ -1,3 +1,4 @@
+// Copyright (C) 2025 by Posit Software, PBC.
 // Copyright (C) 2025 by Posit Software, PBC.
 
 import { ConfigurationInspectionResult } from "src/api";
@@ -69,10 +70,7 @@
 // InputStep now can have a 'skippable' property (optional)
 export type InputStep = {
   step: (input: MultiStepInput) => Thenable<InputStep | void>;
-<<<<<<< HEAD
-=======
   // used to optionally skip a step when navigating backwards in the multi-stepper
->>>>>>> 8919e710
   skippable?: boolean;
 };
 
