--- conflicted
+++ resolved
@@ -1,17 +1,5 @@
 // Copyright (C) 2024 by Posit Software, PBC.
 
-<<<<<<< HEAD
-import { MultiStepInput, MultiStepState, isQuickPickItem } from './multiStepHelper';
-
-import { QuickPickItem, ThemeIcon, window } from 'vscode';
-
-import { AccountAuthType, PreDeployment, Deployment, useApi, isConfigurationError } from '../api';
-import { getSummaryStringFromError } from '../utils/errors';
-import { deployProject } from '../views/deployProgress';
-import { EventStream } from '../events';
-
-export async function publishDeployment(deployment: PreDeployment | Deployment, stream: EventStream) {
-=======
 import {
   MultiStepInput,
   MultiStepState,
@@ -20,7 +8,13 @@
 
 import { QuickPickItem, ThemeIcon, window } from "vscode";
 
-import { AccountAuthType, PreDeployment, Deployment, useApi } from "../api";
+import {
+  AccountAuthType,
+  PreDeployment,
+  Deployment,
+  useApi,
+  isConfigurationError,
+} from "../api";
 import { getSummaryStringFromError } from "../utils/errors";
 import { deployProject } from "../views/deployProgress";
 import { EventStream } from "../events";
@@ -29,7 +23,6 @@
   deployment: PreDeployment | Deployment,
   stream: EventStream,
 ) {
->>>>>>> 8ff6158e
   const api = useApi();
 
   // ***************************************************************
@@ -66,29 +59,24 @@
   }
   if (accountListItems.length === 0) {
     window.showInformationMessage(
-<<<<<<< HEAD
       `Unable to continue with no maching credentials for\n` +
-      `deployment URL: ${deployment.serverUrl}\n` +
-      `\n` +
-      `Establish account credentials using rsconnect (R package) or\n` +
-      `rsconnect-python (Python package) and then retry operation.`
-=======
-      `Unable to continue with no maching credentials for deployment URL: ${deployment.serverUrl}`,
->>>>>>> 8ff6158e
-    );
-    return;
-  };
+        `deployment URL: ${deployment.serverUrl}\n` +
+        `\n` +
+        `Establish account credentials using rsconnect (R package) or\n` +
+        `rsconnect-python (Python package) and then retry operation.`,
+    );
+    return;
+  }
 
   try {
     const response = await api.configurations.getAll();
     const configurations = response.data;
-<<<<<<< HEAD
     configFileListItems = [];
 
-    configurations.forEach(configuration => {
+    configurations.forEach((configuration) => {
       if (!isConfigurationError(configuration)) {
         configFileListItems.push({
-          iconPath: new ThemeIcon('file-code'),
+          iconPath: new ThemeIcon("file-code"),
           label: configuration.configurationName,
           detail: configuration.configurationPath,
         });
@@ -96,19 +84,10 @@
     });
     configFileListItems.sort();
   } catch (error: unknown) {
-    const summary = getSummaryStringFromError('addDeployment, configurations.getAll', error);
-=======
-    configFileListItems = configurations.map((configuration) => ({
-      iconPath: new ThemeIcon("file-code"),
-      label: configuration.configurationName,
-      detail: configuration.configurationPath,
-    }));
-  } catch (error: unknown) {
     const summary = getSummaryStringFromError(
-      "publishDeployment, configurations.getAll",
+      "addDeployment, configurations.getAll",
       error,
     );
->>>>>>> 8ff6158e
     window.showInformationMessage(
       `Unable to continue with no configurations. ${summary}`,
     );
@@ -117,12 +96,12 @@
   if (configFileListItems.length === 0) {
     window.showInformationMessage(
       `Unable to continue with no configuration files.\n` +
-      `Expand the configuration section and follow the instructions there\n` +
-      `to create a configuration file. After updating any applicable values\n` +
-      `retry the operation.`
-    );
-    return;
-  };
+        `Expand the configuration section and follow the instructions there\n` +
+        `to create a configuration file. After updating any applicable values\n` +
+        `retry the operation.`,
+    );
+    return;
+  }
 
   // ***************************************************************
   // Order of all steps
