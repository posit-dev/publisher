--- conflicted
+++ resolved
@@ -213,13 +213,8 @@
     state: MultiStepState,
   ) {
     // skip if we only have one choice or an already decided one
-<<<<<<< HEAD
-    if (configFileListItems.length > 1 || deployment.configurationName) {
+    if (configFileListItems.length > 1 || !deployment.configurationName) {
       const thisStepNumber = assignStep(state, "inputConfigFileSelection");
-=======
-    if (configFileListItems.length > 1 || !deployment.configurationName) {
-      const thisStepNumber = state.lastStep + 1;
->>>>>>> a9f270bd
       const pick = await input.showQuickPick({
         title: state.title,
         step: thisStepNumber,
