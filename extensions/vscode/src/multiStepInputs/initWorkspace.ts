// Copyright (C) 2024 by Posit Software, PBC.

import {
  MultiStepInput,
  MultiStepState,
  isQuickPickItem,
  assignStep,
} from "src/multiStepInputs/multiStepHelper";

import {
  InputBoxValidationSeverity,
  ProgressLocation,
  QuickPickItem,
  ThemeIcon,
  Uri,
  commands,
  window,
} from "vscode";

import { useApi, ConfigurationDetails } from "src/api";
import { getSummaryStringFromError } from "src/utils/errors";
import {
  untitledConfigurationName,
  untitledDeploymentName,
} from "src/utils/names";
import { isValidFilename } from "src/utils/files";

export async function initWorkspaceWithFixedNames(viewId?: string) {
  await initWorkspace(viewId, "Untitled-1", "default");
}

export async function initWorkspace(
  viewId?: string,
  fixedDeploymentName?: string,
  fixedConfigurationName?: string,
) {
  // ***************************************************************
  // API Calls and results
  // ***************************************************************
  const api = await useApi();

  let credsListItems: QuickPickItem[] = [];

  let entryPointLabels: string[] = [];
  let entryPointListItems: QuickPickItem[] = [];
  const entryPointLabelMap = new Map<string, ConfigurationDetails>();
  let configDetails: ConfigurationDetails[] = [];
  let configNames: string[] = [];

  const getAccounts = new Promise<void>(async (resolve, reject) => {
    try {
<<<<<<< HEAD
      const response = await api.accounts.getAll();
      accountListItems = response.data.map((account) => ({
        iconPath: new ThemeIcon("key"),
        label: account.name,
        description: account.source,
        detail:
          account.authType === AccountAuthType.API_KEY
            ? "Using API Key"
            : `Using Token Auth for ${account.accountName}`,
=======
      const response = await api.credentials.list();
      credsListItems = response.data.map((cred) => ({
        iconPath: new ThemeIcon("account"),
        label: cred.name,
        description: cred.url,
>>>>>>> 4aaf0c12
      }));
    } catch (error: unknown) {
      const summary = getSummaryStringFromError(
        "initWorkspace, credentials.list",
        error,
      );
      window.showErrorMessage(
        `Unable to continue with no credentials. ${summary}`,
      );
      return reject();
    }
    if (credsListItems.length === 0) {
      window.showErrorMessage(
        `Unable to continue with no credentials.\n` +
          `Establish account credentials, then try again.`,
      );
      return reject();
    }
    return resolve();
  });

  const getConfigurationInspections = new Promise<void>(
    async (resolve, reject) => {
      try {
        const inspectResponse = await api.configurations.inspect();
        configDetails = inspectResponse.data;
        entryPointLabels = configDetails.map(
          (config) => `${config.entrypoint}`,
        );
        configDetails.forEach((config) => {
          if (config.entrypoint) {
            entryPointListItems.push({
              iconPath: new ThemeIcon("file"),
              label: config.entrypoint,
              description: `(type ${config.type})`,
            });
          }
        });
        for (let i = 0; i < configDetails.length; i++) {
          entryPointLabelMap.set(entryPointLabels[i], configDetails[i]);
        }
      } catch (error: unknown) {
        const summary = getSummaryStringFromError(
          "initWorkspace, configurations.inspect",
          error,
        );
        window.showErrorMessage(
          `Unable to continue with project inspection failure. ${summary}`,
        );
        return reject();
      }
      if (!entryPointListItems.length) {
        window.showErrorMessage(
          `Unable to continue with no project entrypoints found during inspection`,
        );
        return reject();
      }
      return resolve();
    },
  );

  const getConfigurations = new Promise<void>(async (resolve, reject) => {
    try {
      const response = await api.configurations.getAll();
      configNames = response.data.map((config) => config.configurationName);
    } catch (error: unknown) {
      const summary = getSummaryStringFromError(
        "newConfig, configurations.getAll",
        error,
      );
      window.showInformationMessage(
        `Unable to continue with failed configuration API call. ${summary}`,
      );
      return reject();
    }
    resolve();
  });

  const apisComplete = Promise.all([
    getAccounts,
    getConfigurationInspections,
    getConfigurations,
  ]);

  // Start the progress indicator and have it stop when the API calls are complete
  window.withProgress(
    {
      title: "Initializing",
      location: viewId ? { viewId } : ProgressLocation.Window,
    },
    async () => {
      return apisComplete;
    },
  );

  // ***************************************************************
  // Order of all steps
  // NOTE: This multi-stepper is used for multiple commands
  // ***************************************************************

  // Name the deployment - if a fixedDeploymentName has not been supplied
  // Select the credential to use, if there is more than one
  // Select the entrypoint, if there is more than one
  // Name the config file to use - if a fixedConfigurationName has not been supplied
  // Return the name of the config file, so it can be opened.

  // ***************************************************************
  // Method which kicks off the multi-step.
  // Initialize the state data
  // Display the first input panel
  // ***************************************************************
  async function collectInputs() {
    const state: MultiStepState = {
      title: "Initializing your Posit Publishing Project",
      step: -1,
      lastStep: 0,
      totalSteps: -1,
      data: {
        // each attribute is initialized to undefined
        // to be returned when it has not been cancelled to assist type guards
        deploymentName: undefined, // eventual type is string
        credentialName: undefined, // eventual type is string
        entryPoint: undefined, /// eventual type is QuickPickItem
        configFileName: undefined, // eventual type is string
      },
      promptStepNumbers: {},
    };
    // determine number of total steps, as each step
    let totalSteps = 4;
    if (entryPointListItems.length === 1) {
      totalSteps -= 1;
    }
    if (fixedDeploymentName) {
      totalSteps -= 1;
    }
    if (fixedConfigurationName) {
      totalSteps -= 1;
    }
    state.totalSteps = totalSteps;

    // start the progression through the steps

    await MultiStepInput.run((input) => inputDeploymentName(input, state));
    return state as MultiStepState;
  }

  // ***************************************************************
  // Step #1:
  // Name the deployment
  // ***************************************************************
  async function inputDeploymentName(
    input: MultiStepInput,
    state: MultiStepState,
  ) {
    if (!fixedDeploymentName) {
      const thisStepNumber = assignStep(state, "inputDeploymentName");
      const deploymentName = await input.showInputBox({
        title: state.title,
        step: thisStepNumber,
        totalSteps: state.totalSteps,
        value:
          typeof state.data.deploymentName === "string" &&
          state.data.deploymentName.length
            ? state.data.deploymentName
            : untitledDeploymentName([]),
        prompt: "Choose a unique name for the deployment",
        validate: (value) => {
          if (value.length < 3 || !isValidFilename(value)) {
            return Promise.resolve({
              message: `Invalid Name: Value must be longer than 3 characters, cannot be '.' or contain '..' or any of these characters: /:*?"<>|\\`,
              severity: InputBoxValidationSeverity.Error,
            });
          }
          return Promise.resolve(undefined);
        },
        shouldResume: () => Promise.resolve(false),
        ignoreFocusOut: true,
      });

      state.data.deploymentName = deploymentName;
      state.lastStep = thisStepNumber;
      return (input: MultiStepInput) => pickCredentials(input, state);
    } else {
      state.data.deploymentName = fixedDeploymentName;
      // We're skipping this step, so we must silently just jump to the next step
      return pickCredentials(input, state);
    }
  }

  // ***************************************************************
  // Step #2:
  // Select the credentials to be used
  // ***************************************************************
  async function pickCredentials(input: MultiStepInput, state: MultiStepState) {
    // skip if we only have one choice.
    if (credsListItems.length > 1) {
      const thisStepNumber = assignStep(state, "pickCredentials");
      const pick = await input.showQuickPick({
        title: state.title,
        step: thisStepNumber,
        totalSteps: state.totalSteps,
        placeholder:
          "Select the credential you want to use to deploy. (Use this field to filter selections.)",
        items: credsListItems,
        activeItem:
          typeof state.data.credentialName !== "string"
            ? state.data.credentialName
            : undefined,
        buttons: [],
        shouldResume: () => Promise.resolve(false),
        ignoreFocusOut: true,
      });
      state.data.credentialName = pick;
      state.lastStep = thisStepNumber;
      return (input: MultiStepInput) => inputEntryPointSelection(input, state);
    } else {
      state.data.credentialName = credsListItems[0];
      // We're skipping this step, so we must silently just jump to the next step
      return inputEntryPointSelection(input, state);
    }
  }

  // ***************************************************************
  // Step #3:
  // Select the config to be used w/ the deployment
  // ***************************************************************
  async function inputEntryPointSelection(
    input: MultiStepInput,
    state: MultiStepState,
  ) {
    // skip if we only have one choice.
    if (entryPointListItems.length > 1) {
      const thisStepNumber = assignStep(state, "inputEntryPointSelection");
      const pick = await input.showQuickPick({
        title: state.title,
        step: thisStepNumber,
        totalSteps: state.totalSteps,
        placeholder:
          "Select main file and content type below. (Use this field to filter selections.)",
        items: entryPointListItems,
        buttons: [],
        shouldResume: () => Promise.resolve(false),
        ignoreFocusOut: true,
      });

      state.data.entryPoint = pick;
      state.lastStep = thisStepNumber;
      return (input: MultiStepInput) => inputConfigurationName(input, state);
    } else {
      state.data.entryPoint = entryPointListItems[0];
      // We're skipping this step, so we must silently just jump to the next step
      return inputConfigurationName(input, state);
    }
  }

  // ***************************************************************
  // Step #4:
  // Name the configuration
  // ***************************************************************
  async function inputConfigurationName(
    input: MultiStepInput,
    state: MultiStepState,
  ) {
    if (!fixedConfigurationName) {
      const thisStepNumber = assignStep(state, "inputConfigurationName");
      const configFileName = await input.showInputBox({
        title: state.title,
        step: thisStepNumber,
        totalSteps: state.totalSteps,
        value: await untitledConfigurationName(),
        prompt: "Choose a unique name for the configuration",
        validate: (value) => {
          if (value.length < 3 || !isValidFilename(value)) {
            return Promise.resolve({
              message: `Invalid Name: Value must be longer than 3 characters, cannot be '.' or contain '..' or any of these characters: /:*?"<>|\\`,
              severity: InputBoxValidationSeverity.Error,
            });
          }
          if (configNames.includes(value)) {
            return Promise.resolve({
              message: `Invalid Name: Name is already in use for this project. Please enter a unique name.`,
              severity: InputBoxValidationSeverity.Error,
            });
          }
          return Promise.resolve(undefined);
        },
        shouldResume: () => Promise.resolve(false),
        ignoreFocusOut: true,
      });

      state.data.configFileName = configFileName;
      state.lastStep = thisStepNumber;
    } else {
      state.data.configFileName = fixedConfigurationName;
    }
    // last step, we don't return anything
  }

  // ***************************************************************
  // Wait for the api promise to complete
  // Kick off the input collection
  // and await until it completes.
  // This is a promise which returns the state data used to
  // collect the info.
  // ***************************************************************
  try {
    await apisComplete;
  } catch {
    // errors have already been displayed by the underlying promises..
    return;
  }
  const state = await collectInputs();

  // make sure user has not hit escape or moved away from the window
  // before completing the steps. This also serves as a type guard on
  // our state data vars down to the actual type desired
  if (
    state.data.deploymentName === undefined ||
    state.data.credentialName === undefined ||
    state.data.entryPoint === undefined ||
    state.data.configFileName === undefined ||
    // have to add type guards here to eliminate the variability
    typeof state.data.deploymentName !== "string" ||
    !isQuickPickItem(state.data.credentialName) ||
    !isQuickPickItem(state.data.entryPoint) ||
    typeof state.data.configFileName !== "string"
  ) {
    return;
  }
  // Create the Config File
  try {
    const selectedConfig = entryPointLabelMap.get(state.data.entryPoint.label);
    if (!selectedConfig) {
      window.showErrorMessage(
        `Unable to proceed creating configuration. Error retrieving config for ${state.data.entryPoint.label}`,
      );
      return;
    }
    const createResponse = await api.configurations.createOrUpdate(
      state.data.configFileName,
      selectedConfig,
    );
    const fileUri = Uri.file(createResponse.data.configurationPath);
    await commands.executeCommand("vscode.open", fileUri);
  } catch (error: unknown) {
    const summary = getSummaryStringFromError(
      "initWorkspace, configurations.createOrUpdate",
      error,
    );
    window.showErrorMessage(`Failed to create config file. ${summary}`);
    return;
  }

  // Create the Predeployment File
  try {
    await api.deployments.createNew(
      state.data.credentialName.label,
      state.data.configFileName,
      state.data.deploymentName,
    );
  } catch (error: unknown) {
    const summary = getSummaryStringFromError(
      "initWorkspace, deployments.createNew",
      error,
    );
    window.showErrorMessage(`Failed to create pre-deployment file. ${summary}`);
    return;
  }
}<|MERGE_RESOLUTION|>--- conflicted
+++ resolved
@@ -47,25 +47,13 @@
   let configDetails: ConfigurationDetails[] = [];
   let configNames: string[] = [];
 
-  const getAccounts = new Promise<void>(async (resolve, reject) => {
+  const getCredentials = new Promise<void>(async (resolve, reject) => {
     try {
-<<<<<<< HEAD
-      const response = await api.accounts.getAll();
-      accountListItems = response.data.map((account) => ({
-        iconPath: new ThemeIcon("key"),
-        label: account.name,
-        description: account.source,
-        detail:
-          account.authType === AccountAuthType.API_KEY
-            ? "Using API Key"
-            : `Using Token Auth for ${account.accountName}`,
-=======
       const response = await api.credentials.list();
       credsListItems = response.data.map((cred) => ({
-        iconPath: new ThemeIcon("account"),
+        iconPath: new ThemeIcon("key"),
         label: cred.name,
         description: cred.url,
->>>>>>> 4aaf0c12
       }));
     } catch (error: unknown) {
       const summary = getSummaryStringFromError(
@@ -74,13 +62,6 @@
       );
       window.showErrorMessage(
         `Unable to continue with no credentials. ${summary}`,
-      );
-      return reject();
-    }
-    if (credsListItems.length === 0) {
-      window.showErrorMessage(
-        `Unable to continue with no credentials.\n` +
-          `Establish account credentials, then try again.`,
       );
       return reject();
     }
@@ -145,7 +126,7 @@
   });
 
   const apisComplete = Promise.all([
-    getAccounts,
+    getCredentials,
     getConfigurationInspections,
     getConfigurations,
   ]);
