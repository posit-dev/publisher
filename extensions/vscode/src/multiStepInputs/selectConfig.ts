--- conflicted
+++ resolved
@@ -41,12 +41,8 @@
 
 export async function selectConfig(
   activeDeployment: ContentRecord | PreContentRecord,
-<<<<<<< HEAD
-  viewId?: string,
+  viewId: string,
   entryPoint?: string,
-=======
-  viewId: string,
->>>>>>> 846c26b6
 ): Promise<Configuration | undefined> {
   // ***************************************************************
   // API Calls and results
