--- conflicted
+++ resolved
@@ -46,10 +46,6 @@
   return serverType === ServerType.SNOWFLAKE;
 };
 
-<<<<<<< HEAD
-export const getPublishableAccounts = (accounts: ConnectCloudAccount[]) => {
-  return accounts.filter((a) => a.permissionToPublish);
-=======
 export const getProductType = (serverType: ServerType): ProductType => {
   switch (serverType) {
     case ServerType.CONNECT:
@@ -59,7 +55,10 @@
     case ServerType.CONNECT_CLOUD:
       return ProductType.CONNECT_CLOUD;
   }
->>>>>>> 5b1e8b7a
+};
+
+export const getPublishableAccounts = (accounts: ConnectCloudAccount[]) => {
+  return accounts.filter((a) => a.permissionToPublish);
 };
 
 // List of all available platforms
