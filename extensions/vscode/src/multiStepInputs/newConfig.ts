--- conflicted
+++ resolved
@@ -55,7 +55,6 @@
   // API Calls and results
   // ***************************************************************
   const api = await useApi();
-<<<<<<< HEAD
   let entryPointLabels: string[] = [];
   let entryPointListItems: QuickPickItem[] = [];
   const entryPointLabelMap = new Map<string, ConfigurationDetails>();
@@ -70,12 +69,13 @@
         entryPointLabels = configDetails.map(
           (config) => `${config.entrypoint}`,
         );
-        configDetails.forEach((config) => {
+        configDetails.forEach((config, i) => {
           if (config.entrypoint) {
             entryPointListItems.push({
               iconPath: new ThemeIcon("file"),
               label: config.entrypoint,
-              description: `(type ${config.type})`,
+              description: `(${contentTypeStrings[config.type]})`,
+              index: i,
             });
           }
         });
@@ -105,25 +105,6 @@
     try {
       const response = await api.configurations.getAll();
       configNames = response.data.map((config) => config.configurationName);
-=======
-  let entryPointListItems: QuickPickItemWithIndex[] = [];
-  let configs: ConfigurationDetails[] = [];
-
-  const getConfigurations = new Promise<void>(async (resolve, reject) => {
-    try {
-      const inspectResponse = await api.configurations.inspect();
-      configs = inspectResponse.data;
-      configs.forEach((config, i) => {
-        if (config.entrypoint) {
-          entryPointListItems.push({
-            iconPath: new ThemeIcon("file"),
-            label: config.entrypoint,
-            description: `(${contentTypeStrings[config.type]})`,
-            index: i,
-          });
-        }
-      });
->>>>>>> 08fdf50d
     } catch (error: unknown) {
       const summary = getSummaryStringFromError(
         "newConfig, configurations.getAll",
