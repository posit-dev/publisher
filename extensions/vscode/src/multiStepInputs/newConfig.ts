--- conflicted
+++ resolved
@@ -177,14 +177,8 @@
       title: state.title,
       step: thisStepNumber,
       totalSteps: state.totalSteps,
-<<<<<<< HEAD
       value:
-        typeof state.data.title === "string" && state.data.title.length
-          ? state.data.title
-          : initialValue,
-=======
-      value: typeof state.data.title === "string" ? state.data.title : "",
->>>>>>> 61a9c08b
+        typeof state.data.title === "string" ? state.data.title : initialValue,
       prompt: "Enter a title for your content or application.",
       validate: (value) => {
         if (value.length < 3) {
