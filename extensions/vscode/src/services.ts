--- conflicted
+++ resolved
@@ -2,12 +2,8 @@
 
 import { HOST } from ".";
 import { Server } from "./servers";
-<<<<<<< HEAD
 import { initApi } from "./api";
-=======
-import { useApi } from "./api";
 import { ExtensionContext, Disposable } from "vscode";
->>>>>>> b895d4f4
 
 export class Service implements Disposable {
   private context: ExtensionContext;
