// Copyright (C) 2024 by Posit Software, PBC.

import { Factory } from "fishery";
import {
  PreContentRecord,
  ContentRecord,
  ServerType,
  ContentRecordState,
  ProductType,
} from "src/api/types/contentRecords";
import { ContentType, Configuration } from "src/api/types/configurations";
import { Credential } from "src/api/types/credentials";
import { InterpreterDefaults } from "src/api/types/interpreters";
import { DeploymentSelectorState } from "src/types/shared";

export const selectionStateFactory = Factory.define<DeploymentSelectorState>(
  ({ sequence }) => ({
    version: "v1",
    projectDir: `report-GUD${sequence}`,
    deploymentName: `report ${sequence}`,
    deploymentPath: `report/path/${sequence}`,
  }),
);

export const configurationFactory = Factory.define<Configuration>(
  ({ sequence }) => ({
    configuration: {
      $schema: "test-schema-url",
<<<<<<< HEAD
      serverType: ServerType.CONNECT,
=======
      productType: ProductType.CONNECT,
>>>>>>> edd80244
      type: ContentType.RMD,
      validate: true,
      configurationName: "",
      projectDir: "",
    },
    projectDir: `report-GUD${sequence}`,
    configurationName: `configuration-GUD${sequence}`,
    configurationPath: `report/path/configuration-${sequence}`,
    configurationRelPath: `report/path/configuration-${sequence}`,
  }),
);

export const interpreterDefaultsFactory = Factory.define<InterpreterDefaults>(
  () => ({
    preferredPythonPath: "usr/bin/python3",
    python: {
      packageFile: "requirements.txt",
      packageManager: "pip",
      version: "3.11.0",
    },
    preferredRPath: "usr/bin/R",
    r: {
      packageFile: "renv.lock",
      packageManager: "renv",
      version: "4.4.0",
    },
  }),
);

export const preContentRecordFactory = Factory.define<PreContentRecord>(
  ({ sequence }) => ({
    $schema: "test-schema-url",
    serverType: ServerType.CONNECT,
    serverUrl: `https://connect-test-${sequence}/connect`,
    saveName: `Report ${sequence}`,
    createdAt: new Date().toISOString(),
    dismissedAt: "",
    configurationName: `report-GUD${sequence}`,
    type: ContentType.RMD,
    deploymentError: null,
    state: ContentRecordState.NEW,
    projectDir: `report-GUD${sequence}`,
    deploymentName: `report ${sequence}`,
    deploymentPath: `report/path/${sequence}`,
  }),
);

export const contentRecordFactory = Factory.define<ContentRecord>(
  ({ sequence }) => ({
    $schema: "test-schema-url",
    id: `GUD${sequence}`,
    bundleId: `XYZ${sequence}`,
    bundleUrl: `XYZ${sequence}`,
    dashboardUrl: `https://connect-test-${sequence}/connect`,
    directUrl: `https://connect-test-${sequence}/content/XYZ${sequence}`,
    logsUrl: `https://connect-test-${sequence}/connect/#/apps/XYZ${sequence}/output`,
    files: [],
    serverType: ServerType.CONNECT,
    serverUrl: `https://connect-test-${sequence}/connect`,
    saveName: `Report ${sequence}`,
    createdAt: new Date().toISOString(),
    dismissedAt: "",
    deployedAt: new Date().toISOString(),
    configurationName: `report-GUD${sequence}`,
    type: ContentType.RMD,
    deploymentError: null,
    state: ContentRecordState.DEPLOYED,
    projectDir: `report-GUD${sequence}`,
    deploymentName: `report ${sequence}`,
    deploymentPath: `report/path/${sequence}`,
    configuration: {
      $schema: "test-schema-url",
<<<<<<< HEAD
      serverType: ServerType.CONNECT,
=======
      productType: ProductType.CONNECT,
>>>>>>> edd80244
      type: ContentType.RMD,
      validate: true,
      configurationName: "",
      projectDir: "",
    },
    configurationPath: `report/path/configuration-${sequence}`,
    configurationRelPath: `report/path/configuration-${sequence}`,
  }),
);

export const credentialFactory = Factory.define<Credential>(({ sequence }) => ({
  guid: `44a468b8-09c7-4c6d-a7a3-8cf164ddbaf${sequence}`,
  name: `Credential ${sequence}`,
  url: `https://connect.${sequence}.site.com/connect`,
  apiKey: `qwerty-${sequence}`,
  serverType: ServerType.CONNECT,
}));<|MERGE_RESOLUTION|>--- conflicted
+++ resolved
@@ -26,11 +26,7 @@
   ({ sequence }) => ({
     configuration: {
       $schema: "test-schema-url",
-<<<<<<< HEAD
-      serverType: ServerType.CONNECT,
-=======
       productType: ProductType.CONNECT,
->>>>>>> edd80244
       type: ContentType.RMD,
       validate: true,
       configurationName: "",
@@ -103,11 +99,7 @@
     deploymentPath: `report/path/${sequence}`,
     configuration: {
       $schema: "test-schema-url",
-<<<<<<< HEAD
-      serverType: ServerType.CONNECT,
-=======
       productType: ProductType.CONNECT,
->>>>>>> edd80244
       type: ContentType.RMD,
       validate: true,
       configurationName: "",
