--- conflicted
+++ resolved
@@ -784,7 +784,6 @@
     this.requestWebviewSaveSelection();
   }
 
-<<<<<<< HEAD
   private getCredentialNameForContentRecord(
     contentRecord: ContentRecord | PreContentRecord,
   ): string | undefined {
@@ -796,17 +795,10 @@
     return credential?.name;
   }
 
-  private async showSelectOrCreateConfigForDeployment(
-    targetContentRecord?: ContentRecord | PreContentRecord,
-    entryPoint?: string,
-  ): Promise<DeploymentSelectionResult | undefined> {
-    if (!targetContentRecord) {
-      targetContentRecord = this.getActiveContentRecord();
-    }
-=======
-  private async showSelectOrCreateConfigForDeployment() {
+  private async showSelectOrCreateConfigForDeployment(): Promise<
+    DeploymentSelectionResult | undefined
+  > {
     const targetContentRecord = this.getActiveContentRecord();
->>>>>>> 2e62a432
     if (targetContentRecord === undefined) {
       console.error(
         "homeView::showSelectConfigForDeployment: No target deployment.",
@@ -842,7 +834,6 @@
       showProgress("Updating Config", Views.HomeView, apiRequest);
 
       await apiRequest;
-<<<<<<< HEAD
 
       // now select the new, updated or existing deployment
       const deploymentSelector: DeploymentSelector = {
@@ -871,8 +862,6 @@
           projectDir: targetContentRecord.projectDir,
         },
       };
-=======
->>>>>>> 2e62a432
     }
     return undefined;
   }
