// Copyright (C) 2024 by Posit Software, PBC.

import {
  Disposable,
  Webview,
  window,
  Uri,
  WebviewViewProvider,
  WebviewView,
  WebviewViewResolveContext,
  CancellationToken,
  ExtensionContext,
  workspace,
  WorkspaceFolder,
  RelativePattern,
  commands,
  env,
} from "vscode";
import { getUri } from "../utils/getUri";
import { getNonce } from "../utils/getNonce";
import {
  useApi,
  isConfigurationError,
  isDeploymentError,
  EventStreamMessage,
  Configuration,
  Deployment,
  PreDeployment,
  Account,
} from "../api";
import { getSummaryStringFromError } from "../utils/errors";
import { deployProject } from "./deployProgress";
import { EventStream } from "../events";
import { useBus } from "../bus";

const deploymentFiles = ".posit/publish/deployments/*.toml";
const configFiles = ".posit/publish/*.toml";

const viewName = "posit.publisher.homeView";
const refreshCommand = viewName + ".refresh";
const contextIsSelectorExpanded = viewName + ".expanded";
const showBasicModeCommand = viewName + ".showBasicMode";
const showAdvancedModeCommand = viewName + ".showAdvancedMode";

const contextActiveMode = viewName + ".deploymentActiveMode";
const contextActiveModeAdvanced = "advanced-mode";
const contextActiveModeBasic = "basic-mode";

// Selection State stored in HomeViewState object (without change attributes)
const lastSelectionState = viewName + ".lastSelectionState.v1";
const lastExpansionState = viewName + ".lastExpansionState.v1";

type NameWithChange = {
  name?: string;
  changed?: boolean;
};

<<<<<<< HEAD
export function getSelectionState(
  context: ExtensionContext,
): HomeViewSelectionState {
  return context.workspaceState.get<HomeViewSelectionState>(
    lastSelectionState,
    {
      deploymentName: undefined,
      configurationName: undefined,
      credentialName: undefined,
    },
  );
}
=======
export type HomeViewState = {
  deployment: NameWithChange;
  configuration: NameWithChange;
  credential: NameWithChange;
};

// export type HomeViewSelectionState = {
//   deploymentName?: string;
//   configurationName?: string;
//   credentialName?: string;
//   deploymentNameChanged?: boolean;
//   configurationNameChanged?: boolean;
//   credentialNameChanged?: boolean;
// };
>>>>>>> c5d238d5

export class HomeViewProvider implements WebviewViewProvider {
  private _disposables: Disposable[] = [];
  private _deployments: (Deployment | PreDeployment)[] = [];
  private _credentials: Account[] = [];
  private _configs: Configuration[] = [];
  private root: WorkspaceFolder | undefined;
  private _webviewView?: WebviewView;
  private _extensionUri: Uri;

  constructor(
    private readonly _context: ExtensionContext,
    private readonly _stream: EventStream,
  ) {
    const workspaceFolders = workspace.workspaceFolders;
    if (workspaceFolders !== undefined) {
      this.root = workspaceFolders[0];
    }
    this._extensionUri = this._context.extensionUri;

    // if someone needs a refresh of all active params,
    // we are here to service that request!
    useBus().on("requestActiveParams", () => {
      // This will send out a HomeViewState object with undefined change attributes
      useBus().trigger("activeParams", this._getSelectionState());
    });
  }

  /**
   * Sets up an event listener to listen for messages passed from the webview this._context and
   * executes code based on the message that is received.
   */
  private async _setWebviewMessageListener() {
    if (!this._webviewView) {
      return;
    }
    this._webviewView.webview.onDidReceiveMessage(
      async (message: any) => {
        const command = message.command;
        switch (command) {
          case "deploy":
            const payload = JSON.parse(message.payload);
            try {
              const api = await useApi();
              const response = await api.deployments.publish(
                payload.deployment,
                payload.credential,
                payload.configuration,
              );
              deployProject(response.data.localId, this._stream);
            } catch (error: unknown) {
              const summary = getSummaryStringFromError(
                "homeView, deploy",
                error,
              );
              window.showInformationMessage(`Failed to deploy . ${summary}`);
              return;
            }
            return;
          // Add more switch case statements here as more webview message commands
          // are created within the webview this._context (i.e. inside media/main.js)
          case "initializing":
            // send back the data needed.
            await this.refreshAll(true);
            return;
          case "newDeployment":
            const preDeployment: PreDeployment = await commands.executeCommand(
              "posit.publisher.deployments.createNewDeploymentFile",
            );
            if (preDeployment) {
              this._updateDeploymentFileSelection(preDeployment, true);
            }
            break;
          case "editConfiguration":
            const config = this._configs.find(
              (config) => config.configurationName === message.payload,
            );
            if (config) {
              await commands.executeCommand(
                "vscode.open",
                Uri.file(config.configurationPath),
              );
            }
            break;
          case "newConfiguration":
            const newConfig: Configuration = await commands.executeCommand(
              "posit.publisher.configurations.add",
            );
            if (newConfig) {
              this._updateConfigFileSelection(newConfig, true);
            }
            break;
          case "navigate":
            env.openExternal(Uri.parse(message.payload));
            break;
          case "saveDeploymentButtonExpanded":
            const expanded: boolean = JSON.parse(message.payload);
            commands.executeCommand(
              "setContext",
              contextIsSelectorExpanded,
              expanded,
            );
            this._saveExpansionState(expanded);
            break;
          case "saveSelectionState":
            const state: HomeViewState = JSON.parse(message.payload);
            await this._saveSelectionState(state);
            break;
        }
      },
      undefined,
      this._disposables,
    );
  }

  private _onPublishStart() {
    if (this._webviewView) {
      this._webviewView.webview.postMessage({
        command: "publish_start",
      });
    } else {
      window.showErrorMessage(
        "_onPublishStart: oops! No _webViewView defined!",
      );
      console.log("_onPublishStart: oops! No _webViewView defined!");
    }
  }

  private _onPublishSuccess(msg: EventStreamMessage) {
    if (this._webviewView) {
      this._webviewView.webview.postMessage({
        command: "publish_finish_success",
        payload: msg,
      });
    } else {
      console.log("_onPublishSuccess: oops! No _webViewView defined!");
    }
  }

  private _onPublishFailure(msg: EventStreamMessage) {
    if (this._webviewView) {
      this._webviewView.webview.postMessage({
        command: "publish_finish_failure",
        payload: msg,
      });
    } else {
      console.log("_onPublishFailure: oops! No _webViewView defined!");
    }
  }

  private async _refreshDeploymentData() {
    try {
      // API Returns:
      // 200 - success
      // 500 - internal server error
      const api = await useApi();
      const response = await api.deployments.getAll();
      const deployments = response.data;
      this._deployments = [];
      deployments.forEach((deployment) => {
        if (!isDeploymentError(deployment)) {
          this._deployments.push(deployment);
        }
      });
    } catch (error: unknown) {
      const summary = getSummaryStringFromError(
        "_refreshDeploymentData::deployments.getAll",
        error,
      );
      window.showInformationMessage(summary);
      throw error;
    }
  }

  private async _refreshConfigurationData() {
    try {
      const api = await useApi();
      const response = await api.configurations.getAll();
      const configurations = response.data;
      this._configs = [];
      configurations.forEach((config) => {
        if (!isConfigurationError(config)) {
          this._configs.push(config);
        }
      });
    } catch (error: unknown) {
      const summary = getSummaryStringFromError(
        "_refreshConfigurationData::configurations.getAll",
        error,
      );
      window.showInformationMessage(summary);
      throw error;
    }
  }

  private async _refreshCredentialData() {
    try {
      const api = await useApi();
      const response = await api.accounts.getAll();
      this._credentials = response.data;
    } catch (error: unknown) {
      const summary = getSummaryStringFromError(
        "_refreshCredentialData::accounts.getAll",
        error,
      );
      window.showInformationMessage(summary);
      throw error;
    }
  }

  private _updateWebViewViewDeployments(selectedDeploymentName?: string) {
    if (this._webviewView) {
      this._webviewView.webview.postMessage({
        command: "refresh_deployment_data",
        payload: JSON.stringify({
          deployments: this._deployments,
          selectedDeploymentName,
        }),
      });
    }
  }

  private _updateWebViewViewConfigurations(selectedConfigurationName?: string) {
    if (this._webviewView) {
      this._webviewView.webview.postMessage({
        command: "refresh_config_data",
        payload: JSON.stringify({
          configurations: this._configs,
          selectedConfigurationName,
        }),
      });
    }
  }

  private _updateWebViewViewCredentials(selectedCredentialName?: string) {
    if (this._webviewView) {
      this._webviewView.webview.postMessage({
        command: "refresh_credential_data",
        payload: JSON.stringify({
          credentials: this._credentials,
          selectedCredentialName,
        }),
      });
    }
  }

  private _updateDeploymentFileSelection(
    preDeployment: PreDeployment,
    saveSelection = false,
  ) {
    if (this._webviewView) {
      this._webviewView.webview.postMessage({
        command: "update_deployment_selection",
        payload: JSON.stringify({
          preDeployment,
          saveSelection,
        }),
      });
    }
  }

  private _updateConfigFileSelection(
    config: Configuration,
    saveSelection = false,
  ) {
    if (this._webviewView) {
      this._webviewView.webview.postMessage({
        command: "update_config_selection",
        payload: JSON.stringify({
          config,
          saveSelection,
        }),
      });
    }
  }

  private _updateWebViewViewExpansionState() {
    if (this._webviewView) {
      this._webviewView.webview.postMessage({
        command: "update_expansion_from_storage",
        payload: JSON.stringify({
          expansionState: this._context.workspaceState.get<boolean>(
            lastExpansionState,
            false,
          ),
        }),
      });
    }
  }

  private _getSelectionState() {
    return this._context.workspaceState.get<HomeViewState>(lastSelectionState, {
      deployment: {},
      configuration: {},
      credential: {},
    });
  }

  private async _saveSelectionState(
    state: HomeViewState,
  ): Promise<HomeViewState> {
    // get previous settings
    const old = this._getSelectionState();
    // Persisting the changed attributes makes no sense and might cause some
    // complications. So we'll undefined them before we store the state.
    const savedState: HomeViewState = {
      deployment: {
        name: state.deployment?.name,
      },
      configuration: {
        name: state.configuration?.name,
      },
      credential: {
        name: state.credential?.name,
      },
    };
    await this._context.workspaceState.update(lastSelectionState, savedState);
    // we'll send out the new state w/ the changed attributes in place.
    let newState: HomeViewState = {
      ...savedState,
    };
    newState.deployment.changed =
      old.deployment?.name !== state.deployment?.name;
    newState.configuration.changed =
      old.configuration?.name !== state.configuration?.name;
    newState.credential.changed =
      old.credential?.name !== state.credential?.name;
    await useBus().trigger("activeParams", newState);
    return newState;
  }

  private _saveExpansionState(expanded: boolean) {
    return this._context.workspaceState.update(lastExpansionState, expanded);
  }

  public resolveWebviewView(
    webviewView: WebviewView,
    _: WebviewViewResolveContext,
    _token: CancellationToken,
  ) {
    this._webviewView = webviewView;
    // Allow scripts in the webview
    webviewView.webview.options = {
      // Enable JavaScript in the webview
      enableScripts: true,
      // Restrict the webview to only load resources from the `out` directory
      localResourceRoots: [
        Uri.joinPath(this._extensionUri, "out", "webviews", "homeView"),
      ],
    };

    // Set the HTML content that will fill the webview view
    webviewView.webview.html = this._getWebviewContent(
      webviewView.webview,
      this._extensionUri,
    );

    // Sets up an event listener to listen for messages passed from the webview view this._context
    // and executes code based on the message that is recieved
    this._setWebviewMessageListener();
  }
  /**
   * Defines and returns the HTML that should be rendered within the webview panel.
   *
   * @remarks This is also the place where references to the Vue webview build files
   * are created and inserted into the webview HTML.
   *
   * @param webview A reference to the extension webview
   * @param extensionUri The URI of the directory containing the extension
   * @returns A template string literal containing the HTML that should be
   * rendered within the webview panel
   */
  private _getWebviewContent(webview: Webview, extensionUri: Uri) {
    // The CSS files from the Vue build output
    const stylesUri = getUri(webview, extensionUri, [
      "out",
      "webviews",
      "homeView",
      "index.css",
    ]);
    // const codiconsUri = webview.asWebviewUri(Uri.joinPath(extensionUri, 'node_modules', '@vscode/codicons', 'dist', 'codicon.css'));
    // The JS file from the Vue build output
    const scriptUri = getUri(webview, extensionUri, [
      "out",
      "webviews",
      "homeView",
      "index.js",
    ]);
    // The codicon css (and related tff file) are needing to be loaded for icons
    const codiconsUri = getUri(webview, extensionUri, [
      "out",
      "webviews",
      "homeView",
      "codicon.css",
    ]);

    const nonce = getNonce();

    // Tip: Install the es6-string-html VS Code extension to enable code highlighting below
    return /*html*/ `
      <!DOCTYPE html>
      <html lang="en">
        <head>
          <meta charset="UTF-8" />
          <meta name="viewport" content="width=device-width, initial-scale=1.0" />
          <meta http-equiv="Content-Security-Policy"
            content="
              default-src 'none';
              font-src ${webview.cspSource};
              style-src ${webview.cspSource} 'unsafe-inline';
              script-src 'nonce-${nonce}';"
          />
          <link rel="stylesheet" type="text/css" href="${stylesUri}">
          <link rel="stylesheet" type="text/css" href="${codiconsUri}">
          <title>Hello World</title>
        </head>
        <body>
          <div id="app"></div>
          <script type="module" nonce="${nonce}" src="${scriptUri}"></script>
        </body>
      </html>
    `;
  }

  public refreshAll = async (includeSavedState?: boolean) => {
    try {
      await Promise.all([
        this._refreshDeploymentData(),
        this._refreshConfigurationData(),
        this._refreshCredentialData(),
      ]);
    } catch (error: unknown) {
      const summary = getSummaryStringFromError(
        "refreshAll::Promise.all",
        error,
      );
      window.showInformationMessage(summary);
      return;
    }
    const selectionState = includeSavedState
<<<<<<< HEAD
      ? getSelectionState(this._context)
=======
      ? this._getSelectionState()
>>>>>>> c5d238d5
      : undefined;
    this._updateWebViewViewCredentials(selectionState?.credential.name);
    this._updateWebViewViewConfigurations(selectionState?.configuration.name);
    this._updateWebViewViewDeployments(selectionState?.deployment.name);
    this._updateWebViewViewExpansionState();
    if (includeSavedState && selectionState) {
      await useBus().trigger("activeParams", selectionState);
    }
  };

  public refreshDeployments = async () => {
    await this._refreshDeploymentData();
    this._updateWebViewViewDeployments();
  };

  public refreshConfigurations = async () => {
    await this._refreshConfigurationData();
    this._updateWebViewViewConfigurations();
  };

  /**
   * Cleans up and disposes of webview resources when view is disposed
   */
  public dispose() {
    // Dispose of all disposables (i.e. commands) for the current webview panel
    while (this._disposables.length) {
      const disposable = this._disposables.pop();
      if (disposable) {
        disposable.dispose();
      }
    }
  }

  public register() {
    this._stream.register("publish/start", () => {
      this._onPublishStart();
    });
    this._stream.register("publish/success", (msg: EventStreamMessage) => {
      this._onPublishSuccess(msg);
    });
    this._stream.register("publish/failure", (msg: EventStreamMessage) => {
      this._onPublishFailure(msg);
    });
    commands.executeCommand("setContext", contextIsSelectorExpanded, false);

    this._context.subscriptions.push(
      commands.registerCommand(showBasicModeCommand, () => {
        commands.executeCommand(
          "setContext",
          contextActiveMode,
          contextActiveModeBasic,
        );
      }),
    );

    this._context.subscriptions.push(
      commands.registerCommand(showAdvancedModeCommand, () => {
        commands.executeCommand(
          "setContext",
          contextActiveMode,
          contextActiveModeAdvanced,
        );
      }),
    );

    this._context.subscriptions.push(
      window.registerWebviewViewProvider(viewName, this, {
        webviewOptions: {
          retainContextWhenHidden: true,
        },
      }),
    );

    this._context.subscriptions.push(
      commands.registerCommand(refreshCommand, this.refreshAll),
    );

    if (this.root !== undefined) {
      const configFileWatcher = workspace.createFileSystemWatcher(
        new RelativePattern(this.root, configFiles),
      );
      configFileWatcher.onDidCreate(this.refreshConfigurations);
      configFileWatcher.onDidDelete(this.refreshConfigurations);
      configFileWatcher.onDidChange(this.refreshConfigurations);
      this._context.subscriptions.push(configFileWatcher);

      const deploymentFileWatcher = workspace.createFileSystemWatcher(
        new RelativePattern(this.root, deploymentFiles),
      );
      deploymentFileWatcher.onDidCreate(this.refreshDeployments);
      deploymentFileWatcher.onDidDelete(this.refreshDeployments);
      deploymentFileWatcher.onDidChange(this.refreshDeployments);
      this._context.subscriptions.push(deploymentFileWatcher);
    }
  }
}<|MERGE_RESOLUTION|>--- conflicted
+++ resolved
@@ -55,20 +55,6 @@
   changed?: boolean;
 };
 
-<<<<<<< HEAD
-export function getSelectionState(
-  context: ExtensionContext,
-): HomeViewSelectionState {
-  return context.workspaceState.get<HomeViewSelectionState>(
-    lastSelectionState,
-    {
-      deploymentName: undefined,
-      configurationName: undefined,
-      credentialName: undefined,
-    },
-  );
-}
-=======
 export type HomeViewState = {
   deployment: NameWithChange;
   configuration: NameWithChange;
@@ -83,7 +69,6 @@
 //   configurationNameChanged?: boolean;
 //   credentialNameChanged?: boolean;
 // };
->>>>>>> c5d238d5
 
 export class HomeViewProvider implements WebviewViewProvider {
   private _disposables: Disposable[] = [];
@@ -524,11 +509,7 @@
       return;
     }
     const selectionState = includeSavedState
-<<<<<<< HEAD
-      ? getSelectionState(this._context)
-=======
       ? this._getSelectionState()
->>>>>>> c5d238d5
       : undefined;
     this._updateWebViewViewCredentials(selectionState?.credential.name);
     this._updateWebViewViewConfigurations(selectionState?.configuration.name);
