// Copyright (C) 2024 by Posit Software, PBC.

import path from "path";
import debounce from "debounce";

import {
  Disposable,
  ExtensionContext,
  ThemeIcon,
  Uri,
  Webview,
  WebviewView,
  WebviewViewProvider,
  WorkspaceFolder,
  commands,
  env,
  window,
  workspace,
} from "vscode";
import { isAxiosError } from "axios";

import {
  Configuration,
  ConfigurationError,
  Credential,
  ContentRecord,
  EventStreamMessage,
  FileAction,
  PreContentRecord,
  PreContentRecordWithConfig,
  isConfigurationError,
  isContentRecordError,
  isPreContentRecord,
  isPreContentRecordWithConfig,
  useApi,
  AllContentRecordTypes,
} from "src/api";
import { useBus } from "src/bus";
import { EventStream } from "src/events";
import { getPythonInterpreterPath } from "../utils/config";
import { getSummaryStringFromError } from "src/utils/errors";
import { getNonce } from "src/utils/getNonce";
import { getUri } from "src/utils/getUri";
import { deployProject } from "src/views/deployProgress";
import { WebviewConduit } from "src/utils/webviewConduit";
import { fileExists, relativeDir, isRelativePathRoot } from "src/utils/files";
import { newDeployment } from "src/multiStepInputs/newDeployment";
import { Utils as uriUtils } from "vscode-uri";

import type { DeploymentSelector, HomeViewState } from "src/types/shared";
import {
  DeployMsg,
  EditConfigurationMsg,
  NavigateMsg,
  SaveSelectionStatedMsg,
  WebviewToHostMessage,
  WebviewToHostMessageType,
  VSCodeOpenRelativeMsg,
  VSCodeOpenMsg,
} from "src/types/messages/webviewToHostMessages";
import { HostToWebviewMessageType } from "src/types/messages/hostToWebviewMessages";
import { confirmOverwrite } from "src/dialogs";
import { splitFilesOnInclusion } from "src/utils/files";
import { DeploymentQuickPick } from "src/types/quickPicks";
import { normalizeURL } from "src/utils/url";
import { selectConfig } from "src/multiStepInputs/selectConfig";
import { RPackage, RVersionConfig } from "src/api/types/packages";
import { calculateTitle } from "src/utils/titles";
import { ConfigWatcherManager, WatcherManager } from "src/watchers";
import { Commands, Contexts, LocalState, Views } from "src/constants";
import { showProgress } from "src/utils/progress";

enum HomeViewInitialized {
  initialized = "initialized",
  uninitialized = "uninitialized",
}

const fileEventDebounce = 200;

export class HomeViewProvider implements WebviewViewProvider, Disposable {
  private disposables: Disposable[] = [];
  private contentRecords: (
    | ContentRecord
    | PreContentRecord
    | PreContentRecordWithConfig
  )[] = [];

  private credentials: Credential[] = [];
  private configs: Configuration[] = [];
  private configsInError: ConfigurationError[] = [];
  private root: WorkspaceFolder | undefined;
  private webviewView?: WebviewView;
  private extensionUri: Uri;
  private webviewConduit: WebviewConduit;
  private initCompleteResolver: (() => void) | undefined = undefined;

  // Promise that methods can wait on, which will be resolved when
  // the initial queries finish. Then they can use our internal collections of
  // contentRecords, credentials and configs within this class
  private initComplete: Promise<void> = new Promise((resolve) => {
    this.initCompleteResolver = resolve;
  });

  private configWatchers: ConfigWatcherManager | undefined;

  constructor(
    private readonly context: ExtensionContext,
    private readonly stream: EventStream,
  ) {
    const workspaceFolders = workspace.workspaceFolders;
    if (workspaceFolders !== undefined) {
      this.root = workspaceFolders[0];
    }
    this.extensionUri = this.context.extensionUri;
    this.webviewConduit = new WebviewConduit();

    // if someone needs a refresh of any active params,
    // we are here to service that request!
    useBus().on("refreshCredentials", async () => {
      await this.refreshCredentialData();
      this.updateWebViewViewCredentials();
    });
    useBus().on("requestActiveConfig", () => {
      useBus().trigger("activeConfigChanged", this.getActiveConfig());
    });
    useBus().on("requestActiveContentRecord", () => {
      useBus().trigger(
        "activeContentRecordChanged",
        this.getActiveContentRecord(),
      );
    });

    useBus().on("activeConfigChanged", (cfg: Configuration | undefined) => {
      this.sendRefreshedFilesLists();
      this.onRefreshPythonPackages();
      this.onRefreshRPackages();

      this.configWatchers?.dispose();
      this.configWatchers = new ConfigWatcherManager(cfg);

      this.configWatchers.configFile?.onDidChange(
        this.sendRefreshedFilesLists,
        this,
      );

      this.configWatchers.pythonPackageFile?.onDidCreate(
        this.onRefreshPythonPackages,
        this,
      );
      this.configWatchers.pythonPackageFile?.onDidChange(
        this.onRefreshPythonPackages,
        this,
      );
      this.configWatchers.pythonPackageFile?.onDidDelete(
        this.onRefreshPythonPackages,
        this,
      );

      this.configWatchers.rPackageFile?.onDidCreate(
        this.onRefreshRPackages,
        this,
      );
      this.configWatchers.rPackageFile?.onDidChange(
        this.onRefreshRPackages,
        this,
      );
      this.configWatchers.rPackageFile?.onDidDelete(
        this.onRefreshRPackages,
        this,
      );
    });
  }
  /**
   * Dispatch messages passed from the webview to the handling code
   */
  private async onConduitMessage(msg: WebviewToHostMessage) {
    switch (msg.kind) {
      case WebviewToHostMessageType.DEPLOY:
        return await this.onDeployMsg(msg);
      case WebviewToHostMessageType.INITIALIZING:
        return await this.onInitializingMsg();
      case WebviewToHostMessageType.EDIT_CONFIGURATION:
        return await this.onEditConfigurationMsg(msg);
      case WebviewToHostMessageType.NEW_CONFIGURATION:
        return await this.onNewConfigurationMsg();
      case WebviewToHostMessageType.SHOW_SELECT_CONFIGURATION:
        return await this.showSelectOrCreateConfigForDeployment();
      case WebviewToHostMessageType.NAVIGATE:
        return await this.onNavigateMsg(msg);
      case WebviewToHostMessageType.SAVE_SELECTION_STATE:
        return await this.onSaveSelectionState(msg);
      case WebviewToHostMessageType.REFRESH_PYTHON_PACKAGES:
        return await this.onRefreshPythonPackages();
      case WebviewToHostMessageType.REFRESH_R_PACKAGES:
        return await this.onRefreshRPackages();
      case WebviewToHostMessageType.VSCODE_OPEN_RELATIVE:
        return await this.onRelativeOpenVSCode(msg);
      case WebviewToHostMessageType.SCAN_PYTHON_PACKAGE_REQUIREMENTS:
        return await this.onScanForPythonPackageRequirements();
      case WebviewToHostMessageType.SCAN_R_PACKAGE_REQUIREMENTS:
        return await this.onScanForRPackageRequirements();
      case WebviewToHostMessageType.VSCODE_OPEN:
        return await this.onVSCodeOpen(msg);
      case WebviewToHostMessageType.REQUEST_FILES_LISTS:
        return this.sendRefreshedFilesLists();
      case WebviewToHostMessageType.INCLUDE_FILE:
        return this.updateFileList(msg.content.path, FileAction.INCLUDE);
      case WebviewToHostMessageType.EXCLUDE_FILE:
        return this.updateFileList(msg.content.path, FileAction.EXCLUDE);
      case WebviewToHostMessageType.SELECT_DEPLOYMENT:
        return this.showDeploymentQuickPick();
      case WebviewToHostMessageType.NEW_DEPLOYMENT:
        return this.showNewDeploymentMultiStep(Views.HomeView);
      case WebviewToHostMessageType.NEW_CREDENTIAL:
        return this.showNewCredential();
      case WebviewToHostMessageType.VIEW_PUBLISHING_LOG:
        return this.showPublishingLog();
      default:
        throw new Error(
          `Error: onConduitMessage unhandled msg: ${JSON.stringify(msg)}`,
        );
    }
  }

  private async onVSCodeOpen(msg: VSCodeOpenMsg) {
    return await commands.executeCommand(
      "vscode.open",
      Uri.parse(msg.content.uri),
    );
  }

  private async onDeployMsg(msg: DeployMsg) {
    try {
      const api = await useApi();
      const response = await api.contentRecords.publish(
        msg.content.deploymentName,
        msg.content.credentialName,
        msg.content.configurationName,
        msg.content.projectDir,
      );
      deployProject(response.data.localId, this.stream);
    } catch (error: unknown) {
      const summary = getSummaryStringFromError("homeView, deploy", error);
      window.showInformationMessage(`Failed to deploy . ${summary}`);
    }
  }

  private async onInitializingMsg() {
    // send back the data needed.
    await this.refreshAll(true);
    this.setInitializationContext(HomeViewInitialized.initialized);

    // On first run, we have no saved state. Trigger a save
    // so we have the state, and can notify dependent views.
    this.requestWebviewSaveSelection();

    // Signal the webapp that we believe the initialization refreshes
    // are finished.
    this.webviewConduit.sendMsg({
      kind: HostToWebviewMessageType.INITIALIZING_REQUEST_COMPLETE,
    });

    // signal our initialization has completed
    if (this.initCompleteResolver) {
      this.initCompleteResolver();
    }
  }

  private setInitializationContext(context: HomeViewInitialized) {
    commands.executeCommand(
      "setContext",
      Contexts.HomeView.Initialized,
      context,
    );
  }

  private async onEditConfigurationMsg(msg: EditConfigurationMsg) {
    await commands.executeCommand(
      "vscode.open",
      Uri.file(msg.content.configurationPath),
    );
  }

  private async onNewConfigurationMsg() {
    await commands.executeCommand(Commands.Configurations.New, Views.HomeView);
  }

  private async onNavigateMsg(msg: NavigateMsg) {
    await env.openExternal(Uri.parse(msg.content.uriPath));
  }

  private async onSaveSelectionState(msg: SaveSelectionStatedMsg) {
    await this.saveSelectionState(msg.content.state);
  }

  private async updateFileList(uri: string, action: FileAction) {
    const activeConfig = this.getActiveConfig();
    if (activeConfig === undefined) {
      console.error("homeView::updateFileList: No active configuration.");
      return;
    }
    try {
      const api = await useApi();
      const apiRequest = api.files.updateFileList(
        activeConfig.configurationName,
        uri,
        action,
        activeConfig.projectDir,
      );
      showProgress("Updating File List", Views.HomeView, apiRequest);

      await apiRequest;
    } catch (error: unknown) {
      const summary = getSummaryStringFromError(
        "homeView::updateFileList",
        error,
      );
      window.showErrorMessage(`Failed to update config file. ${summary}`);
      return;
    }
  }

  private onPublishStart() {
    this.webviewConduit.sendMsg({
      kind: HostToWebviewMessageType.PUBLISH_START,
    });
  }

  private onPublishSuccess() {
    this.webviewConduit.sendMsg({
      kind: HostToWebviewMessageType.PUBLISH_FINISH_SUCCESS,
    });
  }

  private onPublishFailure(msg: EventStreamMessage) {
    this.webviewConduit.sendMsg({
      kind: HostToWebviewMessageType.PUBLISH_FINISH_FAILURE,
      content: {
        data: {
          message: msg.data.message,
        },
      },
    });
  }

  private async refreshContentRecordData() {
    try {
      // API Returns:
      // 200 - success
      // 500 - internal server error
      const api = await useApi();
      const apiRequest = api.contentRecords.getAll(".", {
        recursive: true,
      });
      showProgress("Refreshing Deployments", Views.HomeView, apiRequest);

      const response = await apiRequest;
      const contentRecords = response.data;
      this.contentRecords = [];
      contentRecords.forEach((contentRecord) => {
        if (!isContentRecordError(contentRecord)) {
          this.contentRecords.push(contentRecord);
        }
      });
    } catch (error: unknown) {
      const summary = getSummaryStringFromError(
        "refreshContentRecordData::contentRecords.getAll",
        error,
      );
      window.showInformationMessage(summary);
      throw error;
    }
  }

  private async refreshConfigurationData() {
    try {
      const api = await useApi();
      const apiRequest = api.configurations.getAll(".", {
        recursive: true,
      });
      showProgress("Refreshing Configurations", Views.HomeView, apiRequest);

      const response = await apiRequest;
      const configurations = response.data;
      this.configs = [];
      this.configsInError = [];
      configurations.forEach((config) => {
        if (!isConfigurationError(config)) {
          this.configs.push(config);
        } else {
          this.configsInError.push(config);
        }
      });
    } catch (error: unknown) {
      const summary = getSummaryStringFromError(
        "refreshConfigurationData::configurations.getAll",
        error,
      );
      window.showInformationMessage(summary);
      throw error;
    }
  }

  private async refreshCredentialData() {
    try {
      const api = await useApi();
      const apiRequest = api.credentials.list();
      showProgress("Refreshing Credentials", Views.HomeView, apiRequest);

      const response = await apiRequest;
      this.credentials = response.data;
    } catch (error: unknown) {
      const summary = getSummaryStringFromError(
        "refreshCredentialData::credentials.list",
        error,
      );
      window.showInformationMessage(summary);
      throw error;
    }
  }

  private updateWebViewViewContentRecords(
    deploymentSelector?: DeploymentSelector | null,
  ) {
    this.webviewConduit.sendMsg({
      kind: HostToWebviewMessageType.REFRESH_CONTENTRECORD_DATA,
      content: {
        contentRecords: this.contentRecords,
        deploymentSelected: deploymentSelector,
      },
    });
  }

  private updateWebViewViewConfigurations() {
    this.webviewConduit.sendMsg({
      kind: HostToWebviewMessageType.REFRESH_CONFIG_DATA,
      content: {
        configurations: this.configs,
        configurationsInError: this.configsInError,
      },
    });
  }

  private updateWebViewViewCredentials() {
    this.webviewConduit.sendMsg({
      kind: HostToWebviewMessageType.REFRESH_CREDENTIAL_DATA,
      content: {
        credentials: this.credentials,
      },
    });
  }

  private requestWebviewSaveSelection() {
    this.webviewConduit.sendMsg({
      kind: HostToWebviewMessageType.SAVE_SELECTION,
    });
  }

  private getSelectionState(): HomeViewState {
    const state = this.context.workspaceState.get<DeploymentSelector | null>(
      LocalState.LastSelectionState,
      null,
    );
    return state;
  }

  private getActiveConfig(): Configuration | undefined {
    const savedState = this.getSelectionState();
    if (!savedState) {
      return undefined;
    }
    return this.getConfigBySelector(savedState);
  }

  private getActiveContentRecord():
    | ContentRecord
    | PreContentRecord
    | undefined {
    const savedState = this.getSelectionState();
    if (!savedState) {
      return undefined;
    }
    return this.getContentRecordBySelector(savedState);
  }

  private getContentRecordBySelector(selector: DeploymentSelector) {
    return this.contentRecords.find(
      (d) => d.deploymentPath === selector.deploymentPath,
    );
  }

  private getConfigBySelector(selector: DeploymentSelector) {
    const deployment = this.getContentRecordBySelector(selector);
    if (deployment) {
      return this.configs.find(
        (c) =>
          c.configurationName === deployment.configurationName &&
          c.projectDir === deployment.projectDir,
      );
    }
    return undefined;
  }

  private async saveSelectionState(state: HomeViewState): Promise<void> {
    await this.context.workspaceState.update(
      LocalState.LastSelectionState,
      state,
    );

    useBus().trigger(
      "activeContentRecordChanged",
      this.getActiveContentRecord(),
    );
    useBus().trigger("activeConfigChanged", this.getActiveConfig());
  }

  private async onRefreshPythonPackages() {
    const activeConfiguration = this.getActiveConfig();
    let pythonProject = true;
    let packages: string[] = [];
    let packageFile: string | undefined;
    let packageMgr: string | undefined;

    const api = await useApi();

    if (activeConfiguration) {
      const pythonSection = activeConfiguration?.configuration.python;
      if (!pythonSection) {
        pythonProject = false;
      } else {
        try {
          packageFile = pythonSection.packageFile;
          packageMgr = pythonSection.packageManager;

          const apiRequest = api.packages.getPythonPackages(
            activeConfiguration.configurationName,
            activeConfiguration.projectDir,
          );
          showProgress(
            "Refreshing Python Packages",
            Views.HomeView,
            apiRequest,
          );

          const response = await apiRequest;
          packages = response.data.requirements;
        } catch (error: unknown) {
          if (isAxiosError(error) && error.response?.status === 404) {
            // No requirements file or contains invalid entries; show the welcome view.
            packageFile = undefined;
          } else if (isAxiosError(error) && error.response?.status === 422) {
            // invalid package file
            packageFile = undefined;
          } else if (isAxiosError(error) && error.response?.status === 409) {
            // Python is not present in the configuration file
            pythonProject = false;
          } else {
            const summary = getSummaryStringFromError(
              "homeView::onRefreshPythonPackages",
              error,
            );
            window.showInformationMessage(summary);
            return;
          }
        }
      }
    }
    this.webviewConduit.sendMsg({
      kind: HostToWebviewMessageType.UPDATE_PYTHON_PACKAGES,
      content: {
        pythonProject,
        file: packageFile,
        manager: packageMgr,
        packages,
      },
    });
  }

  private async onRefreshRPackages() {
    const activeConfiguration = this.getActiveConfig();
    let rProject = true;
    let packages: RPackage[] = [];
    let packageFile: string | undefined;
    let packageMgr: string | undefined;
    let rVersionConfig: RVersionConfig | undefined;

    const api = await useApi();

    if (activeConfiguration) {
      const rSection = activeConfiguration?.configuration.r;
      if (!rSection) {
        rProject = false;
      } else {
        try {
          packageFile = rSection.packageFile;
          packageMgr = rSection.packageManager;

          const apiRequest = api.packages.getRPackages(
            activeConfiguration.configurationName,
            activeConfiguration.projectDir,
          );
          showProgress("Refreshing R Packages", Views.HomeView, apiRequest);

          const response = await apiRequest;
          packages = [];
          Object.keys(response.data.packages).forEach((key: string) =>
            packages.push(response.data.packages[key]),
          );
          rVersionConfig = response.data.r;
        } catch (error: unknown) {
          if (isAxiosError(error) && error.response?.status === 404) {
            // No requirements file; show the welcome view.
            packageFile = undefined;
          } else if (isAxiosError(error) && error.response?.status === 422) {
            // invalid package file
            packageFile = undefined;
          } else if (isAxiosError(error) && error.response?.status === 409) {
            // R is not present in the configuration file
            rProject = false;
          } else {
            const summary = getSummaryStringFromError(
              "homeView::onRefreshRPackages",
              error,
            );
            window.showInformationMessage(summary);
            return;
          }
        }
      }
    }
    this.webviewConduit.sendMsg({
      kind: HostToWebviewMessageType.UPDATE_R_PACKAGES,
      content: {
        rProject,
        file: packageFile,
        manager: packageMgr,
        rVersion: rVersionConfig?.version,
        packages,
      },
    });
  }

  private async onRelativeOpenVSCode(msg: VSCodeOpenRelativeMsg) {
    if (this.root === undefined) {
      return;
    }
    const activeContentRecord = this.getActiveContentRecord();
    if (!activeContentRecord) {
      return;
    }

    const fileUri = Uri.joinPath(
      this.root.uri,
      activeContentRecord.projectDir,
      msg.content.relativePath,
    );
    await commands.executeCommand("vscode.open", fileUri);
  }

  private async onScanForPythonPackageRequirements() {
    if (this.root === undefined) {
      // We shouldn't get here if there's no workspace folder open.
      return;
    }
    const activeConfiguration = this.getActiveConfig();
    if (activeConfiguration === undefined) {
      // Cannot scan if there is no active configuration.
      return;
    }

    const relPathPackageFile =
      activeConfiguration?.configuration.python?.packageFile;
    if (relPathPackageFile === undefined) {
      return;
    }

    const fileUri = Uri.joinPath(
      this.root.uri,
      activeConfiguration.projectDir,
      relPathPackageFile,
    );

    if (await fileExists(fileUri)) {
      const ok = await confirmOverwrite(
        `Are you sure you want to overwrite your existing ${relPathPackageFile} file?`,
      );
      if (!ok) {
        return;
      }
    }

    try {
      const api = await useApi();
      const python = await getPythonInterpreterPath();
      const apiRequest = api.packages.createPythonRequirementsFile(
        activeConfiguration.projectDir,
        python,
        relPathPackageFile,
      );
      showProgress(
        "Refreshing Python Requirements File",
        Views.HomeView,
        apiRequest,
      );

      await apiRequest;
      await commands.executeCommand("vscode.open", fileUri);
    } catch (error: unknown) {
      const summary = getSummaryStringFromError(
        "homeView::onScanForPythonPackageRequirements",
        error,
      );
      window.showInformationMessage(summary);
    }
  }

  private async onScanForRPackageRequirements() {
    if (this.root === undefined) {
      // We shouldn't get here if there's no workspace folder open.
      return;
    }
    const activeConfiguration = this.getActiveConfig();
    if (activeConfiguration === undefined) {
      // Cannot scan if there is no active configuration.
      return;
    }

    const relPathPackageFile =
      activeConfiguration?.configuration.r?.packageFile;
    if (relPathPackageFile === undefined) {
      return;
    }

    const fileUri = Uri.joinPath(
      this.root.uri,
      activeConfiguration.projectDir,
      relPathPackageFile,
    );

    if (await fileExists(fileUri)) {
      const ok = await confirmOverwrite(
        `Are you sure you want to overwrite your existing ${relPathPackageFile} file?`,
      );
      if (!ok) {
        return;
      }
    }

    try {
      const api = await useApi();
      const apiRequest = api.packages.createRRequirementsFile(
        activeConfiguration.projectDir,
        relPathPackageFile,
      );
      showProgress("Creating R Requirements File", Views.HomeView, apiRequest);

      await apiRequest;
      await commands.executeCommand("vscode.open", fileUri);
    } catch (error: unknown) {
      const summary = getSummaryStringFromError(
        "homeView::onScanForRPackageRequirements",
        error,
      );
      window.showInformationMessage(summary);
    }
  }

  private async propagateDeploymentSelection(
    deploymentSelector: DeploymentSelector | null,
  ) {
    // We have to break our protocol and go ahead and write this into storage,
    // in case this multi-stepper is actually running ahead of the webview
    // being brought up.
    this.saveSelectionState(deploymentSelector);
    // Now push down into the webview
    this.updateWebViewViewCredentials();
    this.updateWebViewViewConfigurations();
    this.updateWebViewViewContentRecords(deploymentSelector);
    // And have the webview save what it has selected.
    this.requestWebviewSaveSelection();
  }

  private async showSelectOrCreateConfigForDeployment() {
    const targetContentRecord = this.getActiveContentRecord();
    if (targetContentRecord === undefined) {
      console.error(
        "homeView::showSelectConfigForDeployment: No target deployment.",
      );
      return;
    }
<<<<<<< HEAD
    const targetConfiguration = this.getActiveConfig();
    if (targetConfiguration === undefined) {
      console.error(
        "homeView::showSelectConfigForDeployment: No target configuration.",
=======
    const config = await selectConfig(activeDeployment, Views.HomeView);
    if (config) {
      const api = await useApi();
      const apiRequest = api.contentRecords.patch(
        activeDeployment.deploymentName,
        config.configurationName,
        activeDeployment.projectDir,
>>>>>>> 8654ea08
      );
      return;
    }
    const entryPoint = targetConfiguration.configuration.entrypoint;
    if (entryPoint === undefined) {
      console.error(
        "homeView::showSelectConfigForDeployment: No target entrypoint.",
      );
      return;
    }
    const config = await selectConfig(
      targetContentRecord,
      Views.HomeView,
      entryPoint,
    );
    if (config) {
      const api = await useApi();
      const apiRequest = api.contentRecords.patch(
        targetContentRecord.deploymentName,
        config.configurationName,
<<<<<<< HEAD
        { dir: targetContentRecord.projectDir },
=======
        activeDeployment.projectDir,
>>>>>>> 8654ea08
      );
      showProgress("Updating Config", Views.HomeView, apiRequest);

      await apiRequest;
    }
  }

  public async showNewDeploymentMultiStep(
    viewId?: string,
    projectDir?: string,
    entryPoint?: string,
  ): Promise<DeploymentSelector | undefined> {
    // We need the initial queries to finish, before we can
    // use them (contentRecords, credentials and configs)
    await this.initComplete;

    const deploymentObjects = await newDeployment(
      viewId,
      projectDir,
      entryPoint,
    );
    if (deploymentObjects) {
      // add out new objects into our collections possibly ahead (we don't know) of
      // the file refresh activity (for contentRecord and config)
      // and the credential refresh that we will kick off
      //
      // Doing this as an alternative to forcing a full refresh
      // of all three APIs prior to updating the UX, which would
      // be seen as a visible delay (we'd have to have a progress indicator).
      let refreshCredentials = false;
      if (
        !this.contentRecords.find(
          (contentRecord) =>
            contentRecord.saveName ===
              deploymentObjects.contentRecord.saveName &&
            contentRecord.projectDir ===
              deploymentObjects.contentRecord.projectDir,
        )
      ) {
        this.contentRecords.push(deploymentObjects.contentRecord);
      }
      if (
        !this.configs.find(
          (config) =>
            config.configurationName ===
              deploymentObjects.configuration.configurationName &&
            config.projectDir === deploymentObjects.configuration.projectDir,
        )
      ) {
        this.configs.push(deploymentObjects.configuration);
      }
      if (
        !this.credentials.find(
          (credential) => credential.name === deploymentObjects.credential.name,
        )
      ) {
        this.credentials.push(deploymentObjects.credential);
        refreshCredentials = true;
      }
      const deploymentSelector: DeploymentSelector = {
        deploymentPath: deploymentObjects.contentRecord.deploymentPath,
      };

      this.propagateDeploymentSelection(deploymentSelector);
      // Credentials aren't auto-refreshed, so we have to trigger it ourselves.
      if (refreshCredentials) {
        useBus().trigger("refreshCredentials", undefined);
      }
      return deploymentSelector;
    }
    return undefined;
  }

  private showNewCredential() {
    const contentRecord = this.getActiveContentRecord();

    return commands.executeCommand(
      Commands.Credentials.Add,
      contentRecord?.serverUrl,
    );
  }

  private showPublishingLog() {
    return commands.executeCommand(Commands.Logs.Focus);
  }

  private async showDeploymentQuickPick(
    contentRecordsSubset?: AllContentRecordTypes[],
    projectDir?: string,
  ): Promise<DeploymentSelector | undefined> {
    // We need the initial queries to finish, before we can
    // use them (contentRecords, credentials and configs)
    await this.initComplete;

    // Create quick pick list from current contentRecords, credentials and configs
    const deployments: DeploymentQuickPick[] = [];
    const lastContentRecordName = this.getActiveContentRecord()?.saveName;
    const lastContentRecordProjectDir = projectDir
      ? projectDir
      : this.getActiveContentRecord()?.projectDir;
    const lastConfigName = this.getActiveConfig()?.configurationName;

    const includedContentRecords = contentRecordsSubset
      ? contentRecordsSubset
      : this.contentRecords;

    includedContentRecords.forEach((contentRecord) => {
      if (
        isContentRecordError(contentRecord) ||
        (isPreContentRecord(contentRecord) &&
          !isPreContentRecordWithConfig(contentRecord))
      ) {
        // we won't include these for now. Perhaps in the future, we can show them
        // as disabled.
        return;
      }

      let config: Configuration | undefined;
      if (contentRecord.configurationName) {
        config = this.configs.find(
          (config) =>
            config.configurationName === contentRecord.configurationName &&
            config.projectDir === contentRecord.projectDir,
        );
      }

      let credential = this.credentials.find(
        (credential) =>
          normalizeURL(credential.url).toLowerCase() ===
          normalizeURL(contentRecord.serverUrl).toLowerCase(),
      );

      const result = calculateTitle(contentRecord, config);
      const title = result.title;
      let problem = result.problem;

      let configName = config?.configurationName;
      if (!configName) {
        configName = contentRecord.configurationName
          ? `Missing Configuration ${contentRecord.configurationName}`
          : `ERROR: No Config Entry in Deployment record - ${contentRecord.saveName}`;
        problem = true;
      }

      let details = [];
      if (!isRelativePathRoot(contentRecord.projectDir)) {
        details.push(`${contentRecord.projectDir}${path.sep}`);
      }
      if (credential?.name) {
        details.push(credential.name);
      } else {
        details.push(`Missing Credential for ${contentRecord.serverUrl}`);
        problem = true;
      }
      const detail = details.join(" • ");

      let lastMatch =
        lastContentRecordName === contentRecord.saveName &&
        lastContentRecordProjectDir === contentRecord.projectDir &&
        lastConfigName === configName;

      const deployment: DeploymentQuickPick = {
        label: title,
        detail,
        iconPath: problem
          ? new ThemeIcon("error")
          : new ThemeIcon("cloud-upload"),
        contentRecord,
        config,
        lastMatch,
      };
      // Should we not push deployments with no config or matching credentials?
      deployments.push(deployment);
    });

    const toDispose: Disposable[] = [];
    const deployment = await new Promise<DeploymentQuickPick | undefined>(
      (resolve) => {
        const quickPick = window.createQuickPick<DeploymentQuickPick>();
        this.disposables.push(quickPick);

        quickPick.items = deployments;
        const lastMatches = deployments.filter(
          (deployment) => deployment.lastMatch,
        );
        if (lastMatches) {
          quickPick.activeItems = lastMatches;
        }
        quickPick.title = "Select Deployment";
        quickPick.ignoreFocusOut = true;
        quickPick.matchOnDescription = true;
        quickPick.matchOnDetail = true;
        quickPick.show();

        quickPick.onDidAccept(
          () => {
            quickPick.hide();
            if (quickPick.selectedItems.length > 0) {
              return resolve(quickPick.selectedItems[0]);
            }
            resolve(undefined);
          },
          undefined,
          toDispose,
        );
        quickPick.onDidHide(() => resolve(undefined), undefined, toDispose);
      },
    ).finally(() => Disposable.from(...toDispose).dispose());

    let deploymentSelector: DeploymentSelector | undefined;
    if (deployment) {
      deploymentSelector = {
        deploymentPath: deployment.contentRecord.deploymentPath,
      };
      this.updateWebViewViewCredentials();
      this.updateWebViewViewConfigurations();
      this.updateWebViewViewContentRecords(deploymentSelector);
      this.requestWebviewSaveSelection();
    }
    return deploymentSelector;
  }

  public resolveWebviewView(webviewView: WebviewView) {
    this.webviewView = webviewView;
    this.webviewConduit.init(this.webviewView.webview);

    // Allow scripts in the webview
    webviewView.webview.options = {
      // Enable JavaScript in the webview
      enableScripts: true,
      // Restrict the webview to only load resources from these directories
      localResourceRoots: [
        Uri.joinPath(this.extensionUri, "webviews", "homeView", "dist"),
        Uri.joinPath(
          this.extensionUri,
          "node_modules",
          "@vscode",
          "codicons",
          "dist",
        ),
      ],
    };

    // Set the HTML content that will fill the webview view
    webviewView.webview.html = this.getWebviewContent(
      webviewView.webview,
      this.extensionUri,
    );

    // Sets up an event listener to listen for messages passed from the webview view this.context
    // and executes code based on the message that is recieved
    this.disposables.push(
      this.webviewConduit.onMsg(this.onConduitMessage.bind(this)),
    );
  }
  /**
   * Defines and returns the HTML that should be rendered within the webview panel.
   *
   * @remarks This is also the place where references to the Vue webview build files
   * are created and inserted into the webview HTML.
   *
   * @param webview A reference to the extension webview
   * @param extensionUri The URI of the directory containing the extension
   * @returns A template string literal containing the HTML that should be
   * rendered within the webview panel
   */
  private getWebviewContent(webview: Webview, extensionUri: Uri) {
    // The CSS files from the Vue build output
    const stylesUri = getUri(webview, extensionUri, [
      "webviews",
      "homeView",
      "dist",
      "index.css",
    ]);
    // The JS file from the Vue build output
    const scriptUri = getUri(webview, extensionUri, [
      "webviews",
      "homeView",
      "dist",
      "index.js",
    ]);
    // The codicon css (and related tff file) are needing to be loaded for icons
    const codiconsUri = getUri(webview, extensionUri, [
      "node_modules",
      "@vscode",
      "codicons",
      "dist",
      "codicon.css",
    ]);

    const nonce = getNonce();

    // Tip: Install the es6-string-html VS Code extension to enable code highlighting below
    return /*html*/ `
      <!DOCTYPE html>
      <html lang="en">
        <head>
          <meta charset="UTF-8" />
          <meta name="viewport" content="width=device-width, initial-scale=1.0" />
          <meta http-equiv="Content-Security-Policy"
            content="
              default-src 'none';
              font-src ${webview.cspSource};
              style-src ${webview.cspSource} 'unsafe-inline';
              script-src 'nonce-${nonce}';"
          />
          <link rel="stylesheet" type="text/css" href="${stylesUri}">
          <link rel="stylesheet" type="text/css" href="${codiconsUri}">
          <title>Hello World</title>
        </head>
        <body>
          <div id="app"></div>
          <script type="module" nonce="${nonce}" src="${scriptUri}"></script>
        </body>
      </html>
    `;
  }

  public refreshAll = async (includeSavedState?: boolean) => {
    try {
      await Promise.all([
        this.refreshContentRecordData(),
        this.refreshConfigurationData(),
        this.refreshCredentialData(),
      ]);
    } catch (error: unknown) {
      const summary = getSummaryStringFromError(
        "refreshAll::Promise.all",
        error,
      );
      window.showInformationMessage(summary);
      return;
    }
    const selectionState = includeSavedState
      ? this.getSelectionState()
      : undefined;
    this.updateWebViewViewCredentials();
    this.updateWebViewViewConfigurations();
    this.updateWebViewViewContentRecords(selectionState || null);
    if (includeSavedState && selectionState) {
      useBus().trigger(
        "activeContentRecordChanged",
        this.getActiveContentRecord(),
      );
      useBus().trigger("activeConfigChanged", this.getActiveConfig());
    }
  };

  public refreshContentRecords = async () => {
    await this.refreshContentRecordData();
    this.updateWebViewViewContentRecords();
    useBus().trigger(
      "activeContentRecordChanged",
      this.getActiveContentRecord(),
    );
  };

  public refreshConfigurations = async () => {
    await this.refreshConfigurationData();
    this.updateWebViewViewConfigurations();
    useBus().trigger("activeConfigChanged", this.getActiveConfig());
  };

  public sendRefreshedFilesLists = async () => {
    const api = await useApi();
    const activeConfig = this.getActiveConfig();
    if (activeConfig) {
      try {
        const apiRequest = api.files.getByConfiguration(
          activeConfig.configurationName,
          activeConfig.projectDir,
        );
        showProgress("Refreshing Files", Views.HomeView, apiRequest);

        const response = await apiRequest;

        this.webviewConduit.sendMsg({
          kind: HostToWebviewMessageType.REFRESH_FILES_LISTS,
          content: {
            ...splitFilesOnInclusion(response.data),
          },
        });
      } catch (error: unknown) {
        const summary = getSummaryStringFromError(
          "sendRefreshedFilesLists, files.getByConfiguration",
          error,
        );
        window.showErrorMessage(`Failed to refresh files. ${summary}`);
        return;
      }
    }
  };

  public async handleFileInitiatedDeployment(uri: Uri) {
    // Guide the user to create a new Deployment with that file as the entrypoint
    // if one doesn’t exist
    // Select the Deployment with an active configuration for that entrypoint if there
    // is only one
    // With multiple, if a compatible one is already active, then do nothing.
    // Otherwise, prompt for selection between multiple compatible deployments

    const dir = relativeDir(uri);
    // If the file is outside the workspace, it cannot be an entrypoint
    if (dir === undefined) {
      return false;
    }
    const entrypoint = uriUtils.basename(uri);

    const api = await useApi();

    // get all of the deployments for projectDir
    // get the configs which are filtered for the entrypoint in that projectDir
    // determine a list of deployments that use those filtered configs

    let contentRecordList: (ContentRecord | PreContentRecord)[] = [];
    const getContentRecords = new Promise<void>(async (resolve, reject) => {
      try {
        const response = await api.contentRecords.getAll({
          dir,
          recursive: false,
        });
        response.data.forEach((c) => {
          if (!isContentRecordError(c)) {
            contentRecordList.push(c);
          }
        });
      } catch (error: unknown) {
        const summary = getSummaryStringFromError(
          "handleFileInitiatedDeployment, contentRecords.getAll",
          error,
        );
        window.showInformationMessage(
          `Unable to continue due to deployment error. ${summary}`,
        );
        return reject();
      }
      return resolve();
    });

    let configMap = new Map<string, Configuration>();
    const getConfigurations = new Promise<void>(async (resolve, reject) => {
      try {
        const response = await api.configurations.getAll({
          dir,
          entrypoint,
          recursive: false,
        });
        let rawConfigs = response.data;
        rawConfigs.forEach((c) => {
          if (!isConfigurationError(c)) {
            configMap.set(c.configurationName, c);
          }
        });
      } catch (error: unknown) {
        const summary = getSummaryStringFromError(
          "handleFileInitiatedDeployment, configurations.getAll",
          error,
        );
        window.showInformationMessage(
          `Unable to continue with API Error: ${summary}`,
        );
        return reject();
      }
      resolve();
    });

    const apisComplete = Promise.all([getContentRecords, getConfigurations]);

    showProgress(
      "Initializing::handleFileInitiatedDeployment",
      Views.HomeView,
      apisComplete,
    );

    try {
      await apisComplete;
    } catch {
      // errors have already been displayed by the underlying promises..
      return undefined;
    }

    // Build up a list of compatible content records with this entrypoint
    // Unable to do this within the API because pre-deployments do not have
    // their entrypoint recorded.
    const compatibleContentRecords: (ContentRecord | PreContentRecord)[] = [];
    contentRecordList.forEach((c) => {
      if (configMap.get(c.configurationName)) {
        compatibleContentRecords.push(c);
      }
    });

    // if no deployments, create one
    if (!compatibleContentRecords.length) {
      // call new deployment
      const selected = await this.showNewDeploymentMultiStep(
        Views.HomeView,
        dir,
        entrypoint,
      );
      if (selected) {
        window.showInformationMessage(
          `A new deployment has been created for ${entrypoint}. Make any changes needed and
					then click 'Deploy Your Project'to publish it`,
        );
      }
      return;
    }
    // only one deployment, just activate it
    if (compatibleContentRecords.length === 1) {
      const contentRecord = compatibleContentRecords[0];
      const deploymentSelector: DeploymentSelector = {
        deploymentPath: contentRecord.deploymentPath,
      };
      this.propagateDeploymentSelection(deploymentSelector);
      window.showInformationMessage(
        `An existing deployment for ${entrypoint} has been selected. After making any changes 
					needed to your deployment configuration and your project settings,
					you can click 'Deploy Your Project'to publish it.`,
      );

      return deploymentSelector;
    }
    // if there are multiple compatible deployments, then make sure one of these isn't
    // already selected. If it is, do nothing, otherwise pick between the compatible ones.
    const currentContentRecord = this.getActiveContentRecord();
    if (
      !compatibleContentRecords.find((c) => {
        return c.deploymentPath === currentContentRecord?.deploymentPath;
      })
    ) {
      // none of the compatible ones are selected
      const selected = await this.showDeploymentQuickPick(
        compatibleContentRecords,
        dir,
      );
      if (selected) {
        window.showInformationMessage(
          `An existing deployment for ${entrypoint} has been selected. After making any changes 
					needed to your deployment configuration and your project settings,
					you can click 'Deploy Your Project'to publish it.`,
        );
      }
      return selected;
    }
    // compatible content record already active. No change needed.
    window.showInformationMessage(
      `An existing deployment for ${entrypoint} has been selected. You may change to a different
			deployment for this file by clicking on the deployment selector. After making any changes 
			needed to your deployment configuration and your project settings,
			you can click 'Deploy Your Project'to publish it.`,
    );
    return undefined;
  }

  /**
   * Cleans up and disposes of webview resources when view is disposed
   */
  public dispose() {
    Disposable.from(...this.disposables).dispose();

    this.configWatchers?.dispose();
  }

  public register(watchers: WatcherManager) {
    this.stream.register("publish/start", () => {
      this.onPublishStart();
    });
    this.stream.register("publish/success", () => {
      this.onPublishSuccess();
    });
    this.stream.register("publish/failure", (msg: EventStreamMessage) => {
      this.onPublishFailure(msg);
    });

    this.context.subscriptions.push(
      window.registerWebviewViewProvider(Views.HomeView, this, {
        webviewOptions: {
          retainContextWhenHidden: true,
        },
      }),
    );

    this.context.subscriptions.push(
      commands.registerCommand(
        Commands.HomeView.SelectDeployment,
        this.showDeploymentQuickPick,
        this,
      ),
      commands.registerCommand(
        Commands.HomeView.NewDeployment,
        () => this.showNewDeploymentMultiStep(Views.HomeView),
        this,
      ),
      commands.registerCommand(Commands.HomeView.Refresh, () =>
        this.refreshAll(true),
      ),
      commands.registerCommand(
        Commands.HomeView.ShowSelectConfigForDeployment,
        this.showSelectOrCreateConfigForDeployment,
        this,
      ),
      commands.registerCommand(
        Commands.HomeView.CreateConfigForDeployment,
        this.showSelectOrCreateConfigForDeployment,
        this,
      ),
      commands.registerCommand(
        Commands.HomeView.NavigateToDeploymentServer,
        async () => {
          const deployment = this.getActiveContentRecord();
          if (deployment) {
            await env.openExternal(Uri.parse(deployment.serverUrl));
          }
        },
      ),
      commands.registerCommand(
        Commands.HomeView.NavigateToDeploymentContent,
        async () => {
          const contentRecord = this.getActiveContentRecord();
          if (contentRecord && !isPreContentRecord(contentRecord)) {
            await env.openExternal(Uri.parse(contentRecord.dashboardUrl));
          }
        },
      ),
      commands.registerCommand(Commands.HomeView.ShowContentLogs, async () => {
        const contentRecord = this.getActiveContentRecord();
        if (contentRecord && !isPreContentRecord(contentRecord)) {
          const logUrl = `${contentRecord.dashboardUrl}/logs`;
          await env.openExternal(Uri.parse(logUrl));
        }
      }),
      commands.registerCommand(
        Commands.Files.Refresh,
        this.sendRefreshedFilesLists,
        this,
      ),
      commands.registerCommand(
        Commands.PythonPackages.Edit,
        async () => {
          if (this.root === undefined) {
            return;
          }
          const cfg = this.getActiveConfig();
          const packageFile = cfg?.configuration.python?.packageFile;
          if (packageFile === undefined) {
            return;
          }
          const fileUri = Uri.joinPath(this.root.uri, packageFile);
          await commands.executeCommand("vscode.open", fileUri);
        },
        this,
      ),
      commands.registerCommand(
        Commands.PythonPackages.Refresh,
        this.onRefreshPythonPackages,
        this,
      ),
      commands.registerCommand(
        Commands.PythonPackages.Scan,
        this.onScanForPythonPackageRequirements,
        this,
      ),
      commands.registerCommand(
        Commands.RPackages.Edit,
        async () => {
          if (this.root === undefined) {
            return;
          }
          const cfg = this.getActiveConfig();
          const packageFile = cfg?.configuration.r?.packageFile;
          if (packageFile === undefined) {
            return;
          }
          const fileUri = Uri.joinPath(this.root.uri, packageFile);
          await commands.executeCommand("vscode.open", fileUri);
        },
        this,
      ),
      commands.registerCommand(
        Commands.RPackages.Refresh,
        this.onRefreshRPackages,
        this,
      ),
      commands.registerCommand(
        Commands.RPackages.Scan,
        this.onScanForRPackageRequirements,
        this,
      ),
    );

    watchers.positDir?.onDidDelete(() => {
      this.refreshContentRecords();
      this.refreshConfigurations();
    }, this);
    watchers.publishDir?.onDidDelete(() => {
      this.refreshContentRecords();
      this.refreshConfigurations();
    }, this);
    watchers.contentRecordsDir?.onDidDelete(this.refreshContentRecords, this);

    watchers.configurations?.onDidCreate(this.refreshConfigurations, this);
    watchers.configurations?.onDidDelete(this.refreshConfigurations, this);
    watchers.configurations?.onDidChange(this.refreshConfigurations, this);

    watchers.contentRecords?.onDidCreate(this.refreshContentRecords, this);
    watchers.contentRecords?.onDidDelete(this.refreshContentRecords, this);
    watchers.contentRecords?.onDidChange(this.refreshContentRecords, this);

    const fileEventCallback = debounce(
      this.sendRefreshedFilesLists,
      fileEventDebounce,
    );
    watchers.allFiles?.onDidCreate(fileEventCallback, this);
    watchers.allFiles?.onDidDelete(fileEventCallback, this);
  }
}<|MERGE_RESOLUTION|>--- conflicted
+++ resolved
@@ -788,20 +788,10 @@
       );
       return;
     }
-<<<<<<< HEAD
     const targetConfiguration = this.getActiveConfig();
     if (targetConfiguration === undefined) {
       console.error(
         "homeView::showSelectConfigForDeployment: No target configuration.",
-=======
-    const config = await selectConfig(activeDeployment, Views.HomeView);
-    if (config) {
-      const api = await useApi();
-      const apiRequest = api.contentRecords.patch(
-        activeDeployment.deploymentName,
-        config.configurationName,
-        activeDeployment.projectDir,
->>>>>>> 8654ea08
       );
       return;
     }
@@ -822,11 +812,7 @@
       const apiRequest = api.contentRecords.patch(
         targetContentRecord.deploymentName,
         config.configurationName,
-<<<<<<< HEAD
-        { dir: targetContentRecord.projectDir },
-=======
-        activeDeployment.projectDir,
->>>>>>> 8654ea08
+        targetContentRecord.projectDir,
       );
       showProgress("Updating Config", Views.HomeView, apiRequest);
 
