--- conflicted
+++ resolved
@@ -338,11 +338,7 @@
       return;
     }
     if (isConfigurationError(activeConfig)) {
-<<<<<<< HEAD
-      console.log(
-=======
       console.error(
->>>>>>> 448819fc
         "homeView::updateFileList: Skipping - error in active configuration.",
       );
       return;
