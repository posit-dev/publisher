--- conflicted
+++ resolved
@@ -63,11 +63,8 @@
 import { RPackage, RVersionConfig } from "src/api/types/packages";
 import { calculateTitle } from "src/utils/titles";
 import { ConfigWatcherManager, WatcherManager } from "src/watchers";
-<<<<<<< HEAD
 import { openUrl } from "src/utils/browser";
-=======
 import { Commands, Views } from "src/constants";
->>>>>>> 40798097
 
 const contextIsHomeViewInitialized = "posit.publisher.homeView.initialized";
 
@@ -1132,28 +1129,12 @@
         this.createConfigForDeployment,
         this,
       ),
-<<<<<<< HEAD
-      commands.registerCommand(visitDeploymentServerCommand, async () => {
-        const deployment = this._getActiveContentRecord();
-        if (deployment) {
-          await openUrl(deployment.serverUrl);
-        }
-      }),
-      commands.registerCommand(visitDeploymentContentCommand, async () => {
-        const contentRecord = this._getActiveContentRecord();
-        if (contentRecord && !isPreContentRecord(contentRecord)) {
-          // was contentRecord.dashboardUrl
-          await openUrl(contentRecord.directUrl);
-        }
-      }),
-      commands.registerCommand(visitDeploymentContentLogCommand, async () => {
-=======
       commands.registerCommand(
         Commands.HomeView.NavigateToDeploymentServer,
         async () => {
           const deployment = this._getActiveContentRecord();
           if (deployment) {
-            await env.openExternal(Uri.parse(deployment.serverUrl));
+            await openUrl(deployment.serverUrl);
           }
         },
       ),
@@ -1162,20 +1143,19 @@
         async () => {
           const contentRecord = this._getActiveContentRecord();
           if (contentRecord && !isPreContentRecord(contentRecord)) {
-            await env.openExternal(Uri.parse(contentRecord.dashboardUrl));
+            // was contentRecord.dashboardUrl
+            await openUrl(contentRecord.directUrl);
           }
         },
       ),
       commands.registerCommand(Commands.HomeView.ShowContentLogs, async () => {
->>>>>>> 40798097
         const contentRecord = this._getActiveContentRecord();
         if (contentRecord && !isPreContentRecord(contentRecord)) {
           await openUrl(`${contentRecord.dashboardUrl}/logs`);
         }
       }),
       commands.registerCommand(
-<<<<<<< HEAD
-        "posit.publisher.homeView.loadContent",
+        Commands.HomeView.LoadContent,
         (contentURL?: string, viewColumn?: ViewColumn) => {
           if (!contentURL) {
             const activeContentRecord = this._getActiveContentRecord();
@@ -1224,7 +1204,8 @@
         </body>
         </html>`;
         },
-=======
+      ),
+      commands.registerCommand(
         Commands.Files.Refresh,
         this.sendRefreshedFilesLists,
         this,
@@ -1280,7 +1261,6 @@
         Commands.RPackages.Scan,
         this._onScanForRPackageRequirements,
         this,
->>>>>>> 40798097
       ),
     );
 
