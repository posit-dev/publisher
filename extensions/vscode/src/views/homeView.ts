--- conflicted
+++ resolved
@@ -1168,11 +1168,7 @@
             dir: activeConfig.projectDir,
           },
         );
-<<<<<<< HEAD
         showProgress("ReFreshing Files", apiRequest, Views.HomeView);
-=======
-        showProgress("Refreshing Files", Views.HomeView, apiRequest);
->>>>>>> 8a3b9db8
 
         const response = await apiRequest;
 
