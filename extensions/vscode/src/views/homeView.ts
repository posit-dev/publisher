// Copyright (C) 2024 by Posit Software, PBC.

import {
  CancellationToken,
  Disposable,
  ExtensionContext,
  FileSystemWatcher,
  RelativePattern,
  ThemeIcon,
  Uri,
  Webview,
  WebviewView,
  WebviewViewProvider,
  WebviewViewResolveContext,
  WorkspaceFolder,
  commands,
  env,
  window,
  workspace,
} from "vscode";
import { isAxiosError } from "axios";

import {
  Configuration,
  Credential,
  Deployment,
  EventStreamMessage,
  FileAction,
  PreDeployment,
  PreDeploymentWithConfig,
  isConfigurationError,
  isDeploymentError,
  isPreDeployment,
  isPreDeploymentWithConfig,
  useApi,
} from "src/api";
import { useBus } from "src/bus";
import { EventStream } from "src/events";
import { getSummaryStringFromError } from "src/utils/errors";
import { getNonce } from "src/utils/getNonce";
import { getUri } from "src/utils/getUri";
import { deployProject } from "src/views/deployProgress";
import { WebviewConduit } from "src/utils/webviewConduit";
import { fileExists } from "src/utils/files";
import { newDestination } from "src/multiStepInputs/newDestination";

import type { DestinationNames, HomeViewState } from "src/types/shared";
import {
  DeployMsg,
  EditConfigurationMsg,
  NavigateMsg,
  SaveDeploymentButtonExpandedMsg,
  SaveSelectionStatedMsg,
  WebviewToHostMessage,
  WebviewToHostMessageType,
  VSCodeOpenRelativeMsg,
} from "src/types/messages/webviewToHostMessages";
import { HostToWebviewMessageType } from "src/types/messages/hostToWebviewMessages";
import { confirmOverwrite } from "src/dialogs";
import { splitFilesOnInclusion } from "src/utils/files";
import { DestinationQuickPick } from "src/types/quickPicks";
import { normalizeURL } from "src/utils/url";

const deploymentFiles = ".posit/publish/deployments/*.toml";
const configFiles = ".posit/publish/*.toml";

const viewName = "posit.publisher.homeView";
const refreshCommand = viewName + ".refresh";
const deployWithDiffConfigCommand = viewName + ".deployWithDiffConfig";
const selectDestinationCommand = viewName + ".selectDestination";
const newDestinationCommand = viewName + ".newDestination";
const contextIsSelectorExpanded = viewName + ".expanded";
const contextIsHomeViewInitialized = viewName + ".initialized";

enum HomeViewInitialized {
  initialized = "initialized",
  uninitialized = "uninitialized",
}

const lastSelectionState = viewName + ".lastSelectionState.v2";
const lastExpansionState = viewName + ".lastExpansionState.v1";

export class HomeViewProvider implements WebviewViewProvider {
  private _disposables: Disposable[] = [];
  private _deployments: (
    | Deployment
    | PreDeployment
    | PreDeploymentWithConfig
  )[] = [];

  private _credentials: Credential[] = [];
  private _configs: Configuration[] = [];
  private root: WorkspaceFolder | undefined;
  private _webviewView?: WebviewView;
  private _extensionUri: Uri;
  private _webviewConduit: WebviewConduit;

  private activeConfigFileWatcher: FileSystemWatcher | undefined;

  constructor(
    private readonly _context: ExtensionContext,
    private readonly _stream: EventStream,
  ) {
    const workspaceFolders = workspace.workspaceFolders;
    if (workspaceFolders !== undefined) {
      this.root = workspaceFolders[0];
    }
    this._extensionUri = this._context.extensionUri;
    this._webviewConduit = new WebviewConduit();

    // if someone needs a refresh of any active params,
    // we are here to service that request!
    useBus().on("requestActiveConfig", () => {
      useBus().trigger("activeConfigChanged", this._getActiveConfig());
    });
    useBus().on("requestActiveDeployment", () => {
      useBus().trigger("activeDeploymentChanged", this._getActiveDeployment());
    });

    useBus().on("activeConfigChanged", (cfg: Configuration | undefined) => {
      this.sendRefreshedFilesLists();
      this._onRefreshPythonPackages();
      this.createActiveConfigFileWatcher(cfg);
    });
  }
  /**
   * Dispatch messages passed from the webview to the handling code
   */
  private async _onConduitMessage(msg: WebviewToHostMessage) {
    switch (msg.kind) {
      case WebviewToHostMessageType.DEPLOY:
        return await this._onDeployMsg(msg);
      case WebviewToHostMessageType.INITIALIZING:
        return await this._onInitializingMsg();
      case WebviewToHostMessageType.NEW_DEPLOYMENT:
        return await this._onNewDeploymentMsg();
      case WebviewToHostMessageType.EDIT_CONFIGURATION:
        return await this._onEditConfigurationMsg(msg);
      case WebviewToHostMessageType.NEW_CONFIGURATION:
        return await this._onNewConfigurationMsg();
      case WebviewToHostMessageType.NAVIGATE:
        return await this._onNavigateMsg(msg);
      case WebviewToHostMessageType.SAVE_DEPLOYMENT_BUTTON_EXPANDED:
        return await this._onSaveDeploymentButtonExpandedMsg(msg);
      case WebviewToHostMessageType.SAVE_SELECTION_STATE:
        return await this._onSaveSelectionState(msg);
      case WebviewToHostMessageType.REFRESH_PYTHON_PACKAGES:
        return await this._onRefreshPythonPackages();
      case WebviewToHostMessageType.VSCODE_OPEN_RELATIVE:
        return await this._onRelativeOpenVSCode(msg);
      case WebviewToHostMessageType.SCAN_PYTHON_PACKAGE_REQUIREMENTS:
        return await this._onScanForPythonPackageRequirements();
      case WebviewToHostMessageType.VSCODE_OPEN:
        return commands.executeCommand(
          "vscode.open",
          Uri.parse(msg.content.uri),
        );
      case WebviewToHostMessageType.REQUEST_FILES_LISTS:
        return this.sendRefreshedFilesLists();
      case WebviewToHostMessageType.INCLUDE_FILE:
        return this.updateFileList(msg.content.path, FileAction.INCLUDE);
      case WebviewToHostMessageType.EXCLUDE_FILE:
        return this.updateFileList(msg.content.path, FileAction.EXCLUDE);
      case WebviewToHostMessageType.SELECT_DESTINATION:
        return this.showDestinationQuickPick();
      case WebviewToHostMessageType.NEW_DESTINATION:
        return this.showNewDestinationMultiStep(viewName);
      default:
        throw new Error(
          `Error: _onConduitMessage unhandled msg: ${JSON.stringify(msg)}`,
        );
    }
  }

  private async _onDeployMsg(msg: DeployMsg) {
    try {
      const api = await useApi();
      const response = await api.deployments.publish(
        msg.content.deploymentName,
        msg.content.credentialName,
        msg.content.configurationName,
      );
      deployProject(response.data.localId, this._stream);
    } catch (error: unknown) {
      const summary = getSummaryStringFromError("homeView, deploy", error);
      window.showInformationMessage(`Failed to deploy . ${summary}`);
    }
  }

  private async _onInitializingMsg() {
    // send back the data needed.
    await this.refreshAll(true);
    this.setInitializationContext(HomeViewInitialized.initialized);

    // On first run, we have no saved state. Trigger a save
    // so we have the state, and can notify dependent views.
    this._requestWebviewSaveSelection();
  }

  private setInitializationContext(context: HomeViewInitialized) {
    commands.executeCommand(
      "setContext",
      contextIsHomeViewInitialized,
      context,
    );
  }

  private async _onNewDeploymentMsg() {
    const preDeployment: PreDeployment = await commands.executeCommand(
      "posit.publisher.deployments.createNewDeploymentFile",
    );
    if (preDeployment) {
      this._updateDeploymentFileSelection(preDeployment, true);
    }
  }

  private async _onEditConfigurationMsg(msg: EditConfigurationMsg) {
    const config = this._configs.find(
      (config) => config.configurationName === msg.content.configurationName,
    );
    if (config) {
      await commands.executeCommand(
        "vscode.open",
        Uri.file(config.configurationPath),
      );
    }
  }

  private async _onNewConfigurationMsg() {
    const newConfig: Configuration = await commands.executeCommand(
      "posit.publisher.configurations.add",
      viewName,
    );
    if (newConfig) {
      this._updateConfigFileSelection(newConfig, true);
    }
  }

  private async _onNavigateMsg(msg: NavigateMsg) {
    await env.openExternal(Uri.parse(msg.content.uriPath));
  }

  private async _onSaveDeploymentButtonExpandedMsg(
    msg: SaveDeploymentButtonExpandedMsg,
  ) {
    await commands.executeCommand(
      "setContext",
      contextIsSelectorExpanded,
      msg.content.expanded,
    );
    await this._saveExpansionState(msg.content.expanded);
  }

  private async _onSaveSelectionState(msg: SaveSelectionStatedMsg) {
    await this._saveSelectionState(msg.content.state);
  }

  private async updateFileList(uri: string, action: FileAction) {
    const activeConfig = this._getActiveConfig();
    if (activeConfig === undefined) {
      console.error("homeView::updateFileList: No active configuration.");
      return;
    }

    try {
      const api = await useApi();
      await api.files.updateFileList(
        activeConfig.configurationName,
        uri,
        action,
      );
    } catch (error: unknown) {
      const summary = getSummaryStringFromError(
        "homeView::updateFileList",
        error,
      );
      window.showErrorMessage(`Failed to update config file. ${summary}`);
      return;
    }
  }

  private _onPublishStart() {
    this._webviewConduit.sendMsg({
      kind: HostToWebviewMessageType.PUBLISH_START,
    });
  }

  private _onPublishSuccess() {
    this._webviewConduit.sendMsg({
      kind: HostToWebviewMessageType.PUBLISH_FINISH_SUCCESS,
    });
  }

  private _onPublishFailure(msg: EventStreamMessage) {
    this._webviewConduit.sendMsg({
      kind: HostToWebviewMessageType.PUBLISH_FINISH_FAILURE,
      content: {
        data: {
          message: msg.data.message,
        },
      },
    });
  }

  private async _refreshDeploymentData() {
    try {
      // API Returns:
      // 200 - success
      // 500 - internal server error
      const api = await useApi();
      const response = await api.deployments.getAll();
      const deployments = response.data;
      this._deployments = [];
      deployments.forEach((deployment) => {
        if (!isDeploymentError(deployment)) {
          this._deployments.push(deployment);
        }
      });
    } catch (error: unknown) {
      const summary = getSummaryStringFromError(
        "_refreshDeploymentData::deployments.getAll",
        error,
      );
      window.showInformationMessage(summary);
      throw error;
    }
  }

  private async _refreshConfigurationData() {
    try {
      const api = await useApi();
      const response = await api.configurations.getAll();
      const configurations = response.data;
      this._configs = [];
      configurations.forEach((config) => {
        if (!isConfigurationError(config)) {
          this._configs.push(config);
        }
      });
    } catch (error: unknown) {
      const summary = getSummaryStringFromError(
        "_refreshConfigurationData::configurations.getAll",
        error,
      );
      window.showInformationMessage(summary);
      throw error;
    }
  }

  private async _refreshCredentialData() {
    try {
      const api = await useApi();
      const response = await api.credentials.list();
      this._credentials = response.data;
    } catch (error: unknown) {
      const summary = getSummaryStringFromError(
        "_refreshCredentialData::credentials.list",
        error,
      );
      window.showInformationMessage(summary);
      throw error;
    }
  }

  private _updateWebViewViewDeployments(
    selectedDeploymentName?: string | null,
  ) {
    this._webviewConduit.sendMsg({
      kind: HostToWebviewMessageType.REFRESH_DEPLOYMENT_DATA,
      content: {
        deployments: this._deployments,
        selectedDeploymentName,
      },
    });
  }

  private _updateWebViewViewConfigurations(
    selectedConfigurationName?: string | null,
  ) {
    this._webviewConduit.sendMsg({
      kind: HostToWebviewMessageType.REFRESH_CONFIG_DATA,
      content: {
        configurations: this._configs,
        selectedConfigurationName,
      },
    });
  }

  private _updateWebViewViewCredentials() {
    this._webviewConduit.sendMsg({
      kind: HostToWebviewMessageType.REFRESH_CREDENTIAL_DATA,
      content: {
        credentials: this._credentials,
      },
    });
  }

  private _updateDeploymentFileSelection(
    preDeployment: PreDeployment,
    saveSelection = false,
  ) {
    this._webviewConduit.sendMsg({
      kind: HostToWebviewMessageType.UPDATE_DEPLOYMENT_SELECTION,
      content: {
        preDeployment,
        saveSelection,
      },
    });
  }

  private _updateConfigFileSelection(
    config: Configuration,
    saveSelection = false,
  ) {
    this._webviewConduit.sendMsg({
      kind: HostToWebviewMessageType.UPDATE_CONFIG_SELECTION,
      content: {
        config,
        saveSelection,
      },
    });
  }

  private _requestWebviewSaveSelection() {
    this._webviewConduit.sendMsg({
      kind: HostToWebviewMessageType.SAVE_SELECTION,
    });
  }

  private _updateWebViewViewExpansionState() {
    this._webviewConduit.sendMsg({
      kind: HostToWebviewMessageType.UPDATE_EXPANSION_FROM_STORAGE,
      content: {
        expansionState: this._context.workspaceState.get<boolean>(
          lastExpansionState,
          false,
        ),
      },
    });
  }

  private _getSelectionState(): HomeViewState {
    const state = this._context.workspaceState.get<HomeViewState>(
      lastSelectionState,
      {
        deploymentName: undefined,
        configurationName: undefined,
      },
    );
    return state;
  }

  private _getActiveConfig(): Configuration | undefined {
    const savedState = this._getSelectionState();
    return this.getConfigByName(savedState.configurationName);
  }

  private _getActiveDeployment(): Deployment | PreDeployment | undefined {
    const savedState = this._getSelectionState();
    return this.getDeploymentByName(savedState.deploymentName);
  }

  private getDeploymentByName(name: string | undefined) {
    return this._deployments.find((d) => d.deploymentName === name);
  }

  private getConfigByName(name: string | undefined) {
    return this._configs.find((c) => c.configurationName === name);
  }

  private async _saveSelectionState(state: HomeViewState): Promise<void> {
    await this._context.workspaceState.update(lastSelectionState, state);

    useBus().trigger("activeDeploymentChanged", this._getActiveDeployment());
    useBus().trigger("activeConfigChanged", this._getActiveConfig());
  }

  private _saveExpansionState(expanded: boolean) {
    return this._context.workspaceState.update(lastExpansionState, expanded);
  }

  private async _onRefreshPythonPackages() {
    const savedState = this._getSelectionState();
    const activeConfiguration = savedState.configurationName;
    let pythonProject = true;
    let packages: string[] = [];
    let packageFile: string | undefined;
    let packageMgr: string | undefined;

    const api = await useApi();

    if (activeConfiguration) {
      const currentConfig = this.getConfigByName(activeConfiguration);
      const pythonSection = currentConfig?.configuration.python;
      if (!pythonSection) {
        pythonProject = false;
      } else {
        try {
          packageFile = pythonSection.packageFile;
          packageMgr = pythonSection.packageManager;

          const response =
            await api.requirements.getByConfiguration(activeConfiguration);
          packages = response.data.requirements;
        } catch (error: unknown) {
          if (isAxiosError(error) && error.response?.status === 404) {
            // No requirements file; show the welcome view.
            packageFile = undefined;
          } else if (isAxiosError(error) && error.response?.status === 409) {
            // Python is not present in the configuration file
            pythonProject = false;
          } else {
            const summary = getSummaryStringFromError(
              "homeView::_onRefreshPythonPackages",
              error,
            );
            window.showInformationMessage(summary);
            return;
          }
        }
      }
    }
    this._webviewConduit.sendMsg({
      kind: HostToWebviewMessageType.UPDATE_PYTHON_PACKAGES,
      content: {
        pythonProject,
        file: packageFile,
        manager: packageMgr,
        packages,
      },
    });
  }

  private async _onRelativeOpenVSCode(msg: VSCodeOpenRelativeMsg) {
    if (this.root === undefined) {
      return;
    }
    const fileUri = Uri.joinPath(this.root.uri, msg.content.relativePath);
    await commands.executeCommand("vscode.open", fileUri);
  }

  private async _onScanForPythonPackageRequirements() {
    if (this.root === undefined) {
      // We shouldn't get here if there's no workspace folder open.
      return;
    }
    const activeConfiguration = this._getActiveConfig();
    const relPathPackageFile =
      activeConfiguration?.configuration.python?.packageFile;
    if (relPathPackageFile === undefined) {
      return;
    }

    const fileUri = Uri.joinPath(this.root.uri, relPathPackageFile);

    if (await fileExists(fileUri)) {
      const ok = await confirmOverwrite(
        `Are you sure you want to overwrite your existing ${relPathPackageFile} file?`,
      );
      if (!ok) {
        return;
      }
    }

    try {
      const api = await useApi();
      await api.requirements.create(relPathPackageFile);
      await commands.executeCommand("vscode.open", fileUri);
    } catch (error: unknown) {
      const summary = getSummaryStringFromError(
        "homeView::_onScanForPythonPackageRequirements",
        error,
      );
      window.showInformationMessage(summary);
    }
  }

  private async propogateDestinationSelection(
    credentialName?: string,
    configurationName?: string,
    deploymentName?: string,
  ) {
    this._updateWebViewViewCredentials(credentialName);
    this._updateWebViewViewConfigurations(configurationName);
    this._updateWebViewViewDeployments(deploymentName);
    this._requestWebviewSaveSelection();
  }

  private async showNewDestinationMultiStep(
    viewId?: string,
  ): Promise<DestinationNames | undefined> {
    const destinationObjects = await newDestination(viewId);
    if (destinationObjects) {
      // add out new objects into our collections possibly ahead (we don't know) of
      // the file refresh activity (for deployment and config)
      // and the credential refresh that we will kick off
      //
      // Doing this as an alternative to forcing a full refresh
      // of all three APIs prior to updating the UX, which would
      // be seen as a visible delay (we'd have to have a progress indicator).
      let refreshCredentials = false;
      if (
        !this._deployments.find(
          (deployment) =>
            deployment.saveName === destinationObjects.deployment.saveName,
        )
      ) {
        this._deployments.push(destinationObjects.deployment);
      }
      if (
        !this._configs.find(
          (config) =>
            config.configurationName ===
            destinationObjects.configuration.configurationName,
        )
      ) {
        this._configs.push(destinationObjects.configuration);
      }
      if (
        !this._credentials.find(
          (credential) =>
            credential.name === destinationObjects.credential.name,
        )
      ) {
        this._credentials.push(destinationObjects.credential);
        refreshCredentials = true;
      }
      this.propogateDestinationSelection(
        destinationObjects.credential.name,
        destinationObjects.configuration.configurationName,
        destinationObjects.deployment.saveName,
      );
      // Credentials aren't auto-refreshed, so we have to trigger it ourselves.
      if (refreshCredentials) {
        this._refreshCredentialData();
      }
      return {
        credentialName: destinationObjects.credential.name,
        configurationName: destinationObjects.configuration.configurationName,
        deploymentName: destinationObjects.deployment.saveName,
      };
    }
    return undefined;
  }

  private async showDestinationQuickPick(): Promise<
    DestinationNames | undefined
  > {
    // Create quick pick list from current deployments, credentials and configs
    const destinations: DestinationQuickPick[] = [];
    const lastDeploymentName = this._getActiveDeployment()?.saveName;
    const lastConfigName = this._getActiveConfig()?.configurationName;

    this._deployments.forEach((deployment) => {
      if (
        isDeploymentError(deployment) ||
        (isPreDeployment(deployment) && !isPreDeploymentWithConfig(deployment))
      ) {
        // we won't include these for now. Perhaps in the future, we can show them
        // as disabled.
        return;
      }

      let config: Configuration | undefined;
      if (deployment.configurationName) {
        config = this._configs.find(
          (config) => config.configurationName === deployment.configurationName,
        );
      }

      let credential = this._credentials.find(
        (credential) =>
          normalizeURL(credential.url).toLowerCase() ===
          normalizeURL(deployment.serverUrl).toLowerCase(),
      );

      let title = deployment.saveName;
      let problem = false;

      let configName = config?.configurationName;
      if (!configName) {
        configName = deployment.configurationName
          ? `${deployment.configurationName} - ERROR: Config Not Found!`
          : `ERROR: No Config Entry in Deployment file - ${deployment.saveName}`;
        problem = true;
      }

      let credentialName = credential?.name;
      if (!credentialName) {
        credentialName = `${deployment.serverUrl} - ERROR: No Matching Credential!`;
        problem = true;
      }

      let lastMatch =
        lastDeploymentName === deployment.saveName &&
        lastConfigName === configName;

      const destination: DestinationQuickPick = {
        label: title,
        description: configName,
        detail: credentialName,
        iconPath: problem
          ? new ThemeIcon("error")
          : new ThemeIcon("cloud-upload"),
        deployment,
        config,
        lastMatch,
      };
      // Should we not push destinations with no config or matching credentials?
      destinations.push(destination);
    });

    const toDispose: Disposable[] = [];
    const destination = await new Promise<DestinationQuickPick | undefined>(
      (resolve) => {
        const quickPick = window.createQuickPick<DestinationQuickPick>();
        this._disposables.push(quickPick);

        quickPick.items = destinations;
        const lastMatches = destinations.filter(
          (destination) => destination.lastMatch,
        );
        if (lastMatches) {
          quickPick.activeItems = lastMatches;
        }
        quickPick.title = "Select Destination";
        quickPick.ignoreFocusOut = true;
        quickPick.matchOnDescription = true;
        quickPick.matchOnDetail = true;
        quickPick.show();

        quickPick.onDidAccept(
          () => {
            quickPick.hide();
            if (quickPick.selectedItems.length > 0) {
              return resolve(quickPick.selectedItems[0]);
            }
            resolve(undefined);
          },
          undefined,
          toDispose,
        );
        quickPick.onDidHide(() => resolve(undefined), undefined, toDispose);
      },
    ).finally(() => Disposable.from(...toDispose).dispose());

    let result: DestinationNames | undefined;
    if (destination) {
      result = {
        deploymentName: destination.deployment.saveName,
        configurationName: destination.deployment.configurationName,
      };
<<<<<<< HEAD
      this.propogateDestinationSelection(
        result.credentialName,
        result.configurationName,
        result.deploymentName,
      );
=======
      this._updateWebViewViewCredentials();
      this._updateWebViewViewConfigurations(result.configurationName);
      this._updateWebViewViewDeployments(result.deploymentName);
      this._requestWebviewSaveSelection();
>>>>>>> ff1bff5e
    }
    return result;
  }

  public resolveWebviewView(
    webviewView: WebviewView,
    _: WebviewViewResolveContext,
    _token: CancellationToken,
  ) {
    this._webviewView = webviewView;
    this._webviewConduit.init(this._webviewView.webview);

    // Allow scripts in the webview
    webviewView.webview.options = {
      // Enable JavaScript in the webview
      enableScripts: true,
      // Restrict the webview to only load resources from these directories
      localResourceRoots: [
        Uri.joinPath(this._extensionUri, "webviews", "homeView", "dist"),
        Uri.joinPath(
          this._extensionUri,
          "node_modules",
          "@vscode",
          "codicons",
          "dist",
        ),
      ],
    };

    // Set the HTML content that will fill the webview view
    webviewView.webview.html = this._getWebviewContent(
      webviewView.webview,
      this._extensionUri,
    );

    // Sets up an event listener to listen for messages passed from the webview view this._context
    // and executes code based on the message that is recieved
    this._disposables.push(
      this._webviewConduit.onMsg(this._onConduitMessage.bind(this)),
    );
  }
  /**
   * Defines and returns the HTML that should be rendered within the webview panel.
   *
   * @remarks This is also the place where references to the Vue webview build files
   * are created and inserted into the webview HTML.
   *
   * @param webview A reference to the extension webview
   * @param extensionUri The URI of the directory containing the extension
   * @returns A template string literal containing the HTML that should be
   * rendered within the webview panel
   */
  private _getWebviewContent(webview: Webview, extensionUri: Uri) {
    // The CSS files from the Vue build output
    const stylesUri = getUri(webview, extensionUri, [
      "webviews",
      "homeView",
      "dist",
      "index.css",
    ]);
    // The JS file from the Vue build output
    const scriptUri = getUri(webview, extensionUri, [
      "webviews",
      "homeView",
      "dist",
      "index.js",
    ]);
    // The codicon css (and related tff file) are needing to be loaded for icons
    const codiconsUri = getUri(webview, extensionUri, [
      "node_modules",
      "@vscode",
      "codicons",
      "dist",
      "codicon.css",
    ]);

    const nonce = getNonce();

    // Tip: Install the es6-string-html VS Code extension to enable code highlighting below
    return /*html*/ `
      <!DOCTYPE html>
      <html lang="en">
        <head>
          <meta charset="UTF-8" />
          <meta name="viewport" content="width=device-width, initial-scale=1.0" />
          <meta http-equiv="Content-Security-Policy"
            content="
              default-src 'none';
              font-src ${webview.cspSource};
              style-src ${webview.cspSource} 'unsafe-inline';
              script-src 'nonce-${nonce}';"
          />
          <link rel="stylesheet" type="text/css" href="${stylesUri}">
          <link rel="stylesheet" type="text/css" href="${codiconsUri}">
          <title>Hello World</title>
        </head>
        <body>
          <div id="app"></div>
          <script type="module" nonce="${nonce}" src="${scriptUri}"></script>
        </body>
      </html>
    `;
  }

  public refreshAll = async (includeSavedState?: boolean) => {
    try {
      await Promise.all([
        this._refreshDeploymentData(),
        this._refreshConfigurationData(),
        this._refreshCredentialData(),
      ]);
    } catch (error: unknown) {
      const summary = getSummaryStringFromError(
        "refreshAll::Promise.all",
        error,
      );
      window.showInformationMessage(summary);
      return;
    }
    const selectionState = includeSavedState
      ? this._getSelectionState()
      : undefined;
    this._updateWebViewViewCredentials();
    this._updateWebViewViewConfigurations(
      selectionState?.configurationName || null,
    );
    this._updateWebViewViewDeployments(selectionState?.deploymentName || null);
    this._updateWebViewViewExpansionState();
    if (includeSavedState && selectionState) {
      useBus().trigger("activeDeploymentChanged", this._getActiveDeployment());
      useBus().trigger("activeConfigChanged", this._getActiveConfig());
    }
  };

  public refreshDeployments = async () => {
    await this._refreshDeploymentData();
    this._updateWebViewViewDeployments();
    useBus().trigger("activeDeploymentChanged", this._getActiveDeployment());
  };

  public refreshConfigurations = async () => {
    await this._refreshConfigurationData();
    this._updateWebViewViewConfigurations();
    useBus().trigger("activeConfigChanged", this._getActiveConfig());
  };

  public sendRefreshedFilesLists = async () => {
    const api = await useApi();
    const activeConfig = this._getActiveConfig();
    if (activeConfig) {
      const response = await api.files.getByConfiguration(
        activeConfig.configurationName,
      );

      this._webviewConduit.sendMsg({
        kind: HostToWebviewMessageType.REFRESH_FILES_LISTS,
        content: {
          ...splitFilesOnInclusion(response.data),
        },
      });
    }
  };

  /**
   * Cleans up and disposes of webview resources when view is disposed
   */
  public dispose() {
    // Dispose of all disposables (i.e. commands) for the current webview panel
    while (this._disposables.length) {
      const disposable = this._disposables.pop();
      if (disposable) {
        disposable.dispose();
      }
    }
  }

  private createActiveConfigFileWatcher(cfg: Configuration | undefined) {
    if (this.root === undefined || cfg === undefined) {
      return;
    }

    const watcher = workspace.createFileSystemWatcher(
      new RelativePattern(this.root, cfg.configurationPath),
    );
    watcher.onDidChange(this.sendRefreshedFilesLists);

    if (this.activeConfigFileWatcher) {
      // Dispose the previous configuration file watcher
      this.activeConfigFileWatcher.dispose();
      const index = this._context.subscriptions.indexOf(
        this.activeConfigFileWatcher,
      );
      if (index !== -1) {
        this._context.subscriptions.splice(index, 1);
      }
    }

    this.activeConfigFileWatcher = watcher;
    this._context.subscriptions.push(watcher);
  }

  public register() {
    this._stream.register("publish/start", () => {
      this._onPublishStart();
    });
    this._stream.register("publish/success", () => {
      this._onPublishSuccess();
    });
    this._stream.register("publish/failure", (msg: EventStreamMessage) => {
      this._onPublishFailure(msg);
    });
    commands.executeCommand("setContext", contextIsSelectorExpanded, false);

    this._context.subscriptions.push(
      window.registerWebviewViewProvider(viewName, this, {
        webviewOptions: {
          retainContextWhenHidden: true,
        },
      }),
    );

    this._context.subscriptions.push(
      commands.registerCommand(
        selectDestinationCommand,
        this.showDestinationQuickPick,
        this,
      ),
      commands.registerCommand(
        newDestinationCommand,
        () => this.showNewDestinationMultiStep(viewName),
        this,
      ),
    );

    this._context.subscriptions.push(
      commands.registerCommand(refreshCommand, this.refreshAll),
      commands.registerCommand(deployWithDiffConfigCommand, () =>
        console.log("deploying with different configuration command executed"),
      ),
    );

    if (this.root !== undefined) {
      const configFileWatcher = workspace.createFileSystemWatcher(
        new RelativePattern(this.root, configFiles),
      );
      configFileWatcher.onDidCreate(this.refreshConfigurations);
      configFileWatcher.onDidDelete(this.refreshConfigurations);
      configFileWatcher.onDidChange(this.refreshConfigurations);
      this._context.subscriptions.push(configFileWatcher);

      const deploymentFileWatcher = workspace.createFileSystemWatcher(
        new RelativePattern(this.root, deploymentFiles),
      );
      deploymentFileWatcher.onDidCreate(this.refreshDeployments);
      deploymentFileWatcher.onDidDelete(this.refreshDeployments);
      deploymentFileWatcher.onDidChange(this.refreshDeployments);
      this._context.subscriptions.push(deploymentFileWatcher);

      const allFileWatcher = workspace.createFileSystemWatcher(
        new RelativePattern(this.root, "**"),
      );
      allFileWatcher.onDidCreate(this.sendRefreshedFilesLists);
      allFileWatcher.onDidDelete(this.sendRefreshedFilesLists);
      this._context.subscriptions.push(allFileWatcher);
    }
  }
}<|MERGE_RESOLUTION|>--- conflicted
+++ resolved
@@ -750,18 +750,10 @@
         deploymentName: destination.deployment.saveName,
         configurationName: destination.deployment.configurationName,
       };
-<<<<<<< HEAD
-      this.propogateDestinationSelection(
-        result.credentialName,
-        result.configurationName,
-        result.deploymentName,
-      );
-=======
       this._updateWebViewViewCredentials();
       this._updateWebViewViewConfigurations(result.configurationName);
       this._updateWebViewViewDeployments(result.deploymentName);
       this._requestWebviewSaveSelection();
->>>>>>> ff1bff5e
     }
     return result;
   }
