// Copyright (C) 2024 by Posit Software, PBC.

import path from "path";
import debounce from "debounce";

import {
  Disposable,
  ExtensionContext,
  ThemeIcon,
  Uri,
  Webview,
  WebviewView,
  WebviewViewProvider,
  WorkspaceFolder,
  commands,
  env,
  window,
  workspace,
} from "vscode";
import { isAxiosError } from "axios";

import {
  Configuration,
  ConfigurationError,
  Credential,
  ContentRecord,
  EventStreamMessage,
  FileAction,
  PreContentRecord,
  PreContentRecordWithConfig,
  isConfigurationError,
  isContentRecordError,
  isPreContentRecord,
  isPreContentRecordWithConfig,
  useApi,
  AllContentRecordTypes,
} from "src/api";
import { useBus } from "src/bus";
import { EventStream } from "src/events";
import { getPythonInterpreterPath } from "../utils/config";
import { getSummaryStringFromError } from "src/utils/errors";
import { getNonce } from "src/utils/getNonce";
import { getUri } from "src/utils/getUri";
import { deployProject } from "src/views/deployProgress";
import { WebviewConduit } from "src/utils/webviewConduit";
import { fileExists, relativeDir, isRelativePathRoot } from "src/utils/files";
import { newDeployment } from "src/multiStepInputs/newDeployment";
import { Utils as uriUtils } from "vscode-uri";

import type { DeploymentSelector, HomeViewState } from "src/types/shared";
import {
  DeployMsg,
  EditConfigurationMsg,
  NavigateMsg,
  SaveSelectionStatedMsg,
  WebviewToHostMessage,
  WebviewToHostMessageType,
  VSCodeOpenRelativeMsg,
  VSCodeOpenMsg,
} from "src/types/messages/webviewToHostMessages";
import { HostToWebviewMessageType } from "src/types/messages/hostToWebviewMessages";
import { confirmOverwrite } from "src/dialogs";
import { splitFilesOnInclusion } from "src/utils/files";
import { DeploymentQuickPick } from "src/types/quickPicks";
import { normalizeURL } from "src/utils/url";
import { selectNewOrExistingConfig } from "src/multiStepInputs/selectNewOrExistingConfig";
import { RPackage, RVersionConfig } from "src/api/types/packages";
import { calculateTitle } from "src/utils/titles";
import { ConfigWatcherManager, WatcherManager } from "src/watchers";
import { Commands, Contexts, LocalState, Views } from "src/constants";
import { showProgress } from "src/utils/progress";

enum HomeViewInitialized {
  initialized = "initialized",
  uninitialized = "uninitialized",
}

const fileEventDebounce = 200;

export class HomeViewProvider implements WebviewViewProvider, Disposable {
  private disposables: Disposable[] = [];
  private contentRecords: (
    | ContentRecord
    | PreContentRecord
    | PreContentRecordWithConfig
  )[] = [];

  private credentials: Credential[] = [];
  private configs: Configuration[] = [];
  private configsInError: ConfigurationError[] = [];
  private root: WorkspaceFolder | undefined;
  private webviewView?: WebviewView;
  private extensionUri: Uri;
  private webviewConduit: WebviewConduit;
  private initCompleteResolver: (() => void) | undefined = undefined;

  // Promise that methods can wait on, which will be resolved when
  // the initial queries finish. Then they can use our internal collections of
  // contentRecords, credentials and configs within this class
  private initComplete: Promise<void> = new Promise((resolve) => {
    this.initCompleteResolver = resolve;
  });

  private configWatchers: ConfigWatcherManager | undefined;

  constructor(
    private readonly context: ExtensionContext,
    private readonly stream: EventStream,
  ) {
    const workspaceFolders = workspace.workspaceFolders;
    if (workspaceFolders !== undefined) {
      this.root = workspaceFolders[0];
    }
    this.extensionUri = this.context.extensionUri;
    this.webviewConduit = new WebviewConduit();

    // if someone needs a refresh of any active params,
    // we are here to service that request!
    useBus().on("refreshCredentials", async () => {
      await this.refreshCredentialData();
      this.updateWebViewViewCredentials();
    });
    useBus().on("requestActiveConfig", () => {
      useBus().trigger("activeConfigChanged", this.getActiveConfig());
    });
    useBus().on("requestActiveContentRecord", () => {
      useBus().trigger(
        "activeContentRecordChanged",
        this.getActiveContentRecord(),
      );
    });

    useBus().on("activeConfigChanged", (cfg: Configuration | undefined) => {
      this.sendRefreshedFilesLists();
      this.onRefreshPythonPackages();
      this.onRefreshRPackages();

      this.configWatchers?.dispose();
      this.configWatchers = new ConfigWatcherManager(cfg);

      this.configWatchers.configFile?.onDidChange(
        this.sendRefreshedFilesLists,
        this,
      );

      this.configWatchers.pythonPackageFile?.onDidCreate(
        this.onRefreshPythonPackages,
        this,
      );
      this.configWatchers.pythonPackageFile?.onDidChange(
        this.onRefreshPythonPackages,
        this,
      );
      this.configWatchers.pythonPackageFile?.onDidDelete(
        this.onRefreshPythonPackages,
        this,
      );

      this.configWatchers.rPackageFile?.onDidCreate(
        this.onRefreshRPackages,
        this,
      );
      this.configWatchers.rPackageFile?.onDidChange(
        this.onRefreshRPackages,
        this,
      );
      this.configWatchers.rPackageFile?.onDidDelete(
        this.onRefreshRPackages,
        this,
      );
    });
  }
  /**
   * Dispatch messages passed from the webview to the handling code
   */
  private async onConduitMessage(msg: WebviewToHostMessage) {
    switch (msg.kind) {
      case WebviewToHostMessageType.DEPLOY:
        return await this.onDeployMsg(msg);
      case WebviewToHostMessageType.INITIALIZING:
        return await this.onInitializingMsg();
      case WebviewToHostMessageType.EDIT_CONFIGURATION:
        return await this.onEditConfigurationMsg(msg);
      case WebviewToHostMessageType.NEW_CONFIGURATION:
        return await this.onNewConfigurationMsg();
      case WebviewToHostMessageType.SHOW_SELECT_CONFIGURATION:
        return await this.showSelectOrCreateConfigForDeployment();
      case WebviewToHostMessageType.NAVIGATE:
        return await this.onNavigateMsg(msg);
      case WebviewToHostMessageType.SAVE_SELECTION_STATE:
        return await this.onSaveSelectionState(msg);
      case WebviewToHostMessageType.REFRESH_PYTHON_PACKAGES:
        return await this.onRefreshPythonPackages();
      case WebviewToHostMessageType.REFRESH_R_PACKAGES:
        return await this.onRefreshRPackages();
      case WebviewToHostMessageType.VSCODE_OPEN_RELATIVE:
        return await this.onRelativeOpenVSCode(msg);
      case WebviewToHostMessageType.SCAN_PYTHON_PACKAGE_REQUIREMENTS:
        return await this.onScanForPythonPackageRequirements();
      case WebviewToHostMessageType.SCAN_R_PACKAGE_REQUIREMENTS:
        return await this.onScanForRPackageRequirements();
      case WebviewToHostMessageType.VSCODE_OPEN:
        return await this.onVSCodeOpen(msg);
      case WebviewToHostMessageType.REQUEST_FILES_LISTS:
        return this.sendRefreshedFilesLists();
      case WebviewToHostMessageType.INCLUDE_FILE:
        return this.updateFileList(msg.content.path, FileAction.INCLUDE);
      case WebviewToHostMessageType.EXCLUDE_FILE:
        return this.updateFileList(msg.content.path, FileAction.EXCLUDE);
      case WebviewToHostMessageType.SELECT_DEPLOYMENT:
        return this.showDeploymentQuickPick();
      case WebviewToHostMessageType.NEW_DEPLOYMENT:
        return this.showNewDeploymentMultiStep(Views.HomeView);
      case WebviewToHostMessageType.NEW_CREDENTIAL:
        return this.showNewCredential();
      case WebviewToHostMessageType.VIEW_PUBLISHING_LOG:
        return this.showPublishingLog();
      default:
        throw new Error(
          `Error: onConduitMessage unhandled msg: ${JSON.stringify(msg)}`,
        );
    }
  }

  private async onVSCodeOpen(msg: VSCodeOpenMsg) {
    return await commands.executeCommand(
      "vscode.open",
      Uri.parse(msg.content.uri),
    );
  }

  private async onDeployMsg(msg: DeployMsg) {
    try {
      const api = await useApi();
      const response = await api.contentRecords.publish(
        msg.content.deploymentName,
        msg.content.credentialName,
        msg.content.configurationName,
        msg.content.projectDir,
      );
      deployProject(response.data.localId, this.stream);
    } catch (error: unknown) {
      const summary = getSummaryStringFromError("homeView, deploy", error);
      window.showInformationMessage(`Failed to deploy . ${summary}`);
    }
  }

  private async onInitializingMsg() {
    // send back the data needed.
    await this.refreshAll(true);
    this.setInitializationContext(HomeViewInitialized.initialized);

    // On first run, we have no saved state. Trigger a save
    // so we have the state, and can notify dependent views.
    this.requestWebviewSaveSelection();

    // Signal the webapp that we believe the initialization refreshes
    // are finished.
    this.webviewConduit.sendMsg({
      kind: HostToWebviewMessageType.INITIALIZING_REQUEST_COMPLETE,
    });

    // signal our initialization has completed
    if (this.initCompleteResolver) {
      this.initCompleteResolver();
    }
  }

  private setInitializationContext(context: HomeViewInitialized) {
    commands.executeCommand(
      "setContext",
      Contexts.HomeView.Initialized,
      context,
    );
  }

  private async onEditConfigurationMsg(msg: EditConfigurationMsg) {
    await commands.executeCommand(
      "vscode.open",
      Uri.file(msg.content.configurationPath),
    );
  }

  private async onNewConfigurationMsg() {
    await commands.executeCommand(Commands.Configurations.New, Views.HomeView);
  }

  private async onNavigateMsg(msg: NavigateMsg) {
    await env.openExternal(Uri.parse(msg.content.uriPath));
  }

  private async onSaveSelectionState(msg: SaveSelectionStatedMsg) {
    await this.saveSelectionState(msg.content.state);
  }

  private async updateFileList(uri: string, action: FileAction) {
    const activeConfig = this.getActiveConfig();
    if (activeConfig === undefined) {
      console.error("homeView::updateFileList: No active configuration.");
      return;
    }
    try {
      const api = await useApi();
      const apiRequest = api.files.updateFileList(
        activeConfig.configurationName,
        uri,
        action,
        activeConfig.projectDir,
      );
      showProgress("Updating File List", apiRequest, Views.HomeView);

      await apiRequest;
    } catch (error: unknown) {
      const summary = getSummaryStringFromError(
        "homeView::updateFileList",
        error,
      );
      window.showErrorMessage(`Failed to update config file. ${summary}`);
      return;
    }
  }

  private onPublishStart() {
    this.webviewConduit.sendMsg({
      kind: HostToWebviewMessageType.PUBLISH_START,
    });
  }

  private onPublishSuccess() {
    this.webviewConduit.sendMsg({
      kind: HostToWebviewMessageType.PUBLISH_FINISH_SUCCESS,
    });
  }

  private onPublishFailure(msg: EventStreamMessage) {
    this.webviewConduit.sendMsg({
      kind: HostToWebviewMessageType.PUBLISH_FINISH_FAILURE,
      content: {
        data: {
          message: msg.data.message,
        },
      },
    });
  }

  private async refreshContentRecordData() {
    try {
      // API Returns:
      // 200 - success
      // 500 - internal server error
      const api = await useApi();
      const apiRequest = api.contentRecords.getAll(".", {
        recursive: true,
      });
      showProgress("Refreshing Deployments", apiRequest, Views.HomeView);

      const response = await apiRequest;
      const contentRecords = response.data;
      this.contentRecords = [];
      contentRecords.forEach((contentRecord) => {
        if (!isContentRecordError(contentRecord)) {
          this.contentRecords.push(contentRecord);
        }
      });
    } catch (error: unknown) {
      const summary = getSummaryStringFromError(
        "refreshContentRecordData::contentRecords.getAll",
        error,
      );
      window.showInformationMessage(summary);
      throw error;
    }
  }

  private async refreshConfigurationData() {
    try {
      const api = await useApi();
      const apiRequest = api.configurations.getAll(".", {
        recursive: true,
      });
      showProgress("Refreshing Configurations", apiRequest, Views.HomeView);

      const response = await apiRequest;
      const configurations = response.data;
      this.configs = [];
      this.configsInError = [];
      configurations.forEach((config) => {
        if (!isConfigurationError(config)) {
          this.configs.push(config);
        } else {
          this.configsInError.push(config);
        }
      });
    } catch (error: unknown) {
      const summary = getSummaryStringFromError(
        "refreshConfigurationData::configurations.getAll",
        error,
      );
      window.showInformationMessage(summary);
      throw error;
    }
  }

  private async refreshCredentialData() {
    try {
      const api = await useApi();
      const apiRequest = api.credentials.list();
      showProgress("Refreshing Credentials", apiRequest, Views.HomeView);

      const response = await apiRequest;
      this.credentials = response.data;
    } catch (error: unknown) {
      const summary = getSummaryStringFromError(
        "refreshCredentialData::credentials.list",
        error,
      );
      window.showInformationMessage(summary);
      throw error;
    }
  }

  private updateWebViewViewContentRecords(
    deploymentSelector?: DeploymentSelector | null,
  ) {
    this.webviewConduit.sendMsg({
      kind: HostToWebviewMessageType.REFRESH_CONTENTRECORD_DATA,
      content: {
        contentRecords: this.contentRecords,
        deploymentSelected: deploymentSelector,
      },
    });
  }

  private updateWebViewViewConfigurations() {
    this.webviewConduit.sendMsg({
      kind: HostToWebviewMessageType.REFRESH_CONFIG_DATA,
      content: {
        configurations: this.configs,
        configurationsInError: this.configsInError,
      },
    });
  }

  private updateWebViewViewCredentials() {
    this.webviewConduit.sendMsg({
      kind: HostToWebviewMessageType.REFRESH_CREDENTIAL_DATA,
      content: {
        credentials: this.credentials,
      },
    });
  }

  private requestWebviewSaveSelection() {
    this.webviewConduit.sendMsg({
      kind: HostToWebviewMessageType.SAVE_SELECTION,
    });
  }

  private getSelectionState(): HomeViewState {
    const state = this.context.workspaceState.get<DeploymentSelector | null>(
      LocalState.LastSelectionState,
      null,
    );
    return state;
  }

  private getActiveConfig(): Configuration | undefined {
    const savedState = this.getSelectionState();
    if (!savedState) {
      return undefined;
    }
    return this.getConfigBySelector(savedState);
  }

  private getActiveContentRecord():
    | ContentRecord
    | PreContentRecord
    | undefined {
    const savedState = this.getSelectionState();
    if (!savedState) {
      return undefined;
    }
    return this.getContentRecordBySelector(savedState);
  }

  private getContentRecordBySelector(selector: DeploymentSelector) {
    return this.contentRecords.find(
      (d) => d.deploymentPath === selector.deploymentPath,
    );
  }

  private getConfigBySelector(selector: DeploymentSelector) {
    const deployment = this.getContentRecordBySelector(selector);
    if (deployment) {
      return this.configs.find(
        (c) =>
          c.configurationName === deployment.configurationName &&
          c.projectDir === deployment.projectDir,
      );
    }
    return undefined;
  }

  private async saveSelectionState(state: HomeViewState): Promise<void> {
    await this.context.workspaceState.update(
      LocalState.LastSelectionState,
      state,
    );

    useBus().trigger(
      "activeContentRecordChanged",
      this.getActiveContentRecord(),
    );
    useBus().trigger("activeConfigChanged", this.getActiveConfig());
  }

  private async onRefreshPythonPackages() {
    const activeConfiguration = this.getActiveConfig();
    let pythonProject = true;
    let packages: string[] = [];
    let packageFile: string | undefined;
    let packageMgr: string | undefined;

    const api = await useApi();

    if (activeConfiguration) {
      const pythonSection = activeConfiguration?.configuration.python;
      if (!pythonSection) {
        pythonProject = false;
      } else {
        try {
          packageFile = pythonSection.packageFile;
          packageMgr = pythonSection.packageManager;

          const apiRequest = api.packages.getPythonPackages(
            activeConfiguration.configurationName,
            activeConfiguration.projectDir,
          );
          showProgress(
            "Refreshing Python Packages",
            apiRequest,
            Views.HomeView,
          );

          const response = await apiRequest;
          packages = response.data.requirements;
        } catch (error: unknown) {
          if (isAxiosError(error) && error.response?.status === 404) {
            // No requirements file or contains invalid entries; show the welcome view.
            packageFile = undefined;
          } else if (isAxiosError(error) && error.response?.status === 422) {
            // invalid package file
            packageFile = undefined;
          } else if (isAxiosError(error) && error.response?.status === 409) {
            // Python is not present in the configuration file
            pythonProject = false;
          } else {
            const summary = getSummaryStringFromError(
              "homeView::onRefreshPythonPackages",
              error,
            );
            window.showInformationMessage(summary);
            return;
          }
        }
      }
    }
    this.webviewConduit.sendMsg({
      kind: HostToWebviewMessageType.UPDATE_PYTHON_PACKAGES,
      content: {
        pythonProject,
        file: packageFile,
        manager: packageMgr,
        packages,
      },
    });
  }

  private async onRefreshRPackages() {
    const activeConfiguration = this.getActiveConfig();
    let rProject = true;
    let packages: RPackage[] = [];
    let packageFile: string | undefined;
    let packageMgr: string | undefined;
    let rVersionConfig: RVersionConfig | undefined;

    const api = await useApi();

    if (activeConfiguration) {
      const rSection = activeConfiguration?.configuration.r;
      if (!rSection) {
        rProject = false;
      } else {
        try {
          packageFile = rSection.packageFile;
          packageMgr = rSection.packageManager;

          const apiRequest = api.packages.getRPackages(
            activeConfiguration.configurationName,
            activeConfiguration.projectDir,
          );
          showProgress("Refreshing R Packages", apiRequest, Views.HomeView);

          const response = await apiRequest;
          packages = [];
          Object.keys(response.data.packages).forEach((key: string) =>
            packages.push(response.data.packages[key]),
          );
          rVersionConfig = response.data.r;
        } catch (error: unknown) {
          if (isAxiosError(error) && error.response?.status === 404) {
            // No requirements file; show the welcome view.
            packageFile = undefined;
          } else if (isAxiosError(error) && error.response?.status === 422) {
            // invalid package file
            packageFile = undefined;
          } else if (isAxiosError(error) && error.response?.status === 409) {
            // R is not present in the configuration file
            rProject = false;
          } else {
            const summary = getSummaryStringFromError(
              "homeView::onRefreshRPackages",
              error,
            );
            window.showInformationMessage(summary);
            return;
          }
        }
      }
    }
    this.webviewConduit.sendMsg({
      kind: HostToWebviewMessageType.UPDATE_R_PACKAGES,
      content: {
        rProject,
        file: packageFile,
        manager: packageMgr,
        rVersion: rVersionConfig?.version,
        packages,
      },
    });
  }

  private async onRelativeOpenVSCode(msg: VSCodeOpenRelativeMsg) {
    if (this.root === undefined) {
      return;
    }
    const activeContentRecord = this.getActiveContentRecord();
    if (!activeContentRecord) {
      return;
    }

    const fileUri = Uri.joinPath(
      this.root.uri,
      activeContentRecord.projectDir,
      msg.content.relativePath,
    );
    await commands.executeCommand("vscode.open", fileUri);
  }

  private async onScanForPythonPackageRequirements() {
    if (this.root === undefined) {
      // We shouldn't get here if there's no workspace folder open.
      return;
    }
    const activeConfiguration = this.getActiveConfig();
    if (activeConfiguration === undefined) {
      // Cannot scan if there is no active configuration.
      return;
    }

    const relPathPackageFile =
      activeConfiguration?.configuration.python?.packageFile;
    if (relPathPackageFile === undefined) {
      return;
    }

    const fileUri = Uri.joinPath(
      this.root.uri,
      activeConfiguration.projectDir,
      relPathPackageFile,
    );

    if (await fileExists(fileUri)) {
      const ok = await confirmOverwrite(
        `Are you sure you want to overwrite your existing ${relPathPackageFile} file?`,
      );
      if (!ok) {
        return;
      }
    }

    try {
      const api = await useApi();
      const python = await getPythonInterpreterPath();
      const apiRequest = api.packages.createPythonRequirementsFile(
        activeConfiguration.projectDir,
        python,
        relPathPackageFile,
      );
      showProgress(
        "Refreshing Python Requirements File",
        apiRequest,
        Views.HomeView,
      );

      await apiRequest;
      await commands.executeCommand("vscode.open", fileUri);
    } catch (error: unknown) {
      const summary = getSummaryStringFromError(
        "homeView::onScanForPythonPackageRequirements",
        error,
      );
      window.showInformationMessage(summary);
    }
  }

  private async onScanForRPackageRequirements() {
    if (this.root === undefined) {
      // We shouldn't get here if there's no workspace folder open.
      return;
    }
    const activeConfiguration = this.getActiveConfig();
    if (activeConfiguration === undefined) {
      // Cannot scan if there is no active configuration.
      return;
    }

    const relPathPackageFile =
      activeConfiguration?.configuration.r?.packageFile;
    if (relPathPackageFile === undefined) {
      return;
    }

    const fileUri = Uri.joinPath(
      this.root.uri,
      activeConfiguration.projectDir,
      relPathPackageFile,
    );

    if (await fileExists(fileUri)) {
      const ok = await confirmOverwrite(
        `Are you sure you want to overwrite your existing ${relPathPackageFile} file?`,
      );
      if (!ok) {
        return;
      }
    }

    try {
      const api = await useApi();
      const apiRequest = api.packages.createRRequirementsFile(
        activeConfiguration.projectDir,
        relPathPackageFile,
      );
      showProgress("Creating R Requirements File", apiRequest, Views.HomeView);

      await apiRequest;
      await commands.executeCommand("vscode.open", fileUri);
    } catch (error: unknown) {
      const summary = getSummaryStringFromError(
        "homeView::onScanForRPackageRequirements",
        error,
      );
      window.showInformationMessage(summary);
    }
  }

  private async propagateDeploymentSelection(
    deploymentSelector: DeploymentSelector | null,
  ) {
    // We have to break our protocol and go ahead and write this into storage,
    // in case this multi-stepper is actually running ahead of the webview
    // being brought up.
    this.saveSelectionState(deploymentSelector);
    // Now push down into the webview
    this.updateWebViewViewCredentials();
    this.updateWebViewViewConfigurations();
    this.updateWebViewViewContentRecords(deploymentSelector);
    // And have the webview save what it has selected.
    this.requestWebviewSaveSelection();
  }

  private async showSelectOrCreateConfigForDeployment() {
    const targetContentRecord = this.getActiveContentRecord();
    if (targetContentRecord === undefined) {
      console.error(
        "homeView::showSelectConfigForDeployment: No target deployment.",
      );
      return;
    }
<<<<<<< HEAD
    const config = await selectNewOrExistingConfig(
      activeDeployment,
      Views.HomeView,
=======
    const config = await selectConfig(
      targetContentRecord,
      Views.HomeView,
      this.getActiveConfig(),
>>>>>>> 6acd232f
    );
    if (config) {
      const api = await useApi();
      const apiRequest = api.contentRecords.patch(
        targetContentRecord.deploymentName,
        config.configurationName,
        targetContentRecord.projectDir,
      );
      showProgress("Updating Config", apiRequest, Views.HomeView);

      await apiRequest;
    }
  }

<<<<<<< HEAD
  private async createConfigForDeployment() {
    const activeDeployment = this.getActiveContentRecord();
    if (activeDeployment === undefined) {
      console.error(
        "homeView::createConfigForDestination: No active deployment.",
      );
      return;
    }
    const config = await selectNewOrExistingConfig(
      activeDeployment,
      Views.HomeView,
    );
    if (config) {
      const activeContentRecord = this.getActiveContentRecord();
      if (activeContentRecord === undefined) {
        console.error(
          "homeView::showSelectConfigForDeployment: No active deployment.",
        );
        return;
      }
      const api = await useApi();
      const apiRequest = api.contentRecords.patch(
        activeContentRecord.deploymentName,
        config.configurationName,
        activeDeployment.projectDir,
      );
      showProgress("Updating Deployment", apiRequest, Views.HomeView);

      await apiRequest;
    }
  }

=======
>>>>>>> 6acd232f
  public async showNewDeploymentMultiStep(
    viewId: string,
    projectDir?: string,
    entryPoint?: string,
  ): Promise<DeploymentSelector | undefined> {
    // We need the initial queries to finish, before we can
    // use them (contentRecords, credentials and configs)
    await this.initComplete;

    const deploymentObjects = await newDeployment(
      viewId,
      projectDir,
      entryPoint,
    );
    if (deploymentObjects) {
      // add out new objects into our collections possibly ahead (we don't know) of
      // the file refresh activity (for contentRecord and config)
      // and the credential refresh that we will kick off
      //
      // Doing this as an alternative to forcing a full refresh
      // of all three APIs prior to updating the UX, which would
      // be seen as a visible delay (we'd have to have a progress indicator).
      let refreshCredentials = false;
      if (
        !this.contentRecords.find(
          (contentRecord) =>
            contentRecord.saveName ===
              deploymentObjects.contentRecord.saveName &&
            contentRecord.projectDir ===
              deploymentObjects.contentRecord.projectDir,
        )
      ) {
        this.contentRecords.push(deploymentObjects.contentRecord);
      }
      if (
        !this.configs.find(
          (config) =>
            config.configurationName ===
              deploymentObjects.configuration.configurationName &&
            config.projectDir === deploymentObjects.configuration.projectDir,
        )
      ) {
        this.configs.push(deploymentObjects.configuration);
      }
      if (
        !this.credentials.find(
          (credential) => credential.name === deploymentObjects.credential.name,
        )
      ) {
        this.credentials.push(deploymentObjects.credential);
        refreshCredentials = true;
      }
      const deploymentSelector: DeploymentSelector = {
        deploymentPath: deploymentObjects.contentRecord.deploymentPath,
      };

      this.propagateDeploymentSelection(deploymentSelector);
      // Credentials aren't auto-refreshed, so we have to trigger it ourselves.
      if (refreshCredentials) {
        useBus().trigger("refreshCredentials", undefined);
      }
      return deploymentSelector;
    }
    return undefined;
  }

  private showNewCredential() {
    const contentRecord = this.getActiveContentRecord();

    return commands.executeCommand(
      Commands.Credentials.Add,
      contentRecord?.serverUrl,
    );
  }

  private showPublishingLog() {
    return commands.executeCommand(Commands.Logs.Focus);
  }

  private async showDeploymentQuickPick(
    contentRecordsSubset?: AllContentRecordTypes[],
    projectDir?: string,
  ): Promise<DeploymentSelector | undefined> {
    // We need the initial queries to finish, before we can
    // use them (contentRecords, credentials and configs)
    await this.initComplete;

    // Create quick pick list from current contentRecords, credentials and configs
    const deployments: DeploymentQuickPick[] = [];
    const lastContentRecordName = this.getActiveContentRecord()?.saveName;
    const lastContentRecordProjectDir = projectDir
      ? projectDir
      : this.getActiveContentRecord()?.projectDir;
    const lastConfigName = this.getActiveConfig()?.configurationName;

    const includedContentRecords = contentRecordsSubset
      ? contentRecordsSubset
      : this.contentRecords;

    includedContentRecords.forEach((contentRecord) => {
      if (
        isContentRecordError(contentRecord) ||
        (isPreContentRecord(contentRecord) &&
          !isPreContentRecordWithConfig(contentRecord))
      ) {
        // we won't include these for now. Perhaps in the future, we can show them
        // as disabled.
        return;
      }

      let config: Configuration | ConfigurationError | undefined;
      if (contentRecord.configurationName) {
        config = this.configs.find(
          (config) =>
            config.configurationName === contentRecord.configurationName &&
            config.projectDir === contentRecord.projectDir,
        );
        if (!config) {
          config = this.configsInError.find(
            (config) =>
              config.configurationName === contentRecord.configurationName &&
              config.projectDir === contentRecord.projectDir,
          );
        }
      }

      let credential = this.credentials.find(
        (credential) =>
          normalizeURL(credential.url).toLowerCase() ===
          normalizeURL(contentRecord.serverUrl).toLowerCase(),
      );

      const result = calculateTitle(contentRecord, config);
      const title = result.title;
      let problem = result.problem;

      let configName = config?.configurationName;
      if (!configName) {
        configName = contentRecord.configurationName
          ? `Missing Configuration ${contentRecord.configurationName}`
          : `ERROR: No Config Entry in Deployment record - ${contentRecord.saveName}`;
        problem = true;
      }

      let details = [];
      if (!isRelativePathRoot(contentRecord.projectDir)) {
        details.push(`${contentRecord.projectDir}${path.sep}`);
      }
      if (credential?.name) {
        details.push(credential.name);
      } else {
        details.push(`Missing Credential for ${contentRecord.serverUrl}`);
        problem = true;
      }
      const detail = details.join(" • ");

      let lastMatch =
        lastContentRecordName === contentRecord.saveName &&
        lastContentRecordProjectDir === contentRecord.projectDir &&
        lastConfigName === configName;

      const deployment: DeploymentQuickPick = {
        label: title,
        detail,
        iconPath: problem
          ? new ThemeIcon("error")
          : new ThemeIcon("cloud-upload"),
        contentRecord,
        config,
        lastMatch,
      };
      // Should we not push deployments with no config or matching credentials?
      deployments.push(deployment);
    });

    const toDispose: Disposable[] = [];
    const deployment = await new Promise<DeploymentQuickPick | undefined>(
      (resolve) => {
        const quickPick = window.createQuickPick<DeploymentQuickPick>();
        this.disposables.push(quickPick);

        quickPick.items = deployments;
        const lastMatches = deployments.filter(
          (deployment) => deployment.lastMatch,
        );
        if (lastMatches) {
          quickPick.activeItems = lastMatches;
        }
        quickPick.title = "Select Deployment";
        quickPick.ignoreFocusOut = true;
        quickPick.matchOnDescription = true;
        quickPick.matchOnDetail = true;
        quickPick.show();

        quickPick.onDidAccept(
          () => {
            quickPick.hide();
            if (quickPick.selectedItems.length > 0) {
              return resolve(quickPick.selectedItems[0]);
            }
            resolve(undefined);
          },
          undefined,
          toDispose,
        );
        quickPick.onDidHide(() => resolve(undefined), undefined, toDispose);
      },
    ).finally(() => Disposable.from(...toDispose).dispose());

    let deploymentSelector: DeploymentSelector | undefined;
    if (deployment) {
      deploymentSelector = {
        deploymentPath: deployment.contentRecord.deploymentPath,
      };
      this.updateWebViewViewCredentials();
      this.updateWebViewViewConfigurations();
      this.updateWebViewViewContentRecords(deploymentSelector);
      this.requestWebviewSaveSelection();
    }
    return deploymentSelector;
  }

  public resolveWebviewView(webviewView: WebviewView) {
    this.webviewView = webviewView;
    this.webviewConduit.init(this.webviewView.webview);

    // Allow scripts in the webview
    webviewView.webview.options = {
      // Enable JavaScript in the webview
      enableScripts: true,
      // Restrict the webview to only load resources from these directories
      localResourceRoots: [
        Uri.joinPath(this.extensionUri, "webviews", "homeView", "dist"),
        Uri.joinPath(
          this.extensionUri,
          "node_modules",
          "@vscode",
          "codicons",
          "dist",
        ),
      ],
    };

    // Set the HTML content that will fill the webview view
    webviewView.webview.html = this.getWebviewContent(
      webviewView.webview,
      this.extensionUri,
    );

    // Sets up an event listener to listen for messages passed from the webview view this.context
    // and executes code based on the message that is recieved
    this.disposables.push(
      this.webviewConduit.onMsg(this.onConduitMessage.bind(this)),
    );
  }
  /**
   * Defines and returns the HTML that should be rendered within the webview panel.
   *
   * @remarks This is also the place where references to the Vue webview build files
   * are created and inserted into the webview HTML.
   *
   * @param webview A reference to the extension webview
   * @param extensionUri The URI of the directory containing the extension
   * @returns A template string literal containing the HTML that should be
   * rendered within the webview panel
   */
  private getWebviewContent(webview: Webview, extensionUri: Uri) {
    // The CSS files from the Vue build output
    const stylesUri = getUri(webview, extensionUri, [
      "webviews",
      "homeView",
      "dist",
      "index.css",
    ]);
    // The JS file from the Vue build output
    const scriptUri = getUri(webview, extensionUri, [
      "webviews",
      "homeView",
      "dist",
      "index.js",
    ]);
    // The codicon css (and related tff file) are needing to be loaded for icons
    const codiconsUri = getUri(webview, extensionUri, [
      "node_modules",
      "@vscode",
      "codicons",
      "dist",
      "codicon.css",
    ]);

    const nonce = getNonce();

    // Tip: Install the es6-string-html VS Code extension to enable code highlighting below
    return /*html*/ `
      <!DOCTYPE html>
      <html lang="en">
        <head>
          <meta charset="UTF-8" />
          <meta name="viewport" content="width=device-width, initial-scale=1.0" />
          <meta http-equiv="Content-Security-Policy"
            content="
              default-src 'none';
              font-src ${webview.cspSource};
              style-src ${webview.cspSource} 'unsafe-inline';
              script-src 'nonce-${nonce}';"
          />
          <link rel="stylesheet" type="text/css" href="${stylesUri}">
          <link rel="stylesheet" type="text/css" href="${codiconsUri}">
          <title>Hello World</title>
        </head>
        <body>
          <div id="app"></div>
          <script type="module" nonce="${nonce}" src="${scriptUri}"></script>
        </body>
      </html>
    `;
  }

  public refreshAll = async (includeSavedState?: boolean) => {
    try {
      await Promise.all([
        this.refreshContentRecordData(),
        this.refreshConfigurationData(),
        this.refreshCredentialData(),
      ]);
    } catch (error: unknown) {
      const summary = getSummaryStringFromError(
        "refreshAll::Promise.all",
        error,
      );
      window.showInformationMessage(summary);
      return;
    }
    const selectionState = includeSavedState
      ? this.getSelectionState()
      : undefined;
    this.updateWebViewViewCredentials();
    this.updateWebViewViewConfigurations();
    this.updateWebViewViewContentRecords(selectionState || null);
    if (includeSavedState && selectionState) {
      useBus().trigger(
        "activeContentRecordChanged",
        this.getActiveContentRecord(),
      );
      useBus().trigger("activeConfigChanged", this.getActiveConfig());
    }
  };

  public refreshContentRecords = async () => {
    await this.refreshContentRecordData();
    this.updateWebViewViewContentRecords();
    useBus().trigger(
      "activeContentRecordChanged",
      this.getActiveContentRecord(),
    );
  };

  public refreshConfigurations = async () => {
    await this.refreshConfigurationData();
    this.updateWebViewViewConfigurations();
    useBus().trigger("activeConfigChanged", this.getActiveConfig());
  };

  public sendRefreshedFilesLists = async () => {
    const api = await useApi();
    const activeConfig = this.getActiveConfig();
    if (activeConfig) {
      try {
        const apiRequest = api.files.getByConfiguration(
          activeConfig.configurationName,
          activeConfig.projectDir,
        );
        showProgress("ReFreshing Files", apiRequest, Views.HomeView);

        const response = await apiRequest;

        this.webviewConduit.sendMsg({
          kind: HostToWebviewMessageType.REFRESH_FILES_LISTS,
          content: {
            ...splitFilesOnInclusion(response.data),
          },
        });
      } catch (error: unknown) {
        const summary = getSummaryStringFromError(
          "sendRefreshedFilesLists, files.getByConfiguration",
          error,
        );
        window.showErrorMessage(`Failed to refresh files. ${summary}`);
        return;
      }
    }
  };

  public async handleFileInitiatedDeployment(uri: Uri) {
    // Guide the user to create a new Deployment with that file as the entrypoint
    // if one doesn’t exist
    // Select the Deployment with an active configuration for that entrypoint if there
    // is only one
    // With multiple, if a compatible one is already active, then do nothing.
    // Otherwise, prompt for selection between multiple compatible deployments

    const dir = relativeDir(uri);
    // If the file is outside the workspace, it cannot be an entrypoint
    if (dir === undefined) {
      return false;
    }
    const entrypoint = uriUtils.basename(uri);

    const api = await useApi();

    // get all of the deployments for projectDir
    // get the configs which are filtered for the entrypoint in that projectDir
    // determine a list of deployments that use those filtered configs

    let contentRecordList: (ContentRecord | PreContentRecord)[] = [];
    const getContentRecords = new Promise<void>(async (resolve, reject) => {
      try {
        const response = await api.contentRecords.getAll(dir, {
          recursive: false,
        });
        response.data.forEach((c) => {
          if (!isContentRecordError(c)) {
            contentRecordList.push(c);
          }
        });
      } catch (error: unknown) {
        const summary = getSummaryStringFromError(
          "handleFileInitiatedDeployment, contentRecords.getAll",
          error,
        );
        window.showInformationMessage(
          `Unable to continue due to deployment error. ${summary}`,
        );
        return reject();
      }
      return resolve();
    });

    let configMap = new Map<string, Configuration>();
    const getConfigurations = new Promise<void>(async (resolve, reject) => {
      try {
        const response = await api.configurations.getAll(dir, {
          entrypoint,
          recursive: false,
        });
        let rawConfigs = response.data;
        rawConfigs.forEach((c) => {
          if (!isConfigurationError(c)) {
            configMap.set(c.configurationName, c);
          }
        });
      } catch (error: unknown) {
        const summary = getSummaryStringFromError(
          "handleFileInitiatedDeployment, configurations.getAll",
          error,
        );
        window.showInformationMessage(
          `Unable to continue with API Error: ${summary}`,
        );
        return reject();
      }
      resolve();
    });

    const apisComplete = Promise.all([getContentRecords, getConfigurations]);

    showProgress(
      "Initializing::handleFileInitiatedDeployment",
      apisComplete,
      Views.HomeView,
    );

    try {
      await apisComplete;
    } catch {
      // errors have already been displayed by the underlying promises..
      return undefined;
    }

    // Build up a list of compatible content records with this entrypoint
    // Unable to do this within the API because pre-deployments do not have
    // their entrypoint recorded.
    const compatibleContentRecords: (ContentRecord | PreContentRecord)[] = [];
    contentRecordList.forEach((c) => {
      if (configMap.get(c.configurationName)) {
        compatibleContentRecords.push(c);
      }
    });

    // if no deployments, create one
    if (!compatibleContentRecords.length) {
      // call new deployment
      const selected = await this.showNewDeploymentMultiStep(
        Views.HomeView,
        dir,
        entrypoint,
      );
      if (selected) {
        window.showInformationMessage(
          `A new deployment has been created for ${entrypoint}. Make any changes needed and
					then click 'Deploy Your Project'to publish it`,
        );
      }
      return;
    }
    // only one deployment, just activate it
    if (compatibleContentRecords.length === 1) {
      const contentRecord = compatibleContentRecords[0];
      const deploymentSelector: DeploymentSelector = {
        deploymentPath: contentRecord.deploymentPath,
      };
      this.propagateDeploymentSelection(deploymentSelector);
      window.showInformationMessage(
        `An existing deployment for ${entrypoint} has been selected. After making any changes 
					needed to your deployment configuration and your project settings,
					you can click 'Deploy Your Project'to publish it.`,
      );

      return deploymentSelector;
    }
    // if there are multiple compatible deployments, then make sure one of these isn't
    // already selected. If it is, do nothing, otherwise pick between the compatible ones.
    const currentContentRecord = this.getActiveContentRecord();
    if (
      !compatibleContentRecords.find((c) => {
        return c.deploymentPath === currentContentRecord?.deploymentPath;
      })
    ) {
      // none of the compatible ones are selected
      const selected = await this.showDeploymentQuickPick(
        compatibleContentRecords,
        dir,
      );
      if (selected) {
        window.showInformationMessage(
          `An existing deployment for ${entrypoint} has been selected. After making any changes 
					needed to your deployment configuration and your project settings,
					you can click 'Deploy Your Project'to publish it.`,
        );
      }
      return selected;
    }
    // compatible content record already active. No change needed.
    window.showInformationMessage(
      `An existing deployment for ${entrypoint} has been selected. You may change to a different
			deployment for this file by clicking on the deployment selector. After making any changes 
			needed to your deployment configuration and your project settings,
			you can click 'Deploy Your Project'to publish it.`,
    );
    return undefined;
  }

  /**
   * Cleans up and disposes of webview resources when view is disposed
   */
  public dispose() {
    Disposable.from(...this.disposables).dispose();

    this.configWatchers?.dispose();
  }

  public register(watchers: WatcherManager) {
    this.stream.register("publish/start", () => {
      this.onPublishStart();
    });
    this.stream.register("publish/success", () => {
      this.onPublishSuccess();
    });
    this.stream.register("publish/failure", (msg: EventStreamMessage) => {
      this.onPublishFailure(msg);
    });

    this.context.subscriptions.push(
      window.registerWebviewViewProvider(Views.HomeView, this, {
        webviewOptions: {
          retainContextWhenHidden: true,
        },
      }),
    );

    this.context.subscriptions.push(
      commands.registerCommand(
        Commands.HomeView.SelectDeployment,
        this.showDeploymentQuickPick,
        this,
      ),
      commands.registerCommand(
        Commands.HomeView.NewDeployment,
        () => this.showNewDeploymentMultiStep(Views.HomeView),
        this,
      ),
      commands.registerCommand(Commands.HomeView.Refresh, () =>
        this.refreshAll(true),
      ),
      commands.registerCommand(
        Commands.HomeView.ShowSelectConfigForDeployment,
        this.showSelectOrCreateConfigForDeployment,
        this,
      ),
      commands.registerCommand(
        Commands.HomeView.CreateConfigForDeployment,
        this.showSelectOrCreateConfigForDeployment,
        this,
      ),
      commands.registerCommand(
        Commands.HomeView.NavigateToDeploymentServer,
        async () => {
          const deployment = this.getActiveContentRecord();
          if (deployment) {
            await env.openExternal(Uri.parse(deployment.serverUrl));
          }
        },
      ),
      commands.registerCommand(
        Commands.HomeView.NavigateToDeploymentContent,
        async () => {
          const contentRecord = this.getActiveContentRecord();
          if (contentRecord && !isPreContentRecord(contentRecord)) {
            await env.openExternal(Uri.parse(contentRecord.dashboardUrl));
          }
        },
      ),
      commands.registerCommand(Commands.HomeView.ShowContentLogs, async () => {
        const contentRecord = this.getActiveContentRecord();
        if (contentRecord && !isPreContentRecord(contentRecord)) {
          const logUrl = `${contentRecord.dashboardUrl}/logs`;
          await env.openExternal(Uri.parse(logUrl));
        }
      }),
      commands.registerCommand(
        Commands.Files.Refresh,
        this.sendRefreshedFilesLists,
        this,
      ),
      commands.registerCommand(
        Commands.PythonPackages.Edit,
        async () => {
          if (this.root === undefined) {
            return;
          }
          const cfg = this.getActiveConfig();
          const packageFile = cfg?.configuration.python?.packageFile;
          if (packageFile === undefined) {
            return;
          }
          const fileUri = Uri.joinPath(this.root.uri, packageFile);
          await commands.executeCommand("vscode.open", fileUri);
        },
        this,
      ),
      commands.registerCommand(
        Commands.PythonPackages.Refresh,
        this.onRefreshPythonPackages,
        this,
      ),
      commands.registerCommand(
        Commands.PythonPackages.Scan,
        this.onScanForPythonPackageRequirements,
        this,
      ),
      commands.registerCommand(
        Commands.RPackages.Edit,
        async () => {
          if (this.root === undefined) {
            return;
          }
          const cfg = this.getActiveConfig();
          const packageFile = cfg?.configuration.r?.packageFile;
          if (packageFile === undefined) {
            return;
          }
          const fileUri = Uri.joinPath(this.root.uri, packageFile);
          await commands.executeCommand("vscode.open", fileUri);
        },
        this,
      ),
      commands.registerCommand(
        Commands.RPackages.Refresh,
        this.onRefreshRPackages,
        this,
      ),
      commands.registerCommand(
        Commands.RPackages.Scan,
        this.onScanForRPackageRequirements,
        this,
      ),
    );

    watchers.positDir?.onDidDelete(() => {
      this.refreshContentRecords();
      this.refreshConfigurations();
    }, this);
    watchers.publishDir?.onDidDelete(() => {
      this.refreshContentRecords();
      this.refreshConfigurations();
    }, this);
    watchers.contentRecordsDir?.onDidDelete(this.refreshContentRecords, this);

    watchers.configurations?.onDidCreate(this.refreshConfigurations, this);
    watchers.configurations?.onDidDelete(this.refreshConfigurations, this);
    watchers.configurations?.onDidChange(this.refreshConfigurations, this);

    watchers.contentRecords?.onDidCreate(this.refreshContentRecords, this);
    watchers.contentRecords?.onDidDelete(this.refreshContentRecords, this);
    watchers.contentRecords?.onDidChange(this.refreshContentRecords, this);

    const fileEventCallback = debounce(
      this.sendRefreshedFilesLists,
      fileEventDebounce,
    );
    watchers.allFiles?.onDidCreate(fileEventCallback, this);
    watchers.allFiles?.onDidDelete(fileEventCallback, this);
  }
}<|MERGE_RESOLUTION|>--- conflicted
+++ resolved
@@ -788,16 +788,11 @@
       );
       return;
     }
-<<<<<<< HEAD
+
     const config = await selectNewOrExistingConfig(
-      activeDeployment,
-      Views.HomeView,
-=======
-    const config = await selectConfig(
       targetContentRecord,
       Views.HomeView,
       this.getActiveConfig(),
->>>>>>> 6acd232f
     );
     if (config) {
       const api = await useApi();
@@ -812,41 +807,6 @@
     }
   }
 
-<<<<<<< HEAD
-  private async createConfigForDeployment() {
-    const activeDeployment = this.getActiveContentRecord();
-    if (activeDeployment === undefined) {
-      console.error(
-        "homeView::createConfigForDestination: No active deployment.",
-      );
-      return;
-    }
-    const config = await selectNewOrExistingConfig(
-      activeDeployment,
-      Views.HomeView,
-    );
-    if (config) {
-      const activeContentRecord = this.getActiveContentRecord();
-      if (activeContentRecord === undefined) {
-        console.error(
-          "homeView::showSelectConfigForDeployment: No active deployment.",
-        );
-        return;
-      }
-      const api = await useApi();
-      const apiRequest = api.contentRecords.patch(
-        activeContentRecord.deploymentName,
-        config.configurationName,
-        activeDeployment.projectDir,
-      );
-      showProgress("Updating Deployment", apiRequest, Views.HomeView);
-
-      await apiRequest;
-    }
-  }
-
-=======
->>>>>>> 6acd232f
   public async showNewDeploymentMultiStep(
     viewId: string,
     projectDir?: string,
