// Copyright (C) 2024 by Posit Software, PBC.

import path from "path";
import debounce from "debounce";

import {
  Disposable,
  ExtensionContext,
  QuickPickItem,
  QuickPickItemKind,
  ThemeIcon,
  Uri,
  Webview,
  WebviewView,
  WebviewViewProvider,
  WorkspaceFolder,
  commands,
  env,
  window,
  workspace,
} from "vscode";
import { isAxiosError } from "axios";
import { Mutex } from "async-mutex";

import {
  Configuration,
  ConfigurationError,
  ContentRecord,
  EventStreamMessage,
  FileAction,
  PreContentRecord,
  isConfigurationError,
  isContentRecordError,
  isPreContentRecord,
  isPreContentRecordWithConfig,
  useApi,
  AllContentRecordTypes,
  EnvironmentConfig,
} from "src/api";
import { useBus } from "src/bus";
import { EventStream } from "src/events";
import { getPythonInterpreterPath, getRInterpreterPath } from "../utils/vscode";
import { getSummaryStringFromError } from "src/utils/errors";
import { getNonce } from "src/utils/getNonce";
import { getUri } from "src/utils/getUri";
import { deployProject } from "src/views/deployProgress";
import { WebviewConduit } from "src/utils/webviewConduit";
import { fileExists, relativeDir, isRelativePathRoot } from "src/utils/files";
import { Utils as uriUtils } from "vscode-uri";
import { newDeployment } from "src/multiStepInputs/newDeployment";
import type {
  DeploymentSelector,
  PublishProcessParams,
} from "src/types/shared";
import {
  DeployMsg,
  EditConfigurationMsg,
  NavigateMsg,
  SaveSelectionStatedMsg,
  WebviewToHostMessage,
  WebviewToHostMessageType,
  VSCodeOpenRelativeMsg,
  VSCodeOpenMsg,
} from "src/types/messages/webviewToHostMessages";
import { HostToWebviewMessageType } from "src/types/messages/hostToWebviewMessages";
import { confirmDelete, confirmOverwrite } from "src/dialogs";
import { DeploymentQuickPick } from "src/types/quickPicks";
import { selectNewOrExistingConfig } from "src/multiStepInputs/selectNewOrExistingConfig";
import { RPackage, RVersionConfig } from "src/api/types/packages";
import { calculateTitle } from "src/utils/titles";
import {
  ConfigWatcherManager,
  ContentRecordWatcherManager,
  WatcherManager,
} from "src/watchers";
import { Commands, Contexts, DebounceDelaysMS, Views } from "src/constants";
import { showProgress } from "src/utils/progress";
import { newCredential } from "src/multiStepInputs/newCredential";
import { PublisherState } from "src/state";
import { throttleWithLastPending } from "src/utils/throttle";
import { showAssociateGUID } from "src/actions/showAssociateGUID";
import { extensionSettings } from "src/extension";
import { openFileInEditor } from "src/commands";
import { showImmediateDeploymentFailureMessage } from "./publishFailures";

enum HomeViewInitialized {
  initialized = "initialized",
  uninitialized = "uninitialized",
}

export class HomeViewProvider implements WebviewViewProvider, Disposable {
  private disposables: Disposable[] = [];

  private state: PublisherState;

  private root: WorkspaceFolder | undefined;
  private webviewView?: WebviewView;
  private extensionUri: Uri;
  private webviewConduit: WebviewConduit;
  private initCompleteResolver: (() => void) | undefined = undefined;

  // Promise that methods can wait on, which will be resolved when
  // the initial queries finish. Then they can use our internal collections of
  // contentRecords, credentials and configs within this class
  private initComplete: Promise<void> = new Promise((resolve) => {
    this.initCompleteResolver = resolve;
  });

  private contentRecordWatchers: ContentRecordWatcherManager | undefined;
  private configWatchers: ConfigWatcherManager | undefined;

  constructor(
    private readonly context: ExtensionContext,
    private readonly stream: EventStream,
  ) {
    const workspaceFolders = workspace.workspaceFolders;
    if (workspaceFolders !== undefined) {
      this.root = workspaceFolders[0];
    }

    this.state = new PublisherState(this.context);

    this.extensionUri = this.context.extensionUri;
    this.webviewConduit = new WebviewConduit();

    // if someone needs a refresh of any active params,
    // we are here to service that request!
    useBus().on("refreshCredentials", async () => {
      await this.refreshCredentialData();
      this.updateWebViewViewCredentials();
    });
    useBus().on("requestActiveConfig", async () => {
      useBus().trigger(
        "activeConfigChanged",
        await this.state.getSelectedConfiguration(),
      );
    });
    useBus().on("requestActiveContentRecord", async () => {
      useBus().trigger(
        "activeContentRecordChanged",
        await this.state.getSelectedContentRecord(),
      );
    });

    useBus().on("activeContentRecordChanged", (contentRecord) => {
      this.contentRecordWatchers?.dispose();

      this.contentRecordWatchers = new ContentRecordWatcherManager(
        contentRecord,
      );

      this.contentRecordWatchers.contentRecord?.onDidChange(
        this.updateServerEnvironment,
        this,
      );
    });

    useBus().on(
      "activeConfigChanged",
      (cfg: Configuration | ConfigurationError | undefined) => {
        this.sendRefreshedFilesLists();
        this.updateServerEnvironment();
        this.refreshPythonPackages();
        this.refreshRPackages();

        this.configWatchers?.dispose();
        if (cfg && isConfigurationError(cfg)) {
          return;
        }
        this.configWatchers = new ConfigWatcherManager(cfg);

        this.configWatchers.configFile?.onDidChange(() => {
          this.debounceSendRefreshedFilesLists();
          this.updateServerEnvironment();
        }, this);

        this.configWatchers.pythonPackageFile?.onDidCreate(
          this.debounceRefreshPythonPackages,
          this,
        );
        this.configWatchers.pythonPackageFile?.onDidChange(
          this.debounceRefreshPythonPackages,
          this,
        );
        this.configWatchers.pythonPackageFile?.onDidDelete(
          this.debounceRefreshPythonPackages,
          this,
        );

        this.configWatchers.rPackageFile?.onDidCreate(
          this.debounceRefreshRPackages,
          this,
        );
        this.configWatchers.rPackageFile?.onDidChange(
          this.debounceRefreshRPackages,
          this,
        );
        this.configWatchers.rPackageFile?.onDidDelete(
          this.debounceRefreshRPackages,
          this,
        );
      },
    );
  }
  /**
   * Dispatch messages passed from the webview to the handling code
   */
  private async onConduitMessage(msg: WebviewToHostMessage) {
    switch (msg.kind) {
      case WebviewToHostMessageType.DEPLOY:
        return await this.onDeployMsg(msg);
      case WebviewToHostMessageType.INITIALIZING:
        return await this.onInitializingMsg();
      case WebviewToHostMessageType.EDIT_CONFIGURATION:
        return await this.onEditConfigurationMsg(msg);
      case WebviewToHostMessageType.SHOW_SELECT_CONFIGURATION:
        return await this.showSelectOrCreateConfigForDeployment();
      case WebviewToHostMessageType.NAVIGATE:
        return await this.onNavigateMsg(msg);
      case WebviewToHostMessageType.SAVE_SELECTION_STATE:
        return await this.onSaveSelectionState(msg);
      case WebviewToHostMessageType.REFRESH_PYTHON_PACKAGES:
        return await this.debounceRefreshPythonPackages();
      case WebviewToHostMessageType.REFRESH_R_PACKAGES:
        return await this.debounceRefreshRPackages();
      case WebviewToHostMessageType.ADD_SECRET:
        return await this.addSecret();
      case WebviewToHostMessageType.VSCODE_OPEN_RELATIVE:
        return await this.onRelativeOpenVSCode(msg);
      case WebviewToHostMessageType.SCAN_PYTHON_PACKAGE_REQUIREMENTS:
        return await this.onScanForPythonPackageRequirements();
      case WebviewToHostMessageType.SCAN_R_PACKAGE_REQUIREMENTS:
        return await this.onScanForRPackageRequirements();
      case WebviewToHostMessageType.VSCODE_OPEN:
        return await this.onVSCodeOpen(msg);
      case WebviewToHostMessageType.REQUEST_FILES_LISTS:
        return this.debounceSendRefreshedFilesLists();
      case WebviewToHostMessageType.REQUEST_CREDENTIALS:
        return await this.onRequestCredentials();
      case WebviewToHostMessageType.INCLUDE_FILE:
        return this.updateFileList(msg.content.path, FileAction.INCLUDE);
      case WebviewToHostMessageType.EXCLUDE_FILE:
        return this.updateFileList(msg.content.path, FileAction.EXCLUDE);
      case WebviewToHostMessageType.SELECT_DEPLOYMENT:
        return this.showDeploymentQuickPick();
      case WebviewToHostMessageType.NEW_DEPLOYMENT:
        return this.showNewDeploymentMultiStep(Views.HomeView);
      case WebviewToHostMessageType.NEW_CREDENTIAL_FOR_DEPLOYMENT:
        return this.showNewCredentialForDeployment();
      case WebviewToHostMessageType.NEW_CREDENTIAL:
        return this.showNewCredential();
      case WebviewToHostMessageType.VIEW_PUBLISHING_LOG:
        return this.showPublishingLog();
      case WebviewToHostMessageType.SHOW_ASSOCIATE_GUID:
        return showAssociateGUID(this.state);
      default:
        window.showErrorMessage(
          `Internal Error: onConduitMessage unhandled msg: ${JSON.stringify(msg)}`,
        );
        return;
    }
  }

  private async onVSCodeOpen(msg: VSCodeOpenMsg) {
    return await commands.executeCommand(
      "vscode.open",
      Uri.parse(msg.content.uri),
    );
  }

  private async initiateDeployment(
    deploymentName: string,
    credentialName: string,
    configurationName: string,
    projectDir: string,
    secrets?: Record<string, string>,
  ) {
    try {
      const api = await useApi();
      const r = await getRInterpreterPath();

      const response = await api.contentRecords.publish(
        deploymentName,
        credentialName,
        configurationName,
        !extensionSettings.verifyCertificates(), // insecure = !verifyCertificates
        projectDir,
<<<<<<< HEAD
        r,
=======
        secrets,
>>>>>>> 306a3ccc
      );
      deployProject(response.data.localId, this.stream);
    } catch (error: unknown) {
      // Most failures will occur on the event stream. These are the ones which
      // are immediately rejected as part of the API request to initiate deployment.
      showImmediateDeploymentFailureMessage(error);
    }
  }

  private onDeployMsg(msg: DeployMsg) {
    return this.initiateDeployment(
      msg.content.deploymentName,
      msg.content.credentialName,
      msg.content.configurationName,
      msg.content.projectDir,
      msg.content.secrets,
    );
  }

  private async onInitializingMsg() {
    // inform webview of the platform specific path separator
    // (path package is a node library, wrapper for browser doesn't seem to work in webview correctly)
    this.webviewConduit.sendMsg({
      kind: HostToWebviewMessageType.SET_PATH_SEPARATOR,
      content: {
        separator: path.sep,
      },
    });

    // send back the data needed. Optimize request for initialization...
    await this.refreshAll(false, true);
    this.setInitializationContext(HomeViewInitialized.initialized);

    // On first run, we have no saved state. Trigger a save
    // so we have the state, and can notify dependent views.
    this.requestWebviewSaveSelection();

    // Signal the webapp that we believe the initialization refreshes
    // are finished.
    this.webviewConduit.sendMsg({
      kind: HostToWebviewMessageType.INITIALIZING_REQUEST_COMPLETE,
    });

    // signal our initialization has completed
    if (this.initCompleteResolver) {
      this.initCompleteResolver();
    }
  }

  private setInitializationContext(context: HomeViewInitialized) {
    commands.executeCommand(
      "setContext",
      Contexts.HomeView.Initialized,
      context,
    );
  }

  private async onEditConfigurationMsg(msg: EditConfigurationMsg) {
    await openFileInEditor(msg.content.configurationPath, {
      selection: msg.content.selection,
    });
  }

  private async onNavigateMsg(msg: NavigateMsg) {
    await env.openExternal(Uri.parse(msg.content.uriPath));
  }

  private async onSaveSelectionState(msg: SaveSelectionStatedMsg) {
    await this.saveSelectionState(msg.content.state);
  }

  private async updateFileList(uri: string, action: FileAction) {
    const activeConfig = await this.state.getSelectedConfiguration();
    if (activeConfig === undefined) {
      console.error("homeView::updateFileList: No active configuration.");
      return;
    }
    if (isConfigurationError(activeConfig)) {
      console.error(
        "homeView::updateFileList: Skipping - error in active configuration.",
      );
      return;
    }
    try {
      await showProgress("Updating File List", Views.HomeView, async () => {
        const api = await useApi();
        await api.files.updateFileList(
          activeConfig.configurationName,
          `/${uri}`,
          action,
          activeConfig.projectDir,
        );
      });
    } catch (error: unknown) {
      const summary = getSummaryStringFromError(
        "homeView::updateFileList",
        error,
      );
      window.showErrorMessage(`Failed to update config file. ${summary}`);
      return;
    }
  }

  private onPublishStart() {
    this.webviewConduit.sendMsg({
      kind: HostToWebviewMessageType.PUBLISH_START,
    });
  }

  private onPublishSuccess() {
    this.webviewConduit.sendMsg({
      kind: HostToWebviewMessageType.PUBLISH_FINISH_SUCCESS,
    });
  }

  private onPublishFailure(msg: EventStreamMessage) {
    this.webviewConduit.sendMsg({
      kind: HostToWebviewMessageType.PUBLISH_FINISH_FAILURE,
      content: {
        data: {
          message: msg.data.message,
        },
      },
    });
  }

  private async refreshContentRecordData() {
    try {
      await showProgress(
        "Refreshing Deployments",
        Views.HomeView,
        async () => await this.state.refreshContentRecords(),
      );
    } catch (error: unknown) {
      const summary = getSummaryStringFromError(
        "refreshContentRecordData::contentRecords.getAll",
        error,
      );
      window.showErrorMessage(summary);
      return;
    }
  }

  private async refreshConfigurationData() {
    try {
      await showProgress(
        "Refreshing Configurations",
        Views.HomeView,
        async () => await this.state.refreshConfigurations(),
      );
    } catch (error: unknown) {
      const summary = getSummaryStringFromError(
        "Internal Error: refreshConfigurationData::configurations.getAll",
        error,
      );
      window.showErrorMessage(summary);
      return;
    }
  }

  private async onRequestCredentials() {
    await this.refreshCredentialData();
    return this.updateWebViewViewCredentials();
  }

  private async refreshCredentialData() {
    try {
      await showProgress(
        "Refreshing Credentials",
        Views.HomeView,
        async () => await this.state.refreshCredentials(),
      );
    } catch (error: unknown) {
      const summary = getSummaryStringFromError(
        "Internal Error: refreshCredentialData::credentials.list",
        error,
      );
      window.showErrorMessage(summary);
      return;
    }
  }

  private updateWebViewViewContentRecords(
    deploymentSelector?: DeploymentSelector | null,
  ) {
    this.webviewConduit.sendMsg({
      kind: HostToWebviewMessageType.REFRESH_CONTENTRECORD_DATA,
      content: {
        contentRecords: this.state.contentRecords,
        deploymentSelected: deploymentSelector,
      },
    });
  }

  private updateWebViewViewConfigurations() {
    this.webviewConduit.sendMsg({
      kind: HostToWebviewMessageType.REFRESH_CONFIG_DATA,
      content: {
        configurations: this.state.validConfigs,
        configurationsInError: this.state.configsInError,
      },
    });
  }

  private updateWebViewViewCredentials() {
    this.webviewConduit.sendMsg({
      kind: HostToWebviewMessageType.REFRESH_CREDENTIAL_DATA,
      content: {
        credentials: this.state.credentials,
      },
    });
  }

  private requestWebviewSaveSelection() {
    this.webviewConduit.sendMsg({
      kind: HostToWebviewMessageType.SAVE_SELECTION,
    });
  }

  private async saveSelectionState(
    state: DeploymentSelector | null,
  ): Promise<void> {
    if (!state) {
      // NOTE: Didn't make these fields optional because of the burden of
      // type checking before use
      await this.state.updateSelection({
        deploymentName: "",
        deploymentPath: "",
        projectDir: "",
        version: "v1",
      });
    } else {
      await this.state.updateSelection({
        ...state,
        version: "v1",
      });
    }
    useBus().trigger(
      "activeContentRecordChanged",
      await this.state.getSelectedContentRecord(),
    );
    useBus().trigger(
      "activeConfigChanged",
      await this.state.getSelectedConfiguration(),
    );
  }

  public debounceRefreshPythonPackages = debounce(
    this.refreshPythonPackages,
    DebounceDelaysMS.refreshPythonPackages,
  );

  private async refreshPythonPackages() {
    const activeConfiguration = await this.state.getSelectedConfiguration();
    let pythonProject = true;
    let packages: string[] = [];
    let packageFile: string | undefined;
    let packageMgr: string | undefined;

    const api = await useApi();

    if (activeConfiguration && !isConfigurationError(activeConfiguration)) {
      const pythonSection = activeConfiguration.configuration.python;
      if (!pythonSection) {
        pythonProject = false;
      } else {
        try {
          packageFile = pythonSection.packageFile;
          packageMgr = pythonSection.packageManager;

          const response = await showProgress(
            "Refreshing Python Packages",
            Views.HomeView,
            async () => {
              return await api.packages.getPythonPackages(
                activeConfiguration.configurationName,
                activeConfiguration.projectDir,
              );
            },
          );

          packages = response.data.requirements;
        } catch (error: unknown) {
          if (isAxiosError(error) && error.response?.status === 404) {
            // No requirements file or contains invalid entries; show the welcome view.
            packageFile = undefined;
          } else if (isAxiosError(error) && error.response?.status === 422) {
            // invalid package file
            packageFile = undefined;
          } else if (isAxiosError(error) && error.response?.status === 409) {
            // Python is not present in the configuration file
            pythonProject = false;
          } else {
            const summary = getSummaryStringFromError(
              "homeView::refreshPythonPackages",
              error,
            );
            window.showInformationMessage(summary);
            return;
          }
        }
      }
    }
    this.webviewConduit.sendMsg({
      kind: HostToWebviewMessageType.UPDATE_PYTHON_PACKAGES,
      content: {
        pythonProject,
        file: packageFile,
        manager: packageMgr,
        packages,
      },
    });
  }

  public debounceRefreshRPackages = debounce(
    this.refreshRPackages,
    DebounceDelaysMS.refreshRPackages,
  );

  private async refreshRPackages() {
    const activeConfiguration = await this.state.getSelectedConfiguration();
    let rProject = true;
    let packages: RPackage[] = [];
    let packageFile: string | undefined;
    let packageMgr: string | undefined;
    let rVersionConfig: RVersionConfig | undefined;

    const api = await useApi();

    if (activeConfiguration && !isConfigurationError(activeConfiguration)) {
      const rSection = activeConfiguration.configuration.r;
      if (!rSection) {
        rProject = false;
      } else {
        try {
          packageFile = rSection.packageFile;
          packageMgr = rSection.packageManager;

          const response = await showProgress(
            "Refreshing R Packages",
            Views.HomeView,
            async () =>
              await api.packages.getRPackages(
                activeConfiguration.configurationName,
                activeConfiguration.projectDir,
              ),
          );

          packages = [];
          Object.keys(response.data.packages).forEach((key: string) =>
            packages.push(response.data.packages[key]),
          );
          rVersionConfig = response.data.r;
        } catch (error: unknown) {
          if (isAxiosError(error) && error.response?.status === 404) {
            // No requirements file; show the welcome view.
            packageFile = undefined;
          } else if (isAxiosError(error) && error.response?.status === 422) {
            // invalid package file
            packageFile = undefined;
          } else if (isAxiosError(error) && error.response?.status === 409) {
            // R is not present in the configuration file
            rProject = false;
          } else {
            const summary = getSummaryStringFromError(
              "homeView::refreshRPackages",
              error,
            );
            window.showInformationMessage(summary);
            return;
          }
        }
      }
    }
    this.webviewConduit.sendMsg({
      kind: HostToWebviewMessageType.UPDATE_R_PACKAGES,
      content: {
        rProject,
        file: packageFile,
        manager: packageMgr,
        rVersion: rVersionConfig?.version,
        packages,
      },
    });
  }

  private async onRelativeOpenVSCode(msg: VSCodeOpenRelativeMsg) {
    if (this.root === undefined) {
      return;
    }
    const activeContentRecord = await this.state.getSelectedContentRecord();
    if (!activeContentRecord) {
      return;
    }

    const fileUri = Uri.joinPath(
      this.root.uri,
      activeContentRecord.projectDir,
      msg.content.relativePath,
    );
    await commands.executeCommand("vscode.open", fileUri);
  }

  private async onScanForPythonPackageRequirements() {
    if (this.root === undefined) {
      // We shouldn't get here if there's no workspace folder open.
      return;
    }
    const activeConfiguration = await this.state.getSelectedConfiguration();
    if (
      activeConfiguration === undefined ||
      isConfigurationError(activeConfiguration)
    ) {
      // Cannot scan if there is no active configuration.
      return;
    }

    // Project is not configured for Python so cannot scan
    // Scan button is not visible when this is the case
    if (!activeConfiguration.configuration.python) {
      return;
    }

    const relPathPackageFile =
      activeConfiguration.configuration.python.packageFile;

    const fileUri = Uri.joinPath(
      this.root.uri,
      activeConfiguration.projectDir,
      relPathPackageFile,
    );

    if (await fileExists(fileUri)) {
      const ok = await confirmOverwrite(
        `Are you sure you want to overwrite your existing ${relPathPackageFile} file?`,
      );
      if (!ok) {
        return;
      }
    }

    try {
      const response = await showProgress(
        "Refreshing Python Requirements File",
        Views.HomeView,
        async () => {
          const api = await useApi();
          const python = await getPythonInterpreterPath();
          return await api.packages.createPythonRequirementsFile(
            activeConfiguration.projectDir,
            python,
            relPathPackageFile,
          );
        },
      );

      const data = response.data;
      await commands.executeCommand("vscode.open", fileUri);

      if (data.incomplete.length > 0) {
        const importList = data.incomplete.join(", ");
        const msg = `Could not find installed packages for some imports using ${data.python}. Install the required packages, or select a different interpreter, and try scanning again. Imports: ${importList}`;
        window.showWarningMessage(msg);
      }
    } catch (error: unknown) {
      const summary = getSummaryStringFromError(
        "homeView::onScanForPythonPackageRequirements",
        error,
      );
      window.showInformationMessage(summary);
    }
  }

  private async onScanForRPackageRequirements() {
    if (this.root === undefined) {
      // We shouldn't get here if there's no workspace folder open.
      return;
    }
    const activeConfiguration = await this.state.getSelectedConfiguration();
    if (
      activeConfiguration === undefined ||
      isConfigurationError(activeConfiguration)
    ) {
      // Cannot scan if there is no active configuration.
      return;
    }

    // Project is not configured for R so cannot scan
    // Scan button is not visible when this is the case
    if (!activeConfiguration.configuration.r) {
      return;
    }

    const relPathPackageFile = activeConfiguration.configuration.r.packageFile;

    const fileUri = Uri.joinPath(
      this.root.uri,
      activeConfiguration.projectDir,
      relPathPackageFile,
    );

    if (await fileExists(fileUri)) {
      const ok = await confirmOverwrite(
        `Are you sure you want to overwrite your existing ${relPathPackageFile} file?`,
      );
      if (!ok) {
        return;
      }
    }

    try {
<<<<<<< HEAD
      const api = await useApi();
      const r = await getRInterpreterPath();

      const apiRequest = api.packages.createRRequirementsFile(
        activeConfiguration.projectDir,
        relPathPackageFile,
        r,
=======
      await showProgress(
        "Creating R Requirements File",
        Views.HomeView,
        async () => {
          const api = await useApi();
          return await api.packages.createRRequirementsFile(
            activeConfiguration.projectDir,
            relPathPackageFile,
          );
        },
>>>>>>> 306a3ccc
      );
      await commands.executeCommand("vscode.open", fileUri);
    } catch (error: unknown) {
      const summary = getSummaryStringFromError(
        "homeView::onScanForRPackageRequirements",
        error,
      );
      window.showInformationMessage(summary);
    }
  }

  private propagateDeploymentSelection(
    deploymentSelector: DeploymentSelector | null,
  ) {
    // We have to break our protocol and go ahead and write this into storage,
    // in case this multi-stepper is actually running ahead of the webview
    // being brought up.
    this.saveSelectionState(deploymentSelector);
    // Now push down into the webview
    this.updateWebViewViewCredentials();
    this.updateWebViewViewConfigurations();
    this.updateWebViewViewContentRecords(deploymentSelector);
    // And have the webview save what it has selected.
    this.requestWebviewSaveSelection();
  }

  private async showSelectOrCreateConfigForDeployment(): Promise<
    DeploymentSelector | undefined
  > {
    const targetContentRecord = await this.state.getSelectedContentRecord();
    if (targetContentRecord === undefined) {
      console.error(
        "homeView::showSelectConfigForDeployment: No target deployment.",
      );
      return undefined;
    }
    try {
      // disable our home view, we are initiating a multi-step sequence
      this.webviewConduit.sendMsg({
        kind: HostToWebviewMessageType.SHOW_DISABLE_OVERLAY,
      });
      const config = await selectNewOrExistingConfig(
        targetContentRecord,
        Views.HomeView,
        await this.state.getSelectedConfiguration(),
      );
      if (config) {
        await showProgress("Updating Config", Views.HomeView, async () => {
          const api = await useApi();
          await api.contentRecords.patch(
            targetContentRecord.deploymentName,
            targetContentRecord.projectDir,
            {
              configName: config.configurationName,
            },
          );
        });

        // now select the new, updated or existing deployment
        const deploymentSelector: DeploymentSelector = {
          deploymentPath: targetContentRecord.deploymentPath,
          deploymentName: targetContentRecord.saveName,
          projectDir: targetContentRecord.projectDir,
        };
        this.propagateDeploymentSelection(deploymentSelector);

        const credential =
          this.state.findCredentialForContentRecord(targetContentRecord);

        if (
          !targetContentRecord.deploymentName ||
          !credential ||
          !config.configurationName ||
          !targetContentRecord.projectDir
        ) {
          // display an error.
          return undefined;
        }
        return {
          deploymentName: targetContentRecord.deploymentName,
          deploymentPath: targetContentRecord.deploymentPath,
          projectDir: targetContentRecord.projectDir,
        };
      }
      return undefined;
    } finally {
      // enable our home view, we are done with our sequence
      this.webviewConduit.sendMsg({
        kind: HostToWebviewMessageType.HIDE_DISABLE_OVERLAY,
      });
    }
  }

  public async showNewDeploymentMultiStep(
    viewId: string,
    projectDir?: string,
    entryPointFile?: string,
  ): Promise<PublishProcessParams | undefined> {
    // We need the initial queries to finish, before we can
    // use them (contentRecords, credentials and configs)
    await this.initComplete;
    try {
      // disable our home view, we are initiating a multi-step sequence
      this.webviewConduit.sendMsg({
        kind: HostToWebviewMessageType.SHOW_DISABLE_OVERLAY,
      });
      const deploymentObjects = await newDeployment(
        viewId,
        projectDir,
        entryPointFile,
      );
      if (deploymentObjects) {
        // add out new objects into our collections possibly ahead (we don't know) of
        // the file refresh activity (for contentRecord and config)
        // and the credential refresh that we will kick off
        //
        // Doing this as an alternative to forcing a full refresh
        // of all three APIs prior to updating the UX, which would
        // be seen as a visible delay (we'd have to have a progress indicator).
        let refreshCredentials = false;
        if (
          !this.state.findContentRecord(
            deploymentObjects.contentRecord.saveName,
            deploymentObjects.contentRecord.projectDir,
          )
        ) {
          this.state.contentRecords.push(deploymentObjects.contentRecord);
        }
        if (
          !this.state.findValidConfig(
            deploymentObjects.configuration.configurationName,
            deploymentObjects.configuration.projectDir,
          )
        ) {
          this.state.configurations.push(deploymentObjects.configuration);
        }
        if (!this.state.findCredential(deploymentObjects.credential.name)) {
          this.state.credentials.push(deploymentObjects.credential);
          refreshCredentials = true;
        }
        const deploymentSelector: DeploymentSelector = {
          deploymentPath: deploymentObjects.contentRecord.deploymentPath,
          deploymentName: deploymentObjects.contentRecord.saveName,
          projectDir: deploymentObjects.contentRecord.projectDir,
        };

        this.propagateDeploymentSelection(deploymentSelector);
        // Credentials aren't auto-refreshed, so we have to trigger it ourselves.
        if (refreshCredentials) {
          useBus().trigger("refreshCredentials", undefined);
        }
        return {
          deploymentName: deploymentObjects.contentRecord.deploymentName,
          deploymentPath: deploymentObjects.contentRecord.deploymentPath,
          projectDir: deploymentObjects.contentRecord.projectDir,
          credentialName: deploymentObjects.credential.name,
          configurationName: deploymentObjects.configuration.configurationName,
        };
      }
      return undefined;
    } finally {
      // enable our home view, we are done with the multi-step sequence
      this.webviewConduit.sendMsg({
        kind: HostToWebviewMessageType.HIDE_DISABLE_OVERLAY,
      });
    }
  }

  private inputSecretName = async (
    environment: EnvironmentConfig | undefined,
  ) => {
    const existingKeys = new Set();
    if (environment) {
      for (const secret in environment) {
        existingKeys.add(secret);
      }
    }

    return await window.showInputBox({
      title: "Add a Secret",
      prompt: "Enter the name of the secret.",
      ignoreFocusOut: true,
      validateInput: (value: string) => {
        if (value.length === 0) {
          return "Secret names cannot be empty.";
        }
        if (existingKeys.has(value)) {
          return "There is already an environment variable with this name. Secrets and environment variable names must be unique.";
        }
        return;
      },
    });
  };

  public addSecret = async () => {
    const activeConfig = await this.state.getSelectedConfiguration();
    if (activeConfig === undefined) {
      console.error("homeView::addSecret: No active configuration.");
      return;
    }
    if (isConfigurationError(activeConfig)) {
      console.error(
        "homeView::addSecret: Unable to add secret into a configuration with error.",
      );
      return;
    }

    const name = await this.inputSecretName(
      activeConfig.configuration.environment,
    );
    if (name === undefined) {
      // Cancelled by the user
      return;
    }

    try {
      await showProgress("Adding Secret", Views.HomeView, async () => {
        const api = await useApi();
        await api.secrets.add(
          activeConfig.configurationName,
          name,
          activeConfig.projectDir,
        );
      });
    } catch (error: unknown) {
      const summary = getSummaryStringFromError("addSecret", error);
      window.showInformationMessage(
        `Failed to add secret to configuration. ${summary}`,
      );
    }
  };

  public removeSecret = async (context: { name: string }) => {
    const activeConfig = await this.state.getSelectedConfiguration();
    if (activeConfig === undefined) {
      console.error("homeView::removeSecret: No active configuration.");
      return;
    }
    if (isConfigurationError(activeConfig)) {
      console.error(
        "homeView::removeSecret: Unable to remove secret from a configuration with error.",
      );
      return;
    }

    try {
      await showProgress("Removing Secret", Views.HomeView, async () => {
        const api = await useApi();
        await api.secrets.remove(
          activeConfig.configurationName,
          context.name,
          activeConfig.projectDir,
        );
      });
    } catch (error: unknown) {
      const summary = getSummaryStringFromError("removeSecret", error);
      window.showInformationMessage(
        `Failed to remove secret from configuration. ${summary}`,
      );
    }
  };

  private async showNewCredential() {
    return await commands.executeCommand(Commands.HomeView.AddCredential);
  }

  private async showNewCredentialForDeployment() {
    const contentRecord = await this.state.getSelectedContentRecord();
    if (!contentRecord) {
      return;
    }

    return await commands.executeCommand(
      Commands.HomeView.AddCredential,
      contentRecord.serverUrl,
    );
  }

  /**
   * Add credential.
   *
   * Prompt the user for credential information. Then create or update the credential. Afterwards, refresh the provider.
   *
   * Once the server url is provided, the user is prompted with the url hostname as the default server name.
   */
  public addCredential = async (startingServerUrl?: string) => {
    const credential = await newCredential(Views.HomeView, startingServerUrl);
    if (credential) {
      useBus().trigger("refreshCredentials", undefined);
    }
  };

  /**
   * Deletes the supplied Credential
   */
  public deleteCredential = async (context: {
    credentialGUID: string;
    credentialName: string;
  }) => {
    const ok = await confirmDelete(
      `Are you sure you want to delete the credential '${context.credentialName}'?`,
    );
    if (!ok) {
      return;
    }
    try {
      const api = await useApi();
      await api.credentials.delete(context.credentialGUID);
      window.setStatusBarMessage(
        `Credential for ${context.credentialName} has been erased from our memory!`,
      );
    } catch (error: unknown) {
      const summary = getSummaryStringFromError("credential::delete", error);
      window.showInformationMessage(summary);
    }
    useBus().trigger("refreshCredentials", undefined);
  };

  private showPublishingLog() {
    return commands.executeCommand(Commands.Logs.Focus);
  }

  private async showDeploymentQuickPick(
    contentRecordsSubset?: AllContentRecordTypes[],
    projectDir?: string,
    entrypointFile?: string,
  ): Promise<PublishProcessParams | undefined> {
    try {
      // disable our home view, we are initiating a multi-step sequence
      this.webviewConduit.sendMsg({
        kind: HostToWebviewMessageType.SHOW_DISABLE_OVERLAY,
      });

      // We need the latest lists. No choice but to refresh everything
      // once again.
      await this.refreshAll(true, true);

      // Create quick pick list from current contentRecords, credentials and configs
      let deploymentQuickPickList: DeploymentQuickPick[] = [];
      const lastContentRecord = await this.state.getSelectedContentRecord();
      const lastContentRecordName = lastContentRecord?.saveName;
      const lastContentRecordProjectDir = projectDir
        ? projectDir
        : lastContentRecord?.projectDir;
      const lastConfigName = lastContentRecord?.configurationName;
      const createNewDeploymentLabel = "Create a New Deployment";

      const includedContentRecords = contentRecordsSubset
        ? contentRecordsSubset
        : this.state.contentRecords;

      // Display New Deployment at beginning
      deploymentQuickPickList.push({
        label: "New",
        kind: QuickPickItemKind.Separator,
      });
      deploymentQuickPickList.push({
        iconPath: new ThemeIcon("plus"),
        label: createNewDeploymentLabel,
        detail: includedContentRecords.length
          ? "(or pick one of the existing deployments below)"
          : undefined,
        lastMatch: includedContentRecords.length ? false : true,
      });

      // Then we display the existing deployments
      if (includedContentRecords.length) {
        deploymentQuickPickList.push({
          label: "Existing",
          kind: QuickPickItemKind.Separator,
        });
      }
      const existingDeploymentQuickPickList: DeploymentQuickPick[] = [];
      includedContentRecords.forEach((contentRecord) => {
        if (
          isContentRecordError(contentRecord) ||
          (isPreContentRecord(contentRecord) &&
            !isPreContentRecordWithConfig(contentRecord))
        ) {
          // we won't include these for now. Perhaps in the future, we can show them
          // as disabled.
          return;
        }

        let config: Configuration | ConfigurationError | undefined;
        if (contentRecord.configurationName) {
          config = this.state.findValidConfig(
            contentRecord.configurationName,
            contentRecord.projectDir,
          );
          if (!config) {
            config = this.state.findConfigInError(
              contentRecord.configurationName,
              contentRecord.projectDir,
            );
          }
        }

        const credential =
          this.state.findCredentialForContentRecord(contentRecord);

        const result = calculateTitle(contentRecord, config);
        const title = result.title;
        let problem = result.problem;

        let configName = config?.configurationName;
        if (!configName) {
          configName = contentRecord.configurationName
            ? `Missing Configuration ${contentRecord.configurationName}`
            : `ERROR: No Config Entry in Deployment record - ${contentRecord.saveName}`;
          problem = true;
        }

        const details = [];
        if (credential?.name) {
          details.push(credential.name);
        } else {
          details.push(`Missing Credential for ${contentRecord.serverUrl}`);
          problem = true;
        }

        if (isRelativePathRoot(contentRecord.projectDir)) {
          if (config && !isConfigurationError(config)) {
            details.push(config.configuration.entrypoint);
          }
        } else {
          if (config && !isConfigurationError(config)) {
            details.push(
              `${contentRecord.projectDir}${path.sep}${config.configuration.entrypoint}`,
            );
          } else {
            details.push(`${contentRecord.projectDir}${path.sep}`);
          }
        }
        const detail = details.join(" • ");

        const lastMatch =
          lastContentRecordName === contentRecord.saveName &&
          lastContentRecordProjectDir === contentRecord.projectDir &&
          lastConfigName === configName;

        const deployment: DeploymentQuickPick = {
          label: title,
          detail,
          iconPath: problem
            ? new ThemeIcon("error")
            : new ThemeIcon("cloud-upload"),
          contentRecord,
          config,
          credentialName: credential?.name,
          lastMatch,
        };
        // Should we not push deployments with no config or matching credentials?
        existingDeploymentQuickPickList.push(deployment);
      });
      existingDeploymentQuickPickList.sort(
        (a: QuickPickItem, b: QuickPickItem) => {
          const x = a.label.toLowerCase();
          const y = b.label.toLowerCase();
          return x < y ? -1 : x > y ? 1 : 0;
        },
      );
      deploymentQuickPickList = deploymentQuickPickList.concat(
        existingDeploymentQuickPickList,
      );

      const toDispose: Disposable[] = [];
      const deployment = await new Promise<DeploymentQuickPick | undefined>(
        (resolve) => {
          const quickPick = window.createQuickPick<DeploymentQuickPick>();
          this.disposables.push(quickPick);

          quickPick.items = deploymentQuickPickList;
          const lastMatches = deploymentQuickPickList.filter(
            (deployment) => deployment.lastMatch,
          );
          if (lastMatches) {
            quickPick.activeItems = lastMatches;
          }
          quickPick.title = "Select Deployment";
          quickPick.ignoreFocusOut = true;
          quickPick.matchOnDescription = true;
          quickPick.matchOnDetail = true;
          quickPick.show();

          quickPick.onDidAccept(
            () => {
              quickPick.hide();
              if (quickPick.selectedItems.length > 0) {
                return resolve(quickPick.selectedItems[0]);
              }
              resolve(undefined);
            },
            undefined,
            toDispose,
          );
          quickPick.onDidHide(() => resolve(undefined), undefined, toDispose);
        },
      ).finally(() => Disposable.from(...toDispose).dispose());

      // If user selected create new, then switch over to that flow
      if (deployment?.label === createNewDeploymentLabel) {
        return this.showNewDeploymentMultiStep(
          Views.HomeView,
          projectDir,
          entrypointFile,
        );
      }

      let deploymentSelector: DeploymentSelector | undefined;
      if (deployment && deployment.contentRecord) {
        deploymentSelector = {
          deploymentPath: deployment.contentRecord.deploymentPath,
          deploymentName: deployment.contentRecord.saveName,
          projectDir: deployment.contentRecord.projectDir,
        };
        this.updateWebViewViewCredentials();
        this.updateWebViewViewConfigurations();
        this.updateWebViewViewContentRecords(deploymentSelector);
        this.requestWebviewSaveSelection();
      }

      if (
        !deploymentSelector ||
        !deployment ||
        !deployment.contentRecord ||
        !deployment.detail ||
        !deployment.credentialName
      ) {
        return;
      }
      return {
        deploymentPath: deployment.contentRecord.deploymentPath,
        deploymentName: deployment.contentRecord.deploymentName,
        projectDir: deployment.contentRecord.projectDir,
        credentialName: deployment.credentialName,
        configurationName: deployment.contentRecord.configurationName,
      };
    } finally {
      // enable our home view, we are done with our sequence
      this.webviewConduit.sendMsg({
        kind: HostToWebviewMessageType.HIDE_DISABLE_OVERLAY,
      });
    }
  }

  public resolveWebviewView(webviewView: WebviewView) {
    this.webviewView = webviewView;
    this.webviewConduit.init(this.webviewView.webview);

    // Allow scripts in the webview
    webviewView.webview.options = {
      // Enable JavaScript in the webview
      enableScripts: true,
      // Restrict the webview to only load resources from these directories
      localResourceRoots: [
        Uri.joinPath(this.extensionUri, "dist"),
        Uri.joinPath(this.extensionUri, "webviews", "homeView", "dist"),
        Uri.joinPath(
          this.extensionUri,
          "node_modules",
          "@vscode",
          "codicons",
          "dist",
        ),
      ],
    };

    // Set the HTML content that will fill the webview view
    webviewView.webview.html = this.getWebviewContent(
      webviewView.webview,
      this.extensionUri,
    );

    // Sets up an event listener to listen for messages passed from the webview view this.context
    // and executes code based on the message that is received
    const disp = this.webviewConduit.onMsg(this.onConduitMessage.bind(this));
    if (disp) {
      this.disposables.push(disp);
    }
  }
  /**
   * Defines and returns the HTML that should be rendered within the webview panel.
   *
   * @remarks This is also the place where references to the Vue webview build files
   * are created and inserted into the webview HTML.
   *
   * @param webview A reference to the extension webview
   * @param extensionUri The URI of the directory containing the extension
   * @returns A template string literal containing the HTML that should be
   * rendered within the webview panel
   */
  private getWebviewContent(webview: Webview, extensionUri: Uri) {
    // The CSS files from the Vue build output
    const stylesUri = getUri(webview, extensionUri, [
      "webviews",
      "homeView",
      "dist",
      "index.css",
    ]);
    // The JS file from the Vue build output
    const scriptUri = getUri(webview, extensionUri, [
      "webviews",
      "homeView",
      "dist",
      "index.js",
    ]);
    // The codicon css (and related tff file) are needing to be loaded for icons
    const codiconsUri = getUri(webview, extensionUri, [
      "node_modules",
      "@vscode",
      "codicons",
      "dist",
      "codicon.css",
    ]);
    // Custom Posit Publisher font
    const positPublisherFontCssUri = getUri(webview, extensionUri, [
      "dist",
      "posit-publisher-icons.css",
    ]);

    const nonce = getNonce();

    // Tip: Install the es6-string-html VS Code extension to enable code highlighting below
    return /*html*/ `
      <!DOCTYPE html>
      <html lang="en">
        <head>
          <meta charset="UTF-8" />
          <meta name="viewport" content="width=device-width, initial-scale=1.0" />
          <meta http-equiv="Content-Security-Policy"
            content="
              default-src 'none';
              font-src ${webview.cspSource};
              style-src ${webview.cspSource} 'unsafe-inline';
              script-src 'nonce-${nonce}';"
          />
          <link rel="stylesheet" type="text/css" href="${stylesUri}">
          <link rel="stylesheet" type="text/css" href="${codiconsUri}">
          <link rel="stylesheet" type="text/css" href="${positPublisherFontCssUri}">
          <title>Hello World</title>
        </head>
        <body>
          <div id="app"></div>
          <script type="module" nonce="${nonce}" src="${scriptUri}"></script>
        </body>
      </html>
    `;
  }

  public refreshAll = async (
    forceAll?: boolean,
    includeSavedState?: boolean,
  ) => {
    try {
      await showProgress("Refreshing Data", Views.HomeView, async () => {
        const apis: Promise<void>[] = [this.refreshCredentialData()];
        if (forceAll) {
          // we have been told to refresh everything
          apis.push(this.refreshContentRecordData());
          apis.push(this.refreshConfigurationData());
        }
        return await Promise.all(apis);
      });
    } catch (error: unknown) {
      const summary = getSummaryStringFromError(
        "refreshAll::Promise.all",
        error,
      );
      window.showInformationMessage(summary);
      return;
    }
    const selectedContentRecord = await this.state.getSelectedContentRecord();
    const selectedConfig = await this.state.getSelectedConfiguration();

    const selectionState = includeSavedState
      ? this.state.getSelection()
      : undefined;
    this.updateWebViewViewCredentials();
    this.updateWebViewViewConfigurations();
    this.updateWebViewViewContentRecords(selectionState || null);
    if (includeSavedState && selectionState) {
      useBus().trigger("activeContentRecordChanged", selectedContentRecord);
      useBus().trigger("activeConfigChanged", selectedConfig);
    }
  };

  private refreshContentRecordsMutex = new Mutex();
  public refreshContentRecords = () => {
    return throttleWithLastPending(
      this.refreshContentRecordsMutex,
      async () => {
        await this.refreshContentRecordData();
        this.updateWebViewViewContentRecords();
        useBus().trigger(
          "activeContentRecordChanged",
          await this.state.getSelectedContentRecord(),
        );
      },
    );
  };

  private refreshConfigurationsMutex = new Mutex();
  public refreshConfigurations = () => {
    return throttleWithLastPending(
      this.refreshConfigurationsMutex,
      async () => {
        await this.refreshConfigurationData();
        this.updateWebViewViewConfigurations();
        useBus().trigger(
          "activeConfigChanged",
          await this.state.getSelectedConfiguration(),
        );
      },
    );
  };

  public sendRefreshedFilesLists = async () => {
    const activeConfig = await this.state.getSelectedConfiguration();
    if (activeConfig && !isConfigurationError(activeConfig)) {
      try {
        const response = await showProgress(
          "Refreshing Files",
          Views.HomeView,
          async () => {
            const api = await useApi();
            return await api.files.getByConfiguration(
              activeConfig.configurationName,
              activeConfig.projectDir,
            );
          },
        );

        this.webviewConduit.sendMsg({
          kind: HostToWebviewMessageType.REFRESH_FILES,
          content: {
            files: response.data,
          },
        });
      } catch (error: unknown) {
        const summary = getSummaryStringFromError(
          "sendRefreshedFilesLists, files.getByConfiguration",
          error,
        );
        window.showErrorMessage(`Failed to refresh files. ${summary}`);
        return;
      }
    }
  };

  public updateServerEnvironment = async () => {
    const deployment = await this.state.getSelectedContentRecord();
    if (deployment && !isContentRecordError(deployment)) {
      // We have a valid deployment to call
      try {
        const response = await showProgress(
          "Getting Deployment Environment",
          Views.HomeView,
          async () => {
            const api = await useApi();
            return await api.contentRecords.getEnv(
              deployment.deploymentName,
              deployment.projectDir,
            );
          },
        );

        this.webviewConduit.sendMsg({
          kind: HostToWebviewMessageType.UPDATE_SERVER_ENVIRONMENT,
          content: {
            environment: response.data,
          },
        });
      } catch (_error: unknown) {
        // No matter the error we clear the environment
        this.webviewConduit.sendMsg({
          kind: HostToWebviewMessageType.UPDATE_SERVER_ENVIRONMENT,
          content: {
            environment: [],
          },
        });
      }
    }
  };

  public debounceSendRefreshedFilesLists = debounce(async () => {
    return await this.sendRefreshedFilesLists();
  }, DebounceDelaysMS.file);

  public async handleFileInitiatedDeploymentSelection(uri: Uri) {
    // Guide the user to create a new Deployment with that file as the entrypoint
    // if one doesn’t exist
    // Select the Deployment with an active configuration for that entrypoint if there
    // is only one
    // With multiple, if a compatible one is already active, then do nothing.
    // Otherwise, prompt for selection between multiple compatible deployments

    const entrypointDir = relativeDir(uri);
    // If the file is outside the workspace, it cannot be an entrypoint
    if (entrypointDir === undefined) {
      return undefined;
    }
    const entrypointFile = uriUtils.basename(uri);

    const api = await useApi();

    await this.refreshAll(true, true);

    // We need the initial queries to finish, before we can
    // use them (contentRecords, credentials and configs)
    await this.initComplete;

    // get all of the deployments for projectDir
    // get the configs which are filtered for the entrypoint in that projectDir
    // determine a list of deployments that use those filtered configs

    const contentRecordList: (ContentRecord | PreContentRecord)[] = [];
    const getContentRecords = async () => {
      try {
        const response = await api.contentRecords.getAll(entrypointDir, {
          recursive: false,
        });
        response.data.forEach((cfg) => {
          if (!isContentRecordError(cfg)) {
            contentRecordList.push(cfg);
          }
        });
      } catch (error: unknown) {
        const summary = getSummaryStringFromError(
          "handleFileInitiatedDeploymentSelection, contentRecords.getAll",
          error,
        );
        window.showInformationMessage(
          `Unable to continue due to deployment error. ${summary}`,
        );
        throw error;
      }
    };

    const configMap = new Map<string, Configuration>();
    const getConfigurations = async () => {
      try {
        const response = await api.configurations.getAll(entrypointDir, {
          entrypoint: entrypointFile,
          recursive: false,
        });
        const rawConfigs = response.data;
        rawConfigs.forEach((cfg) => {
          if (!isConfigurationError(cfg)) {
            configMap.set(cfg.configurationName, cfg);
          }
        });
      } catch (error: unknown) {
        const summary = getSummaryStringFromError(
          "handleFileInitiatedDeploymentSelection, configurations.getAll",
          error,
        );
        window.showErrorMessage(
          `Unable to continue with API Error: ${summary}`,
        );
        throw error;
      }
    };

    try {
      await showProgress(
        "Initializing::handleFileInitiatedDeployment",
        Views.HomeView,
        async () => {
          return await Promise.all([getContentRecords(), getConfigurations()]);
        },
      );
    } catch {
      // errors have already been displayed by the underlying promises..
      return undefined;
    }

    // Build up a list of compatible content records with this entrypoint
    // Unable to do this within the API because pre-deployments do not have
    // their entrypoint recorded.
    const compatibleContentRecords: (ContentRecord | PreContentRecord)[] = [];
    contentRecordList.forEach((cfg) => {
      if (configMap.get(cfg.configurationName)) {
        compatibleContentRecords.push(cfg);
      }
    });

    // if no deployments, create one
    if (!compatibleContentRecords.length) {
      // call new deployment
      const selected = await this.showNewDeploymentMultiStep(
        Views.HomeView,
        entrypointDir,
        entrypointFile,
      );
      return selected;
    }
    // only one deployment, just select it
    if (compatibleContentRecords.length === 1) {
      const contentRecord = compatibleContentRecords[0];
      const deploymentSelector: DeploymentSelector = {
        deploymentPath: contentRecord.deploymentPath,
        deploymentName: contentRecord.deploymentName,
        projectDir: contentRecord.projectDir,
      };
      await this.propagateDeploymentSelection(deploymentSelector);
      const credential =
        this.state.findCredentialForContentRecord(contentRecord);
      let credentialName = credential?.name;
      if (!credentialName) {
        try {
          // disable our home view, we are initiating a multi-step sequence
          // NOTE: Doing this here, because we don't always want newCredential
          // to disable the overlay (not necessary for add credential from credential view)
          this.webviewConduit.sendMsg({
            kind: HostToWebviewMessageType.SHOW_DISABLE_OVERLAY,
          });
          credentialName = await newCredential(
            Views.HomeView,
            contentRecord.serverUrl,
          );
          if (!credentialName) {
            return undefined;
          }
        } finally {
          // enable our home view, we are done with our sequence
          this.webviewConduit.sendMsg({
            kind: HostToWebviewMessageType.HIDE_DISABLE_OVERLAY,
          });
        }
      }
      const target: PublishProcessParams = {
        deploymentName: contentRecord.saveName,
        deploymentPath: contentRecord.deploymentPath,
        projectDir: contentRecord.projectDir,
        configurationName: contentRecord.configurationName,
        credentialName,
      };
      return target;
    }
    // if there are multiple compatible deployments, then make sure one of these isn't
    // already selected. If it is, do nothing, otherwise pick between the compatible ones.
    const currentContentRecord = await this.state.getSelectedContentRecord();
    if (
      !currentContentRecord ||
      !compatibleContentRecords.find((cfg) => {
        return cfg.deploymentPath === currentContentRecord.deploymentPath;
      })
    ) {
      // none of the compatible ones are selected
      const selected = await this.showDeploymentQuickPick(
        compatibleContentRecords,
        entrypointDir,
        entrypointFile,
      );
      return selected;
    }
    // compatible content record already active. Publish
    const credential =
      this.state.findCredentialForContentRecord(currentContentRecord);
    let credentialName = credential?.name;
    if (!credentialName) {
      credentialName = await newCredential(
        Views.HomeView,
        currentContentRecord.serverUrl,
      );
      if (!credentialName) {
        return undefined;
      }
    }
    const target: PublishProcessParams = {
      deploymentName: currentContentRecord.saveName,
      deploymentPath: currentContentRecord.deploymentPath,
      projectDir: currentContentRecord.projectDir,
      credentialName,
      configurationName: currentContentRecord.configurationName,
    };
    return target;
  }

  /**
   * Cleans up and disposes of webview resources when view is disposed
   */
  public dispose() {
    Disposable.from(...this.disposables).dispose();

    this.state.dispose();
    this.configWatchers?.dispose();
  }

  public register(watchers: WatcherManager) {
    this.stream.register("publish/start", () => {
      this.onPublishStart();
    });
    this.stream.register("publish/success", () => {
      this.onPublishSuccess();
    });
    this.stream.register("publish/failure", (msg: EventStreamMessage) => {
      this.onPublishFailure(msg);
    });

    this.context.subscriptions.push(
      window.registerWebviewViewProvider(Views.HomeView, this, {
        webviewOptions: {
          retainContextWhenHidden: true,
        },
      }),
    );

    this.context.subscriptions.push(
      commands.registerCommand(
        Commands.HomeView.SelectDeployment,
        this.showDeploymentQuickPick,
        this,
      ),
      commands.registerCommand(
        Commands.HomeView.NewDeployment,
        () => this.showNewDeploymentMultiStep(Views.HomeView),
        this,
      ),
      commands.registerCommand(Commands.HomeView.Refresh, () =>
        this.refreshAll(true, true),
      ),
      commands.registerCommand(
        Commands.HomeView.ShowSelectConfigForDeployment,
        this.showSelectOrCreateConfigForDeployment,
        this,
      ),
      commands.registerCommand(
        Commands.HomeView.CreateConfigForDeployment,
        this.showSelectOrCreateConfigForDeployment,
        this,
      ),
      commands.registerCommand(
        Commands.HomeView.NavigateToDeploymentServer,
        async () => {
          const deployment = await this.state.getSelectedContentRecord();
          if (deployment) {
            await env.openExternal(Uri.parse(deployment.serverUrl));
          }
        },
      ),
      commands.registerCommand(
        Commands.HomeView.NavigateToDeploymentContent,
        async () => {
          const contentRecord = await this.state.getSelectedContentRecord();
          if (contentRecord && !isPreContentRecord(contentRecord)) {
            await env.openExternal(Uri.parse(contentRecord.dashboardUrl));
          }
        },
      ),
      commands.registerCommand(Commands.HomeView.ShowContentLogs, async () => {
        const contentRecord = await this.state.getSelectedContentRecord();
        if (contentRecord && !isPreContentRecord(contentRecord)) {
          await env.openExternal(Uri.parse(contentRecord.logsUrl));
        }
      }),
      commands.registerCommand(
        Commands.HomeView.EditCurrentConfiguration,
        async () => {
          const config = await this.state.getSelectedConfiguration();
          if (config) {
            return await commands.executeCommand(
              "vscode.open",
              Uri.file(config.configurationPath),
            );
          }
          console.error(
            "Ignoring ${Commands.HomeView.EditCurrentConfiguration} Command since no configuration is selected",
          );
          return undefined;
        },
      ),
      commands.registerCommand(
        Commands.Files.Refresh,
        this.sendRefreshedFilesLists,
        this,
      ),
      commands.registerCommand(
        Commands.PythonPackages.Edit,
        async () => {
          if (this.root === undefined) {
            return;
          }
          const cfg = await this.state.getSelectedConfiguration();
          if (!cfg || isConfigurationError(cfg)) {
            return;
          }
          const packageFile = cfg.configuration.python?.packageFile;
          if (packageFile === undefined) {
            return;
          }
          const fileUri = Uri.joinPath(this.root.uri, packageFile);
          await commands.executeCommand("vscode.open", fileUri);
        },
        this,
      ),
      commands.registerCommand(
        Commands.PythonPackages.Refresh,
        this.refreshPythonPackages,
        this,
      ),
      commands.registerCommand(
        Commands.PythonPackages.Scan,
        this.onScanForPythonPackageRequirements,
        this,
      ),
      commands.registerCommand(
        Commands.RPackages.Edit,
        async () => {
          if (this.root === undefined) {
            return;
          }
          const cfg = await this.state.getSelectedConfiguration();
          if (!cfg || isConfigurationError(cfg)) {
            return;
          }
          const packageFile = cfg.configuration.r?.packageFile;
          if (packageFile === undefined) {
            return;
          }
          const fileUri = Uri.joinPath(this.root.uri, packageFile);
          await commands.executeCommand("vscode.open", fileUri);
        },
        this,
      ),
      commands.registerCommand(
        Commands.RPackages.Refresh,
        this.refreshRPackages,
        this,
      ),
    );

    this.context.subscriptions.push(
      commands.registerCommand(Commands.HomeView.OpenGettingStarted, () => {
        env.openExternal(
          Uri.parse(
            "https://github.com/posit-dev/publisher/blob/main/docs/index.md",
          ),
        );
      }),
    );

    this.context.subscriptions.push(
      commands.registerCommand(Commands.HomeView.OpenFeedback, () => {
        env.openExternal(
          Uri.parse("https://github.com/posit-dev/publisher/discussions"),
        );
      }),
    );

    this.context.subscriptions.push(
      commands.registerCommand(
        Commands.HomeView.RemoveSecret,
        this.removeSecret,
      ),
    );

    this.context.subscriptions.push(
      commands.registerCommand(Commands.HomeView.RefreshCredentials, () =>
        useBus().trigger("refreshCredentials", undefined),
      ),
      commands.registerCommand(
        Commands.HomeView.AddCredential,
        this.addCredential,
      ),
      commands.registerCommand(
        Commands.HomeView.DeleteCredential,
        this.deleteCredential,
      ),
    );

    // directories
    watchers.positDir?.onDidDelete(() => {
      this.refreshContentRecords();
      this.refreshConfigurations();
    }, this);
    watchers.publishDir?.onDidDelete(() => {
      this.refreshContentRecords();
      this.refreshConfigurations();
    }, this);
    watchers.contentRecordsDir?.onDidDelete(this.refreshContentRecords, this);

    // configurations
    watchers.configurations?.onDidCreate(this.refreshConfigurations, this);
    watchers.configurations?.onDidChange(this.refreshConfigurations, this);
    watchers.configurations?.onDidDelete(this.refreshConfigurations, this);

    // content records
    watchers.contentRecords?.onDidCreate(this.refreshContentRecords, this);
    watchers.contentRecords?.onDidChange(this.refreshContentRecords, this);
    watchers.contentRecords?.onDidDelete(this.refreshContentRecords, this);

    // all files
    watchers.allFiles?.onDidCreate(this.debounceSendRefreshedFilesLists, this);
    watchers.allFiles?.onDidDelete(this.debounceSendRefreshedFilesLists, this);
  }
}<|MERGE_RESOLUTION|>--- conflicted
+++ resolved
@@ -285,11 +285,8 @@
         configurationName,
         !extensionSettings.verifyCertificates(), // insecure = !verifyCertificates
         projectDir,
-<<<<<<< HEAD
+        secrets,
         r,
-=======
-        secrets,
->>>>>>> 306a3ccc
       );
       deployProject(response.data.localId, this.stream);
     } catch (error: unknown) {
@@ -801,26 +798,19 @@
     }
 
     try {
-<<<<<<< HEAD
-      const api = await useApi();
-      const r = await getRInterpreterPath();
-
-      const apiRequest = api.packages.createRRequirementsFile(
-        activeConfiguration.projectDir,
-        relPathPackageFile,
-        r,
-=======
       await showProgress(
         "Creating R Requirements File",
         Views.HomeView,
         async () => {
           const api = await useApi();
+          const r = await getRInterpreterPath();
+
           return await api.packages.createRRequirementsFile(
             activeConfiguration.projectDir,
             relPathPackageFile,
+            r,
           );
         },
->>>>>>> 306a3ccc
       );
       await commands.executeCommand("vscode.open", fileUri);
     } catch (error: unknown) {
