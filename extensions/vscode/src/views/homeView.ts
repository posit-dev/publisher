// Copyright (C) 2024 by Posit Software, PBC.

import path from "path";
import debounce from "debounce";

import {
  Disposable,
  ExtensionContext,
  QuickPickItem,
  QuickPickItemKind,
  ThemeIcon,
  Uri,
  Webview,
  WebviewView,
  WebviewViewProvider,
  WorkspaceFolder,
  commands,
  env,
  window,
  workspace,
} from "vscode";
import { isAxiosError } from "axios";
import { Mutex } from "async-mutex";

import {
  Configuration,
  ConfigurationError,
  ContentRecord,
  EventStreamMessage,
  FileAction,
  PreContentRecord,
  isConfigurationError,
  isContentRecordError,
  isPreContentRecord,
  isPreContentRecordWithConfig,
  useApi,
  AllContentRecordTypes,
  EnvironmentConfig,
} from "src/api";
import { useBus } from "src/bus";
import { EventStream } from "src/events";
import { getPythonInterpreterPath } from "../utils/config";
import { getSummaryStringFromError } from "src/utils/errors";
import { getNonce } from "src/utils/getNonce";
import { getUri } from "src/utils/getUri";
import { deployProject } from "src/views/deployProgress";
import { WebviewConduit } from "src/utils/webviewConduit";
import { fileExists, relativeDir, isRelativePathRoot } from "src/utils/files";
import { Utils as uriUtils } from "vscode-uri";
import { newDeployment } from "src/multiStepInputs/newDeployment";
import type {
  DeploymentSelector,
  PublishProcessParams,
} from "src/types/shared";
import {
  DeployMsg,
  EditConfigurationMsg,
  NavigateMsg,
  SaveSelectionStatedMsg,
  WebviewToHostMessage,
  WebviewToHostMessageType,
  VSCodeOpenRelativeMsg,
  VSCodeOpenMsg,
} from "src/types/messages/webviewToHostMessages";
import { HostToWebviewMessageType } from "src/types/messages/hostToWebviewMessages";
import { confirmDelete, confirmOverwrite } from "src/dialogs";
import { DeploymentQuickPick } from "src/types/quickPicks";
import { selectNewOrExistingConfig } from "src/multiStepInputs/selectNewOrExistingConfig";
import { RPackage, RVersionConfig } from "src/api/types/packages";
import { calculateTitle } from "src/utils/titles";
import { ConfigWatcherManager, WatcherManager } from "src/watchers";
import { Commands, Contexts, DebounceDelaysMS, Views } from "src/constants";
import { showProgress } from "src/utils/progress";
import { newCredential } from "src/multiStepInputs/newCredential";
import { PublisherState } from "src/state";
import { throttleWithLastPending } from "src/utils/throttle";
import { showAssociateGUID } from "src/actions/showAssociateGUID";
<<<<<<< HEAD
import { openFileInEditor } from "src/commands";
=======
import { extensionSettings } from "src/extension";
>>>>>>> 5f7071dd

enum HomeViewInitialized {
  initialized = "initialized",
  uninitialized = "uninitialized",
}

export class HomeViewProvider implements WebviewViewProvider, Disposable {
  private disposables: Disposable[] = [];

  private state: PublisherState;

  private root: WorkspaceFolder | undefined;
  private webviewView?: WebviewView;
  private extensionUri: Uri;
  private webviewConduit: WebviewConduit;
  private initCompleteResolver: (() => void) | undefined = undefined;

  // Promise that methods can wait on, which will be resolved when
  // the initial queries finish. Then they can use our internal collections of
  // contentRecords, credentials and configs within this class
  private initComplete: Promise<void> = new Promise((resolve) => {
    this.initCompleteResolver = resolve;
  });

  private configWatchers: ConfigWatcherManager | undefined;

  constructor(
    private readonly context: ExtensionContext,
    private readonly stream: EventStream,
  ) {
    const workspaceFolders = workspace.workspaceFolders;
    if (workspaceFolders !== undefined) {
      this.root = workspaceFolders[0];
    }

    this.state = new PublisherState(this.context);

    this.extensionUri = this.context.extensionUri;
    this.webviewConduit = new WebviewConduit();

    // if someone needs a refresh of any active params,
    // we are here to service that request!
    useBus().on("refreshCredentials", async () => {
      await this.refreshCredentialData();
      this.updateWebViewViewCredentials();
    });
    useBus().on("requestActiveConfig", async () => {
      useBus().trigger(
        "activeConfigChanged",
        await this.state.getSelectedConfiguration(),
      );
    });
    useBus().on("requestActiveContentRecord", async () => {
      useBus().trigger(
        "activeContentRecordChanged",
        await this.state.getSelectedContentRecord(),
      );
    });

    useBus().on(
      "activeConfigChanged",
      (cfg: Configuration | ConfigurationError | undefined) => {
        this.sendRefreshedFilesLists();
        this.refreshPythonPackages();
        this.refreshRPackages();

        this.configWatchers?.dispose();
        if (cfg && isConfigurationError(cfg)) {
          return;
        }
        this.configWatchers = new ConfigWatcherManager(cfg);

        this.configWatchers.configFile?.onDidChange(
          this.debounceSendRefreshedFilesLists,
          this,
        );

        this.configWatchers.pythonPackageFile?.onDidCreate(
          this.debounceRefreshPythonPackages,
          this,
        );
        this.configWatchers.pythonPackageFile?.onDidChange(
          this.debounceRefreshPythonPackages,
          this,
        );
        this.configWatchers.pythonPackageFile?.onDidDelete(
          this.debounceRefreshPythonPackages,
          this,
        );

        this.configWatchers.rPackageFile?.onDidCreate(
          this.debounceRefreshRPackages,
          this,
        );
        this.configWatchers.rPackageFile?.onDidChange(
          this.debounceRefreshRPackages,
          this,
        );
        this.configWatchers.rPackageFile?.onDidDelete(
          this.debounceRefreshRPackages,
          this,
        );
      },
    );
  }
  /**
   * Dispatch messages passed from the webview to the handling code
   */
  private async onConduitMessage(msg: WebviewToHostMessage) {
    switch (msg.kind) {
      case WebviewToHostMessageType.DEPLOY:
        return await this.onDeployMsg(msg);
      case WebviewToHostMessageType.INITIALIZING:
        return await this.onInitializingMsg();
      case WebviewToHostMessageType.EDIT_CONFIGURATION:
        return await this.onEditConfigurationMsg(msg);
      case WebviewToHostMessageType.SHOW_SELECT_CONFIGURATION:
        return await this.showSelectOrCreateConfigForDeployment();
      case WebviewToHostMessageType.NAVIGATE:
        return await this.onNavigateMsg(msg);
      case WebviewToHostMessageType.SAVE_SELECTION_STATE:
        return await this.onSaveSelectionState(msg);
      case WebviewToHostMessageType.REFRESH_PYTHON_PACKAGES:
        return await this.debounceRefreshPythonPackages();
      case WebviewToHostMessageType.REFRESH_R_PACKAGES:
        return await this.debounceRefreshRPackages();
      case WebviewToHostMessageType.ADD_SECRET:
        return await this.addSecret();
      case WebviewToHostMessageType.VSCODE_OPEN_RELATIVE:
        return await this.onRelativeOpenVSCode(msg);
      case WebviewToHostMessageType.SCAN_PYTHON_PACKAGE_REQUIREMENTS:
        return await this.onScanForPythonPackageRequirements();
      case WebviewToHostMessageType.SCAN_R_PACKAGE_REQUIREMENTS:
        return await this.onScanForRPackageRequirements();
      case WebviewToHostMessageType.VSCODE_OPEN:
        return await this.onVSCodeOpen(msg);
      case WebviewToHostMessageType.REQUEST_FILES_LISTS:
        return this.debounceSendRefreshedFilesLists();
      case WebviewToHostMessageType.REQUEST_CREDENTIALS:
        return await this.onRequestCredentials();
      case WebviewToHostMessageType.INCLUDE_FILE:
        return this.updateFileList(msg.content.path, FileAction.INCLUDE);
      case WebviewToHostMessageType.EXCLUDE_FILE:
        return this.updateFileList(msg.content.path, FileAction.EXCLUDE);
      case WebviewToHostMessageType.SELECT_DEPLOYMENT:
        return this.showDeploymentQuickPick();
      case WebviewToHostMessageType.NEW_DEPLOYMENT:
        return this.showNewDeploymentMultiStep(Views.HomeView);
      case WebviewToHostMessageType.NEW_CREDENTIAL_FOR_DEPLOYMENT:
        return this.showNewCredentialForDeployment();
      case WebviewToHostMessageType.NEW_CREDENTIAL:
        return this.showNewCredential();
      case WebviewToHostMessageType.VIEW_PUBLISHING_LOG:
        return this.showPublishingLog();
      case WebviewToHostMessageType.SHOW_ASSOCIATE_GUID:
        return showAssociateGUID(this.state);
      default:
        window.showErrorMessage(
          `Internal Error: onConduitMessage unhandled msg: ${JSON.stringify(msg)}`,
        );
        return;
    }
  }

  private async onVSCodeOpen(msg: VSCodeOpenMsg) {
    return await commands.executeCommand(
      "vscode.open",
      Uri.parse(msg.content.uri),
    );
  }

  private async initiateDeployment(
    deploymentName: string,
    credentialName: string,
    configurationName: string,
    projectDir: string,
    secrets?: Record<string, string>,
  ) {
    try {
      const api = await useApi();
      const response = await api.contentRecords.publish(
        deploymentName,
        credentialName,
        configurationName,
        !extensionSettings.verifyCertificates(), // insecure = !verifyCertificates
        projectDir,
        secrets,
      );
      deployProject(response.data.localId, this.stream);
    } catch (error: unknown) {
      const summary = getSummaryStringFromError("homeView, deploy", error);
      window.showInformationMessage(`Failed to deploy . ${summary}`);
    }
  }

  private onDeployMsg(msg: DeployMsg) {
    return this.initiateDeployment(
      msg.content.deploymentName,
      msg.content.credentialName,
      msg.content.configurationName,
      msg.content.projectDir,
      msg.content.secrets,
    );
  }

  private async onInitializingMsg() {
    // inform webview of the platform specific path separator
    // (path package is a node library, wrapper for browser doesn't seem to work in webview correctly)
    this.webviewConduit.sendMsg({
      kind: HostToWebviewMessageType.SET_PATH_SEPARATOR,
      content: {
        separator: path.sep,
      },
    });

    // send back the data needed. Optimize request for initialization...
    await this.refreshAll(false, true);
    this.setInitializationContext(HomeViewInitialized.initialized);

    // On first run, we have no saved state. Trigger a save
    // so we have the state, and can notify dependent views.
    this.requestWebviewSaveSelection();

    // Signal the webapp that we believe the initialization refreshes
    // are finished.
    this.webviewConduit.sendMsg({
      kind: HostToWebviewMessageType.INITIALIZING_REQUEST_COMPLETE,
    });

    // signal our initialization has completed
    if (this.initCompleteResolver) {
      this.initCompleteResolver();
    }
  }

  private setInitializationContext(context: HomeViewInitialized) {
    commands.executeCommand(
      "setContext",
      Contexts.HomeView.Initialized,
      context,
    );
  }

  private async onEditConfigurationMsg(msg: EditConfigurationMsg) {
    await openFileInEditor(msg.content.configurationPath, {
      selection: msg.content.selection,
    });
  }

  private async onNavigateMsg(msg: NavigateMsg) {
    await env.openExternal(Uri.parse(msg.content.uriPath));
  }

  private async onSaveSelectionState(msg: SaveSelectionStatedMsg) {
    await this.saveSelectionState(msg.content.state);
  }

  private async updateFileList(uri: string, action: FileAction) {
    const activeConfig = await this.state.getSelectedConfiguration();
    if (activeConfig === undefined) {
      console.error("homeView::updateFileList: No active configuration.");
      return;
    }
    if (isConfigurationError(activeConfig)) {
      console.error(
        "homeView::updateFileList: Skipping - error in active configuration.",
      );
      return;
    }
    try {
      await showProgress("Updating File List", Views.HomeView, async () => {
        const api = await useApi();
        await api.files.updateFileList(
          activeConfig.configurationName,
          `/${uri}`,
          action,
          activeConfig.projectDir,
        );
      });
    } catch (error: unknown) {
      const summary = getSummaryStringFromError(
        "homeView::updateFileList",
        error,
      );
      window.showErrorMessage(`Failed to update config file. ${summary}`);
      return;
    }
  }

  private onPublishStart() {
    this.webviewConduit.sendMsg({
      kind: HostToWebviewMessageType.PUBLISH_START,
    });
  }

  private onPublishSuccess() {
    this.webviewConduit.sendMsg({
      kind: HostToWebviewMessageType.PUBLISH_FINISH_SUCCESS,
    });
  }

  private onPublishFailure(msg: EventStreamMessage) {
    this.webviewConduit.sendMsg({
      kind: HostToWebviewMessageType.PUBLISH_FINISH_FAILURE,
      content: {
        data: {
          message: msg.data.message,
        },
      },
    });
  }

  private async refreshContentRecordData() {
    try {
      await showProgress(
        "Refreshing Deployments",
        Views.HomeView,
        async () => await this.state.refreshContentRecords(),
      );
    } catch (error: unknown) {
      const summary = getSummaryStringFromError(
        "refreshContentRecordData::contentRecords.getAll",
        error,
      );
      window.showErrorMessage(summary);
      return;
    }
  }

  private async refreshConfigurationData() {
    try {
      await showProgress(
        "Refreshing Configurations",
        Views.HomeView,
        async () => await this.state.refreshConfigurations(),
      );
    } catch (error: unknown) {
      const summary = getSummaryStringFromError(
        "Internal Error: refreshConfigurationData::configurations.getAll",
        error,
      );
      window.showErrorMessage(summary);
      return;
    }
  }

  private async onRequestCredentials() {
    await this.refreshCredentialData();
    return this.updateWebViewViewCredentials();
  }

  private async refreshCredentialData() {
    try {
      await showProgress(
        "Refreshing Credentials",
        Views.HomeView,
        async () => await this.state.refreshCredentials(),
      );
    } catch (error: unknown) {
      const summary = getSummaryStringFromError(
        "Internal Error: refreshCredentialData::credentials.list",
        error,
      );
      window.showErrorMessage(summary);
      return;
    }
  }

  private updateWebViewViewContentRecords(
    deploymentSelector?: DeploymentSelector | null,
  ) {
    this.webviewConduit.sendMsg({
      kind: HostToWebviewMessageType.REFRESH_CONTENTRECORD_DATA,
      content: {
        contentRecords: this.state.contentRecords,
        deploymentSelected: deploymentSelector,
      },
    });
  }

  private updateWebViewViewConfigurations() {
    this.webviewConduit.sendMsg({
      kind: HostToWebviewMessageType.REFRESH_CONFIG_DATA,
      content: {
        configurations: this.state.validConfigs,
        configurationsInError: this.state.configsInError,
      },
    });
  }

  private updateWebViewViewCredentials() {
    this.webviewConduit.sendMsg({
      kind: HostToWebviewMessageType.REFRESH_CREDENTIAL_DATA,
      content: {
        credentials: this.state.credentials,
      },
    });
  }

  private requestWebviewSaveSelection() {
    this.webviewConduit.sendMsg({
      kind: HostToWebviewMessageType.SAVE_SELECTION,
    });
  }

  private async saveSelectionState(
    state: DeploymentSelector | null,
  ): Promise<void> {
    if (!state) {
      // NOTE: Didn't make these fields optional because of the burden of
      // type checking before use
      await this.state.updateSelection({
        deploymentName: "",
        deploymentPath: "",
        projectDir: "",
        version: "v1",
      });
    } else {
      await this.state.updateSelection({
        ...state,
        version: "v1",
      });
    }
    useBus().trigger(
      "activeContentRecordChanged",
      await this.state.getSelectedContentRecord(),
    );
    useBus().trigger(
      "activeConfigChanged",
      await this.state.getSelectedConfiguration(),
    );
  }

  public debounceRefreshPythonPackages = debounce(
    this.refreshPythonPackages,
    DebounceDelaysMS.refreshPythonPackages,
  );

  private async refreshPythonPackages() {
    const activeConfiguration = await this.state.getSelectedConfiguration();
    let pythonProject = true;
    let packages: string[] = [];
    let packageFile: string | undefined;
    let packageMgr: string | undefined;

    const api = await useApi();

    if (activeConfiguration && !isConfigurationError(activeConfiguration)) {
      const pythonSection = activeConfiguration.configuration.python;
      if (!pythonSection) {
        pythonProject = false;
      } else {
        try {
          packageFile = pythonSection.packageFile;
          packageMgr = pythonSection.packageManager;

          const response = await showProgress(
            "Refreshing Python Packages",
            Views.HomeView,
            async () => {
              return await api.packages.getPythonPackages(
                activeConfiguration.configurationName,
                activeConfiguration.projectDir,
              );
            },
          );

          packages = response.data.requirements;
        } catch (error: unknown) {
          if (isAxiosError(error) && error.response?.status === 404) {
            // No requirements file or contains invalid entries; show the welcome view.
            packageFile = undefined;
          } else if (isAxiosError(error) && error.response?.status === 422) {
            // invalid package file
            packageFile = undefined;
          } else if (isAxiosError(error) && error.response?.status === 409) {
            // Python is not present in the configuration file
            pythonProject = false;
          } else {
            const summary = getSummaryStringFromError(
              "homeView::refreshPythonPackages",
              error,
            );
            window.showInformationMessage(summary);
            return;
          }
        }
      }
    }
    this.webviewConduit.sendMsg({
      kind: HostToWebviewMessageType.UPDATE_PYTHON_PACKAGES,
      content: {
        pythonProject,
        file: packageFile,
        manager: packageMgr,
        packages,
      },
    });
  }

  public debounceRefreshRPackages = debounce(
    this.refreshRPackages,
    DebounceDelaysMS.refreshRPackages,
  );

  private async refreshRPackages() {
    const activeConfiguration = await this.state.getSelectedConfiguration();
    let rProject = true;
    let packages: RPackage[] = [];
    let packageFile: string | undefined;
    let packageMgr: string | undefined;
    let rVersionConfig: RVersionConfig | undefined;

    const api = await useApi();

    if (activeConfiguration && !isConfigurationError(activeConfiguration)) {
      const rSection = activeConfiguration.configuration.r;
      if (!rSection) {
        rProject = false;
      } else {
        try {
          packageFile = rSection.packageFile;
          packageMgr = rSection.packageManager;

          const response = await showProgress(
            "Refreshing R Packages",
            Views.HomeView,
            async () =>
              await api.packages.getRPackages(
                activeConfiguration.configurationName,
                activeConfiguration.projectDir,
              ),
          );

          packages = [];
          Object.keys(response.data.packages).forEach((key: string) =>
            packages.push(response.data.packages[key]),
          );
          rVersionConfig = response.data.r;
        } catch (error: unknown) {
          if (isAxiosError(error) && error.response?.status === 404) {
            // No requirements file; show the welcome view.
            packageFile = undefined;
          } else if (isAxiosError(error) && error.response?.status === 422) {
            // invalid package file
            packageFile = undefined;
          } else if (isAxiosError(error) && error.response?.status === 409) {
            // R is not present in the configuration file
            rProject = false;
          } else {
            const summary = getSummaryStringFromError(
              "homeView::refreshRPackages",
              error,
            );
            window.showInformationMessage(summary);
            return;
          }
        }
      }
    }
    this.webviewConduit.sendMsg({
      kind: HostToWebviewMessageType.UPDATE_R_PACKAGES,
      content: {
        rProject,
        file: packageFile,
        manager: packageMgr,
        rVersion: rVersionConfig?.version,
        packages,
      },
    });
  }

  private async onRelativeOpenVSCode(msg: VSCodeOpenRelativeMsg) {
    if (this.root === undefined) {
      return;
    }
    const activeContentRecord = await this.state.getSelectedContentRecord();
    if (!activeContentRecord) {
      return;
    }

    const fileUri = Uri.joinPath(
      this.root.uri,
      activeContentRecord.projectDir,
      msg.content.relativePath,
    );
    await commands.executeCommand("vscode.open", fileUri);
  }

  private async onScanForPythonPackageRequirements() {
    if (this.root === undefined) {
      // We shouldn't get here if there's no workspace folder open.
      return;
    }
    const activeConfiguration = await this.state.getSelectedConfiguration();
    if (
      activeConfiguration === undefined ||
      isConfigurationError(activeConfiguration)
    ) {
      // Cannot scan if there is no active configuration.
      return;
    }

    const relPathPackageFile =
      activeConfiguration.configuration.python?.packageFile;
    if (relPathPackageFile === undefined) {
      return;
    }

    const fileUri = Uri.joinPath(
      this.root.uri,
      activeConfiguration.projectDir,
      relPathPackageFile,
    );

    if (await fileExists(fileUri)) {
      const ok = await confirmOverwrite(
        `Are you sure you want to overwrite your existing ${relPathPackageFile} file?`,
      );
      if (!ok) {
        return;
      }
    }

    try {
      const response = await showProgress(
        "Refreshing Python Requirements File",
        Views.HomeView,
        async () => {
          const api = await useApi();
          const python = await getPythonInterpreterPath();
          return await api.packages.createPythonRequirementsFile(
            activeConfiguration.projectDir,
            python,
            relPathPackageFile,
          );
        },
      );

      const data = response.data;
      await commands.executeCommand("vscode.open", fileUri);

      if (data.incomplete.length > 0) {
        const importList = data.incomplete.join(", ");
        const msg = `Could not find installed packages for some imports using ${data.python}. Install the required packages, or select a different interpreter, and try scanning again. Imports: ${importList}`;
        window.showWarningMessage(msg);
      }
    } catch (error: unknown) {
      const summary = getSummaryStringFromError(
        "homeView::onScanForPythonPackageRequirements",
        error,
      );
      window.showInformationMessage(summary);
    }
  }

  private async onScanForRPackageRequirements() {
    if (this.root === undefined) {
      // We shouldn't get here if there's no workspace folder open.
      return;
    }
    const activeConfiguration = await this.state.getSelectedConfiguration();
    if (
      activeConfiguration === undefined ||
      isConfigurationError(activeConfiguration)
    ) {
      // Cannot scan if there is no active configuration.
      return;
    }

    const relPathPackageFile =
      activeConfiguration?.configuration.r?.packageFile;
    if (relPathPackageFile === undefined) {
      return;
    }

    const fileUri = Uri.joinPath(
      this.root.uri,
      activeConfiguration.projectDir,
      relPathPackageFile,
    );

    if (await fileExists(fileUri)) {
      const ok = await confirmOverwrite(
        `Are you sure you want to overwrite your existing ${relPathPackageFile} file?`,
      );
      if (!ok) {
        return;
      }
    }

    try {
      await showProgress(
        "Creating R Requirements File",
        Views.HomeView,
        async () => {
          const api = await useApi();
          return await api.packages.createRRequirementsFile(
            activeConfiguration.projectDir,
            relPathPackageFile,
          );
        },
      );
      await commands.executeCommand("vscode.open", fileUri);
    } catch (error: unknown) {
      const summary = getSummaryStringFromError(
        "homeView::onScanForRPackageRequirements",
        error,
      );
      window.showInformationMessage(summary);
    }
  }

  private propagateDeploymentSelection(
    deploymentSelector: DeploymentSelector | null,
  ) {
    // We have to break our protocol and go ahead and write this into storage,
    // in case this multi-stepper is actually running ahead of the webview
    // being brought up.
    this.saveSelectionState(deploymentSelector);
    // Now push down into the webview
    this.updateWebViewViewCredentials();
    this.updateWebViewViewConfigurations();
    this.updateWebViewViewContentRecords(deploymentSelector);
    // And have the webview save what it has selected.
    this.requestWebviewSaveSelection();
  }

  private async showSelectOrCreateConfigForDeployment(): Promise<
    DeploymentSelector | undefined
  > {
    const targetContentRecord = await this.state.getSelectedContentRecord();
    if (targetContentRecord === undefined) {
      console.error(
        "homeView::showSelectConfigForDeployment: No target deployment.",
      );
      return undefined;
    }
    try {
      // disable our home view, we are initiating a multi-step sequence
      this.webviewConduit.sendMsg({
        kind: HostToWebviewMessageType.SHOW_DISABLE_OVERLAY,
      });
      const config = await selectNewOrExistingConfig(
        targetContentRecord,
        Views.HomeView,
        await this.state.getSelectedConfiguration(),
      );
      if (config) {
        await showProgress("Updating Config", Views.HomeView, async () => {
          const api = await useApi();
          await api.contentRecords.patch(
            targetContentRecord.deploymentName,
            targetContentRecord.projectDir,
            {
              configName: config.configurationName,
            },
          );
        });

        // now select the new, updated or existing deployment
        const deploymentSelector: DeploymentSelector = {
          deploymentPath: targetContentRecord.deploymentPath,
          deploymentName: targetContentRecord.saveName,
          projectDir: targetContentRecord.projectDir,
        };
        this.propagateDeploymentSelection(deploymentSelector);

        const credential =
          this.state.findCredentialForContentRecord(targetContentRecord);

        if (
          !targetContentRecord.deploymentName ||
          !credential ||
          !config.configurationName ||
          !targetContentRecord.projectDir
        ) {
          // display an error.
          return undefined;
        }
        return {
          deploymentName: targetContentRecord.deploymentName,
          deploymentPath: targetContentRecord.deploymentPath,
          projectDir: targetContentRecord.projectDir,
        };
      }
      return undefined;
    } finally {
      // enable our home view, we are done with our sequence
      this.webviewConduit.sendMsg({
        kind: HostToWebviewMessageType.HIDE_DISABLE_OVERLAY,
      });
    }
  }

  public async showNewDeploymentMultiStep(
    viewId: string,
    projectDir?: string,
    entryPointFile?: string,
  ): Promise<PublishProcessParams | undefined> {
    // We need the initial queries to finish, before we can
    // use them (contentRecords, credentials and configs)
    await this.initComplete;
    try {
      // disable our home view, we are initiating a multi-step sequence
      this.webviewConduit.sendMsg({
        kind: HostToWebviewMessageType.SHOW_DISABLE_OVERLAY,
      });
      const deploymentObjects = await newDeployment(
        viewId,
        projectDir,
        entryPointFile,
      );
      if (deploymentObjects) {
        // add out new objects into our collections possibly ahead (we don't know) of
        // the file refresh activity (for contentRecord and config)
        // and the credential refresh that we will kick off
        //
        // Doing this as an alternative to forcing a full refresh
        // of all three APIs prior to updating the UX, which would
        // be seen as a visible delay (we'd have to have a progress indicator).
        let refreshCredentials = false;
        if (
          !this.state.findContentRecord(
            deploymentObjects.contentRecord.saveName,
            deploymentObjects.contentRecord.projectDir,
          )
        ) {
          this.state.contentRecords.push(deploymentObjects.contentRecord);
        }
        if (
          !this.state.findValidConfig(
            deploymentObjects.configuration.configurationName,
            deploymentObjects.configuration.projectDir,
          )
        ) {
          this.state.configurations.push(deploymentObjects.configuration);
        }
        if (!this.state.findCredential(deploymentObjects.credential.name)) {
          this.state.credentials.push(deploymentObjects.credential);
          refreshCredentials = true;
        }
        const deploymentSelector: DeploymentSelector = {
          deploymentPath: deploymentObjects.contentRecord.deploymentPath,
          deploymentName: deploymentObjects.contentRecord.saveName,
          projectDir: deploymentObjects.contentRecord.projectDir,
        };

        this.propagateDeploymentSelection(deploymentSelector);
        // Credentials aren't auto-refreshed, so we have to trigger it ourselves.
        if (refreshCredentials) {
          useBus().trigger("refreshCredentials", undefined);
        }
        return {
          deploymentName: deploymentObjects.contentRecord.deploymentName,
          deploymentPath: deploymentObjects.contentRecord.deploymentPath,
          projectDir: deploymentObjects.contentRecord.projectDir,
          credentialName: deploymentObjects.credential.name,
          configurationName: deploymentObjects.configuration.configurationName,
        };
      }
      return undefined;
    } finally {
      // enable our home view, we are done with the multi-step sequence
      this.webviewConduit.sendMsg({
        kind: HostToWebviewMessageType.HIDE_DISABLE_OVERLAY,
      });
    }
  }

  private inputSecretName = async (
    environment: EnvironmentConfig | undefined,
  ) => {
    const existingKeys = new Set();
    if (environment) {
      for (const secret in environment) {
        existingKeys.add(secret);
      }
    }

    return await window.showInputBox({
      title: "Add a Secret",
      prompt: "Enter the name of the secret.",
      ignoreFocusOut: true,
      validateInput: (value: string) => {
        if (value.length === 0) {
          return "Secret names cannot be empty.";
        }
        if (existingKeys.has(value)) {
          return "There is already an environment variable with this name. Secrets and environment variable names must be unique.";
        }
        return;
      },
    });
  };

  public addSecret = async () => {
    const activeConfig = await this.state.getSelectedConfiguration();
    if (activeConfig === undefined) {
      console.error("homeView::addSecret: No active configuration.");
      return;
    }
    if (isConfigurationError(activeConfig)) {
      console.error(
        "homeView::addSecret: Unable to add secret into a configuration with error.",
      );
      return;
    }

    const name = await this.inputSecretName(
      activeConfig.configuration.environment,
    );
    if (name === undefined) {
      // Cancelled by the user
      return;
    }

    try {
      await showProgress("Adding Secret", Views.HomeView, async () => {
        const api = await useApi();
        await api.secrets.add(
          activeConfig.configurationName,
          name,
          activeConfig.projectDir,
        );
      });
    } catch (error: unknown) {
      const summary = getSummaryStringFromError("addSecret", error);
      window.showInformationMessage(
        `Failed to add secret to configuration. ${summary}`,
      );
    }
  };

  public removeSecret = async (context: { name: string }) => {
    const activeConfig = await this.state.getSelectedConfiguration();
    if (activeConfig === undefined) {
      console.error("homeView::removeSecret: No active configuration.");
      return;
    }
    if (isConfigurationError(activeConfig)) {
      console.error(
        "homeView::removeSecret: Unable to remove secret from a configuration with error.",
      );
      return;
    }

    try {
      await showProgress("Removing Secret", Views.HomeView, async () => {
        const api = await useApi();
        await api.secrets.remove(
          activeConfig.configurationName,
          context.name,
          activeConfig.projectDir,
        );
      });
    } catch (error: unknown) {
      const summary = getSummaryStringFromError("removeSecret", error);
      window.showInformationMessage(
        `Failed to remove secret from configuration. ${summary}`,
      );
    }
  };

  private async showNewCredential() {
    return await commands.executeCommand(Commands.HomeView.AddCredential);
  }

  private async showNewCredentialForDeployment() {
    const contentRecord = await this.state.getSelectedContentRecord();
    if (!contentRecord) {
      return;
    }

    return await commands.executeCommand(
      Commands.HomeView.AddCredential,
      contentRecord.serverUrl,
    );
  }

  /**
   * Add credential.
   *
   * Prompt the user for credential information. Then create or update the credential. Afterwards, refresh the provider.
   *
   * Once the server url is provided, the user is prompted with the url hostname as the default server name.
   */
  public addCredential = async (startingServerUrl?: string) => {
    const credential = await newCredential(Views.HomeView, startingServerUrl);
    if (credential) {
      useBus().trigger("refreshCredentials", undefined);
    }
  };

  /**
   * Deletes the supplied Credential
   */
  public deleteCredential = async (context: {
    credentialGUID: string;
    credentialName: string;
  }) => {
    const ok = await confirmDelete(
      `Are you sure you want to delete the credential '${context.credentialName}'?`,
    );
    if (!ok) {
      return;
    }
    try {
      const api = await useApi();
      await api.credentials.delete(context.credentialGUID);
      window.setStatusBarMessage(
        `Credential for ${context.credentialName} has been erased from our memory!`,
      );
    } catch (error: unknown) {
      const summary = getSummaryStringFromError("credential::delete", error);
      window.showInformationMessage(summary);
    }
    useBus().trigger("refreshCredentials", undefined);
  };

  private showPublishingLog() {
    return commands.executeCommand(Commands.Logs.Focus);
  }

  private async showDeploymentQuickPick(
    contentRecordsSubset?: AllContentRecordTypes[],
    projectDir?: string,
    entrypointFile?: string,
  ): Promise<PublishProcessParams | undefined> {
    try {
      // disable our home view, we are initiating a multi-step sequence
      this.webviewConduit.sendMsg({
        kind: HostToWebviewMessageType.SHOW_DISABLE_OVERLAY,
      });

      // We need the latest lists. No choice but to refresh everything
      // once again.
      await this.refreshAll(true, true);

      // Create quick pick list from current contentRecords, credentials and configs
      let deploymentQuickPickList: DeploymentQuickPick[] = [];
      const lastContentRecord = await this.state.getSelectedContentRecord();
      const lastContentRecordName = lastContentRecord?.saveName;
      const lastContentRecordProjectDir = projectDir
        ? projectDir
        : lastContentRecord?.projectDir;
      const lastConfigName = lastContentRecord?.configurationName;
      const createNewDeploymentLabel = "Create a New Deployment";

      const includedContentRecords = contentRecordsSubset
        ? contentRecordsSubset
        : this.state.contentRecords;

      // Display New Deployment at beginning
      deploymentQuickPickList.push({
        label: "New",
        kind: QuickPickItemKind.Separator,
      });
      deploymentQuickPickList.push({
        iconPath: new ThemeIcon("plus"),
        label: createNewDeploymentLabel,
        detail: includedContentRecords.length
          ? "(or pick one of the existing deployments below)"
          : undefined,
        lastMatch: includedContentRecords.length ? false : true,
      });

      // Then we display the existing deployments
      if (includedContentRecords.length) {
        deploymentQuickPickList.push({
          label: "Existing",
          kind: QuickPickItemKind.Separator,
        });
      }
      const existingDeploymentQuickPickList: DeploymentQuickPick[] = [];
      includedContentRecords.forEach((contentRecord) => {
        if (
          isContentRecordError(contentRecord) ||
          (isPreContentRecord(contentRecord) &&
            !isPreContentRecordWithConfig(contentRecord))
        ) {
          // we won't include these for now. Perhaps in the future, we can show them
          // as disabled.
          return;
        }

        let config: Configuration | ConfigurationError | undefined;
        if (contentRecord.configurationName) {
          config = this.state.findValidConfig(
            contentRecord.configurationName,
            contentRecord.projectDir,
          );
          if (!config) {
            config = this.state.findConfigInError(
              contentRecord.configurationName,
              contentRecord.projectDir,
            );
          }
        }

        let credential =
          this.state.findCredentialForContentRecord(contentRecord);

        const result = calculateTitle(contentRecord, config);
        const title = result.title;
        let problem = result.problem;

        let configName = config?.configurationName;
        if (!configName) {
          configName = contentRecord.configurationName
            ? `Missing Configuration ${contentRecord.configurationName}`
            : `ERROR: No Config Entry in Deployment record - ${contentRecord.saveName}`;
          problem = true;
        }

        let details = [];
        if (credential?.name) {
          details.push(credential.name);
        } else {
          details.push(`Missing Credential for ${contentRecord.serverUrl}`);
          problem = true;
        }

        if (isRelativePathRoot(contentRecord.projectDir)) {
          if (config && !isConfigurationError(config)) {
            details.push(config.configuration.entrypoint);
          }
        } else {
          if (config && !isConfigurationError(config)) {
            details.push(
              `${contentRecord.projectDir}${path.sep}${config.configuration.entrypoint}`,
            );
          } else {
            details.push(`${contentRecord.projectDir}${path.sep}`);
          }
        }
        const detail = details.join(" • ");

        let lastMatch =
          lastContentRecordName === contentRecord.saveName &&
          lastContentRecordProjectDir === contentRecord.projectDir &&
          lastConfigName === configName;

        const deployment: DeploymentQuickPick = {
          label: title,
          detail,
          iconPath: problem
            ? new ThemeIcon("error")
            : new ThemeIcon("cloud-upload"),
          contentRecord,
          config,
          credentialName: credential?.name,
          lastMatch,
        };
        // Should we not push deployments with no config or matching credentials?
        existingDeploymentQuickPickList.push(deployment);
      });
      existingDeploymentQuickPickList.sort(
        (a: QuickPickItem, b: QuickPickItem) => {
          var x = a.label.toLowerCase();
          var y = b.label.toLowerCase();
          return x < y ? -1 : x > y ? 1 : 0;
        },
      );
      deploymentQuickPickList = deploymentQuickPickList.concat(
        existingDeploymentQuickPickList,
      );

      const toDispose: Disposable[] = [];
      const deployment = await new Promise<DeploymentQuickPick | undefined>(
        (resolve) => {
          const quickPick = window.createQuickPick<DeploymentQuickPick>();
          this.disposables.push(quickPick);

          quickPick.items = deploymentQuickPickList;
          const lastMatches = deploymentQuickPickList.filter(
            (deployment) => deployment.lastMatch,
          );
          if (lastMatches) {
            quickPick.activeItems = lastMatches;
          }
          quickPick.title = "Select Deployment";
          quickPick.ignoreFocusOut = true;
          quickPick.matchOnDescription = true;
          quickPick.matchOnDetail = true;
          quickPick.show();

          quickPick.onDidAccept(
            () => {
              quickPick.hide();
              if (quickPick.selectedItems.length > 0) {
                return resolve(quickPick.selectedItems[0]);
              }
              resolve(undefined);
            },
            undefined,
            toDispose,
          );
          quickPick.onDidHide(() => resolve(undefined), undefined, toDispose);
        },
      ).finally(() => Disposable.from(...toDispose).dispose());

      // If user selected create new, then switch over to that flow
      if (deployment?.label === createNewDeploymentLabel) {
        return this.showNewDeploymentMultiStep(
          Views.HomeView,
          projectDir,
          entrypointFile,
        );
      }

      let deploymentSelector: DeploymentSelector | undefined;
      if (deployment && deployment.contentRecord) {
        deploymentSelector = {
          deploymentPath: deployment.contentRecord.deploymentPath,
          deploymentName: deployment.contentRecord.saveName,
          projectDir: deployment.contentRecord.projectDir,
        };
        this.updateWebViewViewCredentials();
        this.updateWebViewViewConfigurations();
        this.updateWebViewViewContentRecords(deploymentSelector);
        this.requestWebviewSaveSelection();
      }

      if (
        !deploymentSelector ||
        !deployment ||
        !deployment.contentRecord ||
        !deployment.detail ||
        !deployment.credentialName
      ) {
        return;
      }
      return {
        deploymentPath: deployment.contentRecord.deploymentPath,
        deploymentName: deployment.contentRecord.deploymentName,
        projectDir: deployment.contentRecord.projectDir,
        credentialName: deployment.credentialName,
        configurationName: deployment.contentRecord.configurationName,
      };
    } finally {
      // enable our home view, we are done with our sequence
      this.webviewConduit.sendMsg({
        kind: HostToWebviewMessageType.HIDE_DISABLE_OVERLAY,
      });
    }
  }

  public resolveWebviewView(webviewView: WebviewView) {
    this.webviewView = webviewView;
    this.webviewConduit.init(this.webviewView.webview);

    // Allow scripts in the webview
    webviewView.webview.options = {
      // Enable JavaScript in the webview
      enableScripts: true,
      // Restrict the webview to only load resources from these directories
      localResourceRoots: [
        Uri.joinPath(this.extensionUri, "dist"),
        Uri.joinPath(this.extensionUri, "webviews", "homeView", "dist"),
        Uri.joinPath(
          this.extensionUri,
          "node_modules",
          "@vscode",
          "codicons",
          "dist",
        ),
      ],
    };

    // Set the HTML content that will fill the webview view
    webviewView.webview.html = this.getWebviewContent(
      webviewView.webview,
      this.extensionUri,
    );

    // Sets up an event listener to listen for messages passed from the webview view this.context
    // and executes code based on the message that is received
    const disp = this.webviewConduit.onMsg(this.onConduitMessage.bind(this));
    if (disp) {
      this.disposables.push(disp);
    }
  }
  /**
   * Defines and returns the HTML that should be rendered within the webview panel.
   *
   * @remarks This is also the place where references to the Vue webview build files
   * are created and inserted into the webview HTML.
   *
   * @param webview A reference to the extension webview
   * @param extensionUri The URI of the directory containing the extension
   * @returns A template string literal containing the HTML that should be
   * rendered within the webview panel
   */
  private getWebviewContent(webview: Webview, extensionUri: Uri) {
    // The CSS files from the Vue build output
    const stylesUri = getUri(webview, extensionUri, [
      "webviews",
      "homeView",
      "dist",
      "index.css",
    ]);
    // The JS file from the Vue build output
    const scriptUri = getUri(webview, extensionUri, [
      "webviews",
      "homeView",
      "dist",
      "index.js",
    ]);
    // The codicon css (and related tff file) are needing to be loaded for icons
    const codiconsUri = getUri(webview, extensionUri, [
      "node_modules",
      "@vscode",
      "codicons",
      "dist",
      "codicon.css",
    ]);
    // Custom Posit Publisher font
    const positPublisherFontCssUri = getUri(webview, extensionUri, [
      "dist",
      "posit-publisher-icons.css",
    ]);

    const nonce = getNonce();

    // Tip: Install the es6-string-html VS Code extension to enable code highlighting below
    return /*html*/ `
      <!DOCTYPE html>
      <html lang="en">
        <head>
          <meta charset="UTF-8" />
          <meta name="viewport" content="width=device-width, initial-scale=1.0" />
          <meta http-equiv="Content-Security-Policy"
            content="
              default-src 'none';
              font-src ${webview.cspSource};
              style-src ${webview.cspSource} 'unsafe-inline';
              script-src 'nonce-${nonce}';"
          />
          <link rel="stylesheet" type="text/css" href="${stylesUri}">
          <link rel="stylesheet" type="text/css" href="${codiconsUri}">
          <link rel="stylesheet" type="text/css" href="${positPublisherFontCssUri}">
          <title>Hello World</title>
        </head>
        <body>
          <div id="app"></div>
          <script type="module" nonce="${nonce}" src="${scriptUri}"></script>
        </body>
      </html>
    `;
  }

  public refreshAll = async (
    forceAll?: boolean,
    includeSavedState?: boolean,
  ) => {
    try {
      await showProgress("Refreshing Data", Views.HomeView, async () => {
        const apis: Promise<void>[] = [this.refreshCredentialData()];
        if (forceAll) {
          // we have been told to refresh everything
          apis.push(this.refreshContentRecordData());
          apis.push(this.refreshConfigurationData());
        }
        return await Promise.all(apis);
      });
    } catch (error: unknown) {
      const summary = getSummaryStringFromError(
        "refreshAll::Promise.all",
        error,
      );
      window.showInformationMessage(summary);
      return;
    }
    const selectedContentRecord = await this.state.getSelectedContentRecord();
    const selectedConfig = await this.state.getSelectedConfiguration();

    const selectionState = includeSavedState
      ? this.state.getSelection()
      : undefined;
    this.updateWebViewViewCredentials();
    this.updateWebViewViewConfigurations();
    this.updateWebViewViewContentRecords(selectionState || null);
    if (includeSavedState && selectionState) {
      useBus().trigger("activeContentRecordChanged", selectedContentRecord);
      useBus().trigger("activeConfigChanged", selectedConfig);
    }
  };

  private refreshContentRecordsMutex = new Mutex();
  public refreshContentRecords = () => {
    return throttleWithLastPending(
      this.refreshContentRecordsMutex,
      async () => {
        await this.refreshContentRecordData();
        this.updateWebViewViewContentRecords();
        useBus().trigger(
          "activeContentRecordChanged",
          await this.state.getSelectedContentRecord(),
        );
      },
    );
  };

  private refreshConfigurationsMutex = new Mutex();
  public refreshConfigurations = () => {
    return throttleWithLastPending(
      this.refreshConfigurationsMutex,
      async () => {
        await this.refreshConfigurationData();
        this.updateWebViewViewConfigurations();
        useBus().trigger(
          "activeConfigChanged",
          await this.state.getSelectedConfiguration(),
        );
      },
    );
  };

  public sendRefreshedFilesLists = async () => {
    const activeConfig = await this.state.getSelectedConfiguration();
    if (activeConfig && !isConfigurationError(activeConfig)) {
      try {
        const response = await showProgress(
          "Refreshing Files",
          Views.HomeView,
          async () => {
            const api = await useApi();
            return await api.files.getByConfiguration(
              activeConfig.configurationName,
              activeConfig.projectDir,
            );
          },
        );

        this.webviewConduit.sendMsg({
          kind: HostToWebviewMessageType.REFRESH_FILES,
          content: {
            files: response.data,
          },
        });
      } catch (error: unknown) {
        const summary = getSummaryStringFromError(
          "sendRefreshedFilesLists, files.getByConfiguration",
          error,
        );
        window.showErrorMessage(`Failed to refresh files. ${summary}`);
        return;
      }
    }
  };

  public debounceSendRefreshedFilesLists = debounce(async () => {
    return await this.sendRefreshedFilesLists();
  }, DebounceDelaysMS.file);

  public async handleFileInitiatedDeploymentSelection(uri: Uri) {
    // Guide the user to create a new Deployment with that file as the entrypoint
    // if one doesn’t exist
    // Select the Deployment with an active configuration for that entrypoint if there
    // is only one
    // With multiple, if a compatible one is already active, then do nothing.
    // Otherwise, prompt for selection between multiple compatible deployments

    const entrypointDir = relativeDir(uri);
    // If the file is outside the workspace, it cannot be an entrypoint
    if (entrypointDir === undefined) {
      return undefined;
    }
    const entrypointFile = uriUtils.basename(uri);

    const api = await useApi();

    await this.refreshAll(true, true);

    // We need the initial queries to finish, before we can
    // use them (contentRecords, credentials and configs)
    await this.initComplete;

    // get all of the deployments for projectDir
    // get the configs which are filtered for the entrypoint in that projectDir
    // determine a list of deployments that use those filtered configs

    let contentRecordList: (ContentRecord | PreContentRecord)[] = [];
    const getContentRecords = new Promise<void>(async (resolve, reject) => {
      try {
        const response = await api.contentRecords.getAll(entrypointDir, {
          recursive: false,
        });
        response.data.forEach((cfg) => {
          if (!isContentRecordError(cfg)) {
            contentRecordList.push(cfg);
          }
        });
      } catch (error: unknown) {
        const summary = getSummaryStringFromError(
          "handleFileInitiatedDeploymentSelection, contentRecords.getAll",
          error,
        );
        window.showInformationMessage(
          `Unable to continue due to deployment error. ${summary}`,
        );
        return reject();
      }
      return resolve();
    });

    let configMap = new Map<string, Configuration>();
    const getConfigurations = new Promise<void>(async (resolve, reject) => {
      try {
        const response = await api.configurations.getAll(entrypointDir, {
          entrypoint: entrypointFile,
          recursive: false,
        });
        let rawConfigs = response.data;
        rawConfigs.forEach((cfg) => {
          if (!isConfigurationError(cfg)) {
            configMap.set(cfg.configurationName, cfg);
          }
        });
      } catch (error: unknown) {
        const summary = getSummaryStringFromError(
          "handleFileInitiatedDeploymentSelection, configurations.getAll",
          error,
        );
        window.showErrorMessage(
          `Unable to continue with API Error: ${summary}`,
        );
        return reject();
      }
      resolve();
    });

    try {
      await showProgress(
        "Initializing::handleFileInitiatedDeployment",
        Views.HomeView,
        async () => {
          return await Promise.all([getContentRecords, getConfigurations]);
        },
      );
    } catch {
      // errors have already been displayed by the underlying promises..
      return undefined;
    }

    // Build up a list of compatible content records with this entrypoint
    // Unable to do this within the API because pre-deployments do not have
    // their entrypoint recorded.
    const compatibleContentRecords: (ContentRecord | PreContentRecord)[] = [];
    contentRecordList.forEach((cfg) => {
      if (configMap.get(cfg.configurationName)) {
        compatibleContentRecords.push(cfg);
      }
    });

    // if no deployments, create one
    if (!compatibleContentRecords.length) {
      // call new deployment
      const selected = await this.showNewDeploymentMultiStep(
        Views.HomeView,
        entrypointDir,
        entrypointFile,
      );
      return selected;
    }
    // only one deployment, just select it
    if (compatibleContentRecords.length === 1) {
      const contentRecord = compatibleContentRecords[0];
      const deploymentSelector: DeploymentSelector = {
        deploymentPath: contentRecord.deploymentPath,
        deploymentName: contentRecord.deploymentName,
        projectDir: contentRecord.projectDir,
      };
      await this.propagateDeploymentSelection(deploymentSelector);
      const credential =
        this.state.findCredentialForContentRecord(contentRecord);
      let credentialName = credential?.name;
      if (!credentialName) {
        try {
          // disable our home view, we are initiating a multi-step sequence
          // NOTE: Doing this here, because we don't always want newCredential
          // to disable the overlay (not necessary for add credential from credential view)
          this.webviewConduit.sendMsg({
            kind: HostToWebviewMessageType.SHOW_DISABLE_OVERLAY,
          });
          credentialName = await newCredential(
            Views.HomeView,
            contentRecord.serverUrl,
          );
          if (!credentialName) {
            return undefined;
          }
        } finally {
          // enable our home view, we are done with our sequence
          this.webviewConduit.sendMsg({
            kind: HostToWebviewMessageType.HIDE_DISABLE_OVERLAY,
          });
        }
      }
      const target: PublishProcessParams = {
        deploymentName: contentRecord.saveName,
        deploymentPath: contentRecord.deploymentPath,
        projectDir: contentRecord.projectDir,
        configurationName: contentRecord.configurationName,
        credentialName,
      };
      return target;
    }
    // if there are multiple compatible deployments, then make sure one of these isn't
    // already selected. If it is, do nothing, otherwise pick between the compatible ones.
    const currentContentRecord = await this.state.getSelectedContentRecord();
    if (
      !currentContentRecord ||
      !compatibleContentRecords.find((cfg) => {
        return cfg.deploymentPath === currentContentRecord.deploymentPath;
      })
    ) {
      // none of the compatible ones are selected
      const selected = await this.showDeploymentQuickPick(
        compatibleContentRecords,
        entrypointDir,
        entrypointFile,
      );
      return selected;
    }
    // compatible content record already active. Publish
    const credential =
      this.state.findCredentialForContentRecord(currentContentRecord);
    let credentialName = credential?.name;
    if (!credentialName) {
      credentialName = await newCredential(
        Views.HomeView,
        currentContentRecord.serverUrl,
      );
      if (!credentialName) {
        return undefined;
      }
    }
    const target: PublishProcessParams = {
      deploymentName: currentContentRecord.saveName,
      deploymentPath: currentContentRecord.deploymentPath,
      projectDir: currentContentRecord.projectDir,
      credentialName,
      configurationName: currentContentRecord.configurationName,
    };
    return target;
  }

  /**
   * Cleans up and disposes of webview resources when view is disposed
   */
  public dispose() {
    Disposable.from(...this.disposables).dispose();

    this.state.dispose();
    this.configWatchers?.dispose();
  }

  public register(watchers: WatcherManager) {
    this.stream.register("publish/start", () => {
      this.onPublishStart();
    });
    this.stream.register("publish/success", () => {
      this.onPublishSuccess();
    });
    this.stream.register("publish/failure", (msg: EventStreamMessage) => {
      this.onPublishFailure(msg);
    });

    this.context.subscriptions.push(
      window.registerWebviewViewProvider(Views.HomeView, this, {
        webviewOptions: {
          retainContextWhenHidden: true,
        },
      }),
    );

    this.context.subscriptions.push(
      commands.registerCommand(
        Commands.HomeView.SelectDeployment,
        this.showDeploymentQuickPick,
        this,
      ),
      commands.registerCommand(
        Commands.HomeView.NewDeployment,
        () => this.showNewDeploymentMultiStep(Views.HomeView),
        this,
      ),
      commands.registerCommand(Commands.HomeView.Refresh, () =>
        this.refreshAll(true, true),
      ),
      commands.registerCommand(
        Commands.HomeView.ShowSelectConfigForDeployment,
        this.showSelectOrCreateConfigForDeployment,
        this,
      ),
      commands.registerCommand(
        Commands.HomeView.CreateConfigForDeployment,
        this.showSelectOrCreateConfigForDeployment,
        this,
      ),
      commands.registerCommand(
        Commands.HomeView.NavigateToDeploymentServer,
        async () => {
          const deployment = await this.state.getSelectedContentRecord();
          if (deployment) {
            await env.openExternal(Uri.parse(deployment.serverUrl));
          }
        },
      ),
      commands.registerCommand(
        Commands.HomeView.NavigateToDeploymentContent,
        async () => {
          const contentRecord = await this.state.getSelectedContentRecord();
          if (contentRecord && !isPreContentRecord(contentRecord)) {
            await env.openExternal(Uri.parse(contentRecord.dashboardUrl));
          }
        },
      ),
      commands.registerCommand(Commands.HomeView.ShowContentLogs, async () => {
        const contentRecord = await this.state.getSelectedContentRecord();
        if (contentRecord && !isPreContentRecord(contentRecord)) {
          await env.openExternal(Uri.parse(contentRecord.logsUrl));
        }
      }),
      commands.registerCommand(
        Commands.HomeView.EditCurrentConfiguration,
        async () => {
          const config = await this.state.getSelectedConfiguration();
          if (config) {
            return await commands.executeCommand(
              "vscode.open",
              Uri.file(config.configurationPath),
            );
          }
          console.error(
            "Ignoring ${Commands.HomeView.EditCurrentConfiguration} Command since no configuration is selected",
          );
          return undefined;
        },
      ),
      commands.registerCommand(
        Commands.Files.Refresh,
        this.sendRefreshedFilesLists,
        this,
      ),
      commands.registerCommand(
        Commands.PythonPackages.Edit,
        async () => {
          if (this.root === undefined) {
            return;
          }
          const cfg = await this.state.getSelectedConfiguration();
          if (!cfg || isConfigurationError(cfg)) {
            return;
          }
          const packageFile = cfg.configuration.python?.packageFile;
          if (packageFile === undefined) {
            return;
          }
          const fileUri = Uri.joinPath(this.root.uri, packageFile);
          await commands.executeCommand("vscode.open", fileUri);
        },
        this,
      ),
      commands.registerCommand(
        Commands.PythonPackages.Refresh,
        this.refreshPythonPackages,
        this,
      ),
      commands.registerCommand(
        Commands.PythonPackages.Scan,
        this.onScanForPythonPackageRequirements,
        this,
      ),
      commands.registerCommand(
        Commands.RPackages.Edit,
        async () => {
          if (this.root === undefined) {
            return;
          }
          const cfg = await this.state.getSelectedConfiguration();
          if (!cfg || isConfigurationError(cfg)) {
            return;
          }
          const packageFile = cfg.configuration.r?.packageFile;
          if (packageFile === undefined) {
            return;
          }
          const fileUri = Uri.joinPath(this.root.uri, packageFile);
          await commands.executeCommand("vscode.open", fileUri);
        },
        this,
      ),
      commands.registerCommand(
        Commands.RPackages.Refresh,
        this.refreshRPackages,
        this,
      ),
      commands.registerCommand(
        Commands.RPackages.Scan,
        this.onScanForRPackageRequirements,
        this,
      ),
    );

    this.context.subscriptions.push(
      commands.registerCommand(Commands.HomeView.OpenGettingStarted, () => {
        env.openExternal(
          Uri.parse(
            "https://github.com/posit-dev/publisher/blob/main/docs/index.md",
          ),
        );
      }),
    );

    this.context.subscriptions.push(
      commands.registerCommand(Commands.HomeView.OpenFeedback, () => {
        env.openExternal(
          Uri.parse("https://github.com/posit-dev/publisher/discussions"),
        );
      }),
    );

    this.context.subscriptions.push(
      commands.registerCommand(
        Commands.HomeView.RemoveSecret,
        this.removeSecret,
      ),
    );

    this.context.subscriptions.push(
      commands.registerCommand(Commands.HomeView.RefreshCredentials, () =>
        useBus().trigger("refreshCredentials", undefined),
      ),
      commands.registerCommand(
        Commands.HomeView.AddCredential,
        this.addCredential,
      ),
      commands.registerCommand(
        Commands.HomeView.DeleteCredential,
        this.deleteCredential,
      ),
    );

    // directories
    watchers.positDir?.onDidDelete(() => {
      this.refreshContentRecords();
      this.refreshConfigurations();
    }, this);
    watchers.publishDir?.onDidDelete(() => {
      this.refreshContentRecords();
      this.refreshConfigurations();
    }, this);
    watchers.contentRecordsDir?.onDidDelete(this.refreshContentRecords, this);

    // configurations
    watchers.configurations?.onDidCreate(this.refreshConfigurations, this);
    watchers.configurations?.onDidChange(this.refreshConfigurations, this);
    watchers.configurations?.onDidDelete(this.refreshConfigurations, this);

    // content records
    watchers.contentRecords?.onDidCreate(this.refreshContentRecords, this);
    watchers.contentRecords?.onDidChange(this.refreshContentRecords, this);
    watchers.contentRecords?.onDidDelete(this.refreshContentRecords, this);

    // all files
    watchers.allFiles?.onDidCreate(this.debounceSendRefreshedFilesLists, this);
    watchers.allFiles?.onDidDelete(this.debounceSendRefreshedFilesLists, this);
  }
}<|MERGE_RESOLUTION|>--- conflicted
+++ resolved
@@ -75,11 +75,8 @@
 import { PublisherState } from "src/state";
 import { throttleWithLastPending } from "src/utils/throttle";
 import { showAssociateGUID } from "src/actions/showAssociateGUID";
-<<<<<<< HEAD
+import { extensionSettings } from "src/extension";
 import { openFileInEditor } from "src/commands";
-=======
-import { extensionSettings } from "src/extension";
->>>>>>> 5f7071dd
 
 enum HomeViewInitialized {
   initialized = "initialized",
