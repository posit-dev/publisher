// Copyright (C) 2024 by Posit Software, PBC.

import path from "path";
import debounce from "debounce";

import {
  Disposable,
  ExtensionContext,
  ThemeIcon,
  Uri,
  Webview,
  WebviewView,
  WebviewViewProvider,
  WorkspaceFolder,
  commands,
  env,
  window,
  workspace,
} from "vscode";
import { isAxiosError } from "axios";

import {
  Configuration,
  ConfigurationError,
  Credential,
  ContentRecord,
  EventStreamMessage,
  FileAction,
  PreContentRecord,
  PreContentRecordWithConfig,
  isConfigurationError,
  isContentRecordError,
  isPreContentRecord,
  isPreContentRecordWithConfig,
  useApi,
  AllContentRecordTypes,
} from "src/api";
import { useBus } from "src/bus";
import { EventStream } from "src/events";
import { getPythonInterpreterPath } from "../utils/config";
import { getSummaryStringFromError } from "src/utils/errors";
import { getNonce } from "src/utils/getNonce";
import { getUri } from "src/utils/getUri";
import { deployProject } from "src/views/deployProgress";
import { WebviewConduit } from "src/utils/webviewConduit";
<<<<<<< HEAD
import { fileExists, relativeDir } from "src/utils/files";
=======
import { fileExists, isRelativePathRoot } from "src/utils/files";
>>>>>>> 8a3b9db8
import { newDeployment } from "src/multiStepInputs/newDeployment";
import { Utils as uriUtils } from "vscode-uri";

import type { DeploymentSelector, HomeViewState } from "src/types/shared";
import {
  DeployMsg,
  EditConfigurationMsg,
  NavigateMsg,
  SaveSelectionStatedMsg,
  WebviewToHostMessage,
  WebviewToHostMessageType,
  VSCodeOpenRelativeMsg,
  VSCodeOpenMsg,
} from "src/types/messages/webviewToHostMessages";
import { HostToWebviewMessageType } from "src/types/messages/hostToWebviewMessages";
import { confirmOverwrite } from "src/dialogs";
import { splitFilesOnInclusion } from "src/utils/files";
import { DeploymentQuickPick } from "src/types/quickPicks";
import { normalizeURL } from "src/utils/url";
import { selectConfig } from "src/multiStepInputs/selectConfig";
import { RPackage, RVersionConfig } from "src/api/types/packages";
import { calculateTitle } from "src/utils/titles";
import { ConfigWatcherManager, WatcherManager } from "src/watchers";
import { Commands, Contexts, LocalState, Views } from "src/constants";
import { showProgress } from "src/utils/progress";

enum HomeViewInitialized {
  initialized = "initialized",
  uninitialized = "uninitialized",
}

const fileEventDebounce = 200;

export class HomeViewProvider implements WebviewViewProvider, Disposable {
  private disposables: Disposable[] = [];
  private contentRecords: (
    | ContentRecord
    | PreContentRecord
    | PreContentRecordWithConfig
  )[] = [];

  private credentials: Credential[] = [];
  private configs: Configuration[] = [];
  private configsInError: ConfigurationError[] = [];
  private root: WorkspaceFolder | undefined;
  private webviewView?: WebviewView;
  private extensionUri: Uri;
  private webviewConduit: WebviewConduit;
  private initCompleteResolver: (() => void) | undefined = undefined;

  // Promise that methods can wait on, which will be resolved when
  // the initial queries finish. Then they can use our internal collections of
  // contentRecords, credentials and configs within this class
  private initComplete: Promise<void> = new Promise((resolve) => {
    this.initCompleteResolver = resolve;
  });

  private configWatchers: ConfigWatcherManager | undefined;

  constructor(
    private readonly context: ExtensionContext,
    private readonly stream: EventStream,
  ) {
    const workspaceFolders = workspace.workspaceFolders;
    if (workspaceFolders !== undefined) {
      this.root = workspaceFolders[0];
    }
    this.extensionUri = this.context.extensionUri;
    this.webviewConduit = new WebviewConduit();

    // if someone needs a refresh of any active params,
    // we are here to service that request!
    useBus().on("refreshCredentials", async () => {
      await this.refreshCredentialData();
      this.updateWebViewViewCredentials();
    });
    useBus().on("requestActiveConfig", () => {
      useBus().trigger("activeConfigChanged", this.getActiveConfig());
    });
    useBus().on("requestActiveContentRecord", () => {
      useBus().trigger(
        "activeContentRecordChanged",
        this.getActiveContentRecord(),
      );
    });

    useBus().on("activeConfigChanged", (cfg: Configuration | undefined) => {
      this.sendRefreshedFilesLists();
      this.onRefreshPythonPackages();
      this.onRefreshRPackages();

      this.configWatchers?.dispose();
      this.configWatchers = new ConfigWatcherManager(cfg);

      this.configWatchers.configFile?.onDidChange(
        this.sendRefreshedFilesLists,
        this,
      );

      this.configWatchers.pythonPackageFile?.onDidCreate(
        this.onRefreshPythonPackages,
        this,
      );
      this.configWatchers.pythonPackageFile?.onDidChange(
        this.onRefreshPythonPackages,
        this,
      );
      this.configWatchers.pythonPackageFile?.onDidDelete(
        this.onRefreshPythonPackages,
        this,
      );

      this.configWatchers.rPackageFile?.onDidCreate(
        this.onRefreshRPackages,
        this,
      );
      this.configWatchers.rPackageFile?.onDidChange(
        this.onRefreshRPackages,
        this,
      );
      this.configWatchers.rPackageFile?.onDidDelete(
        this.onRefreshRPackages,
        this,
      );
    });
  }
  /**
   * Dispatch messages passed from the webview to the handling code
   */
  private async onConduitMessage(msg: WebviewToHostMessage) {
    switch (msg.kind) {
      case WebviewToHostMessageType.DEPLOY:
        return await this.onDeployMsg(msg);
      case WebviewToHostMessageType.INITIALIZING:
        return await this.onInitializingMsg();
      case WebviewToHostMessageType.EDIT_CONFIGURATION:
        return await this.onEditConfigurationMsg(msg);
      case WebviewToHostMessageType.NEW_CONFIGURATION:
        return await this.onNewConfigurationMsg();
      case WebviewToHostMessageType.SHOW_SELECT_CONFIGURATION:
        return await this.showSelectOrCreateConfigForDeployment();
      case WebviewToHostMessageType.NAVIGATE:
        return await this.onNavigateMsg(msg);
      case WebviewToHostMessageType.SAVE_SELECTION_STATE:
        return await this.onSaveSelectionState(msg);
      case WebviewToHostMessageType.REFRESH_PYTHON_PACKAGES:
        return await this.onRefreshPythonPackages();
      case WebviewToHostMessageType.REFRESH_R_PACKAGES:
        return await this.onRefreshRPackages();
      case WebviewToHostMessageType.VSCODE_OPEN_RELATIVE:
        return await this.onRelativeOpenVSCode(msg);
      case WebviewToHostMessageType.SCAN_PYTHON_PACKAGE_REQUIREMENTS:
        return await this.onScanForPythonPackageRequirements();
      case WebviewToHostMessageType.SCAN_R_PACKAGE_REQUIREMENTS:
        return await this.onScanForRPackageRequirements();
      case WebviewToHostMessageType.VSCODE_OPEN:
        return await this.onVSCodeOpen(msg);
      case WebviewToHostMessageType.REQUEST_FILES_LISTS:
        return this.sendRefreshedFilesLists();
      case WebviewToHostMessageType.INCLUDE_FILE:
        return this.updateFileList(msg.content.path, FileAction.INCLUDE);
      case WebviewToHostMessageType.EXCLUDE_FILE:
        return this.updateFileList(msg.content.path, FileAction.EXCLUDE);
      case WebviewToHostMessageType.SELECT_DEPLOYMENT:
        return this.showDeploymentQuickPick();
      case WebviewToHostMessageType.NEW_DEPLOYMENT:
        return this.showNewDeploymentMultiStep(Views.HomeView);
      case WebviewToHostMessageType.NEW_CREDENTIAL:
        return this.showNewCredential();
      case WebviewToHostMessageType.VIEW_PUBLISHING_LOG:
        return this.showPublishingLog();
      default:
        throw new Error(
          `Error: onConduitMessage unhandled msg: ${JSON.stringify(msg)}`,
        );
    }
  }

  private async onVSCodeOpen(msg: VSCodeOpenMsg) {
    return await commands.executeCommand(
      "vscode.open",
      Uri.parse(msg.content.uri),
    );
  }

  private async onDeployMsg(msg: DeployMsg) {
    try {
      const api = await useApi();
      const response = await api.contentRecords.publish(
        {
          dir: msg.content.projectDir,
        },
        msg.content.deploymentName,
        msg.content.credentialName,
        msg.content.configurationName,
      );
      deployProject(response.data.localId, this.stream);
    } catch (error: unknown) {
      const summary = getSummaryStringFromError("homeView, deploy", error);
      window.showInformationMessage(`Failed to deploy . ${summary}`);
    }
  }

  private async onInitializingMsg() {
    // send back the data needed.
    await this.refreshAll(true);
    this.setInitializationContext(HomeViewInitialized.initialized);

    // On first run, we have no saved state. Trigger a save
    // so we have the state, and can notify dependent views.
    this.requestWebviewSaveSelection();

    // Signal the webapp that we believe the initialization refreshes
    // are finished.
    this.webviewConduit.sendMsg({
      kind: HostToWebviewMessageType.INITIALIZING_REQUEST_COMPLETE,
    });

    // signal our initialization has completed
    if (this.initCompleteResolver) {
      this.initCompleteResolver();
    }
  }

  private setInitializationContext(context: HomeViewInitialized) {
    commands.executeCommand(
      "setContext",
      Contexts.HomeView.Initialized,
      context,
    );
  }

  private async onEditConfigurationMsg(msg: EditConfigurationMsg) {
    await commands.executeCommand(
      "vscode.open",
      Uri.file(msg.content.configurationPath),
    );
  }

  private async onNewConfigurationMsg() {
    await commands.executeCommand(Commands.Configurations.New, Views.HomeView);
  }

  private async onNavigateMsg(msg: NavigateMsg) {
    await env.openExternal(Uri.parse(msg.content.uriPath));
  }

  private async onSaveSelectionState(msg: SaveSelectionStatedMsg) {
    await this.saveSelectionState(msg.content.state);
  }

  private async updateFileList(uri: string, action: FileAction) {
    const activeConfig = this.getActiveConfig();
    if (activeConfig === undefined) {
      console.error("homeView::updateFileList: No active configuration.");
      return;
    }
    try {
      const api = await useApi();
      const apiRequest = api.files.updateFileList(
        activeConfig.configurationName,
        uri,
        action,
        {
          dir: activeConfig.projectDir,
        },
      );
      showProgress("Updating File List", Views.HomeView, apiRequest);

      await apiRequest;
    } catch (error: unknown) {
      const summary = getSummaryStringFromError(
        "homeView::updateFileList",
        error,
      );
      window.showErrorMessage(`Failed to update config file. ${summary}`);
      return;
    }
  }

  private onPublishStart() {
    this.webviewConduit.sendMsg({
      kind: HostToWebviewMessageType.PUBLISH_START,
    });
  }

  private onPublishSuccess() {
    this.webviewConduit.sendMsg({
      kind: HostToWebviewMessageType.PUBLISH_FINISH_SUCCESS,
    });
  }

  private onPublishFailure(msg: EventStreamMessage) {
    this.webviewConduit.sendMsg({
      kind: HostToWebviewMessageType.PUBLISH_FINISH_FAILURE,
      content: {
        data: {
          message: msg.data.message,
        },
      },
    });
  }

  private async refreshContentRecordData() {
    try {
      // API Returns:
      // 200 - success
      // 500 - internal server error
      const api = await useApi();
      const apiRequest = api.contentRecords.getAll({
        dir: ".",
        recursive: true,
      });
      showProgress("Refreshing Deployments", Views.HomeView, apiRequest);

      const response = await apiRequest;
      const contentRecords = response.data;
      this.contentRecords = [];
      contentRecords.forEach((contentRecord) => {
        if (!isContentRecordError(contentRecord)) {
          this.contentRecords.push(contentRecord);
        }
      });
    } catch (error: unknown) {
      const summary = getSummaryStringFromError(
        "refreshContentRecordData::contentRecords.getAll",
        error,
      );
      window.showInformationMessage(summary);
      throw error;
    }
  }

  private async refreshConfigurationData() {
    try {
      const api = await useApi();
      const apiRequest = api.configurations.getAll({
        dir: ".",
        recursive: true,
      });
      showProgress("Refreshing Configurations", Views.HomeView, apiRequest);

      const response = await apiRequest;
      const configurations = response.data;
      this.configs = [];
      this.configsInError = [];
      configurations.forEach((config) => {
        if (!isConfigurationError(config)) {
          this.configs.push(config);
        } else {
          this.configsInError.push(config);
        }
      });
    } catch (error: unknown) {
      const summary = getSummaryStringFromError(
        "refreshConfigurationData::configurations.getAll",
        error,
      );
      window.showInformationMessage(summary);
      throw error;
    }
  }

  private async refreshCredentialData() {
    try {
      const api = await useApi();
      const apiRequest = api.credentials.list();
      showProgress("Refreshing Credentials", Views.HomeView, apiRequest);

      const response = await apiRequest;
      this.credentials = response.data;
    } catch (error: unknown) {
      const summary = getSummaryStringFromError(
        "refreshCredentialData::credentials.list",
        error,
      );
      window.showInformationMessage(summary);
      throw error;
    }
  }

  private updateWebViewViewContentRecords(
    deploymentSelector: DeploymentSelector | null,
  ) {
    this.webviewConduit.sendMsg({
      kind: HostToWebviewMessageType.REFRESH_CONTENTRECORD_DATA,
      content: {
        contentRecords: this.contentRecords,
        deploymentSelected: deploymentSelector,
      },
    });
  }

  private updateWebViewViewConfigurations() {
    this.webviewConduit.sendMsg({
      kind: HostToWebviewMessageType.REFRESH_CONFIG_DATA,
      content: {
        configurations: this.configs,
        configurationsInError: this.configsInError,
      },
    });
  }

  private updateWebViewViewCredentials() {
    this.webviewConduit.sendMsg({
      kind: HostToWebviewMessageType.REFRESH_CREDENTIAL_DATA,
      content: {
        credentials: this.credentials,
      },
    });
  }

  private requestWebviewSaveSelection() {
    this.webviewConduit.sendMsg({
      kind: HostToWebviewMessageType.SAVE_SELECTION,
    });
  }

  private getSelectionState(): HomeViewState {
    const state = this.context.workspaceState.get<DeploymentSelector | null>(
      LocalState.LastSelectionState,
      null,
    );
    return state;
  }

  private getActiveConfig(): Configuration | undefined {
    const savedState = this.getSelectionState();
    if (!savedState) {
      return undefined;
    }
    return this.getConfigBySelector(savedState);
  }

  private getActiveContentRecord():
    | ContentRecord
    | PreContentRecord
    | undefined {
    const savedState = this.getSelectionState();
    if (!savedState) {
      return undefined;
    }
    return this.getContentRecordBySelector(savedState);
  }

  private getContentRecordBySelector(selector: DeploymentSelector) {
    return this.contentRecords.find(
      (d) => d.deploymentPath === selector.deploymentPath,
    );
  }

  private getConfigBySelector(selector: DeploymentSelector) {
    const deployment = this.getContentRecordBySelector(selector);
    if (deployment) {
      return this.configs.find(
        (c) =>
          c.configurationName === deployment.configurationName &&
          c.projectDir === deployment.projectDir,
      );
    }
    return undefined;
  }

  private async saveSelectionState(state: HomeViewState): Promise<void> {
    await this.context.workspaceState.update(
      LocalState.LastSelectionState,
      state,
    );

    useBus().trigger(
      "activeContentRecordChanged",
      this.getActiveContentRecord(),
    );
    useBus().trigger("activeConfigChanged", this.getActiveConfig());
  }

  private async onRefreshPythonPackages() {
    const activeConfiguration = this.getActiveConfig();
    let pythonProject = true;
    let packages: string[] = [];
    let packageFile: string | undefined;
    let packageMgr: string | undefined;

    const api = await useApi();

    if (activeConfiguration) {
      const pythonSection = activeConfiguration?.configuration.python;
      if (!pythonSection) {
        pythonProject = false;
      } else {
        try {
          packageFile = pythonSection.packageFile;
          packageMgr = pythonSection.packageManager;

          const apiRequest = api.packages.getPythonPackages(
            activeConfiguration.configurationName,
            { dir: activeConfiguration.projectDir },
          );
          showProgress(
            "Refreshing Python Packages",
            Views.HomeView,
            apiRequest,
          );

          const response = await apiRequest;
          packages = response.data.requirements;
        } catch (error: unknown) {
          if (isAxiosError(error) && error.response?.status === 404) {
            // No requirements file or contains invalid entries; show the welcome view.
            packageFile = undefined;
          } else if (isAxiosError(error) && error.response?.status === 422) {
            // invalid package file
            packageFile = undefined;
          } else if (isAxiosError(error) && error.response?.status === 409) {
            // Python is not present in the configuration file
            pythonProject = false;
          } else {
            const summary = getSummaryStringFromError(
              "homeView::onRefreshPythonPackages",
              error,
            );
            window.showInformationMessage(summary);
            return;
          }
        }
      }
    }
    this.webviewConduit.sendMsg({
      kind: HostToWebviewMessageType.UPDATE_PYTHON_PACKAGES,
      content: {
        pythonProject,
        file: packageFile,
        manager: packageMgr,
        packages,
      },
    });
  }

  private async onRefreshRPackages() {
    const activeConfiguration = this.getActiveConfig();
    let rProject = true;
    let packages: RPackage[] = [];
    let packageFile: string | undefined;
    let packageMgr: string | undefined;
    let rVersionConfig: RVersionConfig | undefined;

    const api = await useApi();

    if (activeConfiguration) {
      const rSection = activeConfiguration?.configuration.r;
      if (!rSection) {
        rProject = false;
      } else {
        try {
          packageFile = rSection.packageFile;
          packageMgr = rSection.packageManager;

          const apiRequest = api.packages.getRPackages(
            activeConfiguration.configurationName,
            { dir: activeConfiguration.projectDir },
          );
          showProgress("Refreshing R Packages", Views.HomeView, apiRequest);

          const response = await apiRequest;
          packages = [];
          Object.keys(response.data.packages).forEach((key: string) =>
            packages.push(response.data.packages[key]),
          );
          rVersionConfig = response.data.r;
        } catch (error: unknown) {
          if (isAxiosError(error) && error.response?.status === 404) {
            // No requirements file; show the welcome view.
            packageFile = undefined;
          } else if (isAxiosError(error) && error.response?.status === 422) {
            // invalid package file
            packageFile = undefined;
          } else if (isAxiosError(error) && error.response?.status === 409) {
            // R is not present in the configuration file
            rProject = false;
          } else {
            const summary = getSummaryStringFromError(
              "homeView::onRefreshRPackages",
              error,
            );
            window.showInformationMessage(summary);
            return;
          }
        }
      }
    }
    this.webviewConduit.sendMsg({
      kind: HostToWebviewMessageType.UPDATE_R_PACKAGES,
      content: {
        rProject,
        file: packageFile,
        manager: packageMgr,
        rVersion: rVersionConfig?.version,
        packages,
      },
    });
  }

  private async onRelativeOpenVSCode(msg: VSCodeOpenRelativeMsg) {
    if (this.root === undefined) {
      return;
    }
    const activeContentRecord = this.getActiveContentRecord();
    if (!activeContentRecord) {
      return;
    }

    const fileUri = Uri.joinPath(
      this.root.uri,
      activeContentRecord.projectDir,
      msg.content.relativePath,
    );
    await commands.executeCommand("vscode.open", fileUri);
  }

  private async onScanForPythonPackageRequirements() {
    if (this.root === undefined) {
      // We shouldn't get here if there's no workspace folder open.
      return;
    }
    const activeConfiguration = this.getActiveConfig();
    if (activeConfiguration === undefined) {
      // Cannot scan if there is no active configuration.
      return;
    }

    const relPathPackageFile =
      activeConfiguration?.configuration.python?.packageFile;
    if (relPathPackageFile === undefined) {
      return;
    }

    const fileUri = Uri.joinPath(
      this.root.uri,
      activeConfiguration.projectDir,
      relPathPackageFile,
    );

    if (await fileExists(fileUri)) {
      const ok = await confirmOverwrite(
        `Are you sure you want to overwrite your existing ${relPathPackageFile} file?`,
      );
      if (!ok) {
        return;
      }
    }

    try {
      const api = await useApi();
      const python = await getPythonInterpreterPath();
      const apiRequest = api.packages.createPythonRequirementsFile(
        { dir: activeConfiguration.projectDir },
        python,
        relPathPackageFile,
      );
      showProgress(
        "Refreshing Python Requirements File",
        Views.HomeView,
        apiRequest,
      );

      await apiRequest;
      await commands.executeCommand("vscode.open", fileUri);
    } catch (error: unknown) {
      const summary = getSummaryStringFromError(
        "homeView::onScanForPythonPackageRequirements",
        error,
      );
      window.showInformationMessage(summary);
    }
  }

  private async onScanForRPackageRequirements() {
    if (this.root === undefined) {
      // We shouldn't get here if there's no workspace folder open.
      return;
    }
    const activeConfiguration = this.getActiveConfig();
    if (activeConfiguration === undefined) {
      // Cannot scan if there is no active configuration.
      return;
    }

    const relPathPackageFile =
      activeConfiguration?.configuration.r?.packageFile;
    if (relPathPackageFile === undefined) {
      return;
    }

    const fileUri = Uri.joinPath(
      this.root.uri,
      activeConfiguration.projectDir,
      relPathPackageFile,
    );

    if (await fileExists(fileUri)) {
      const ok = await confirmOverwrite(
        `Are you sure you want to overwrite your existing ${relPathPackageFile} file?`,
      );
      if (!ok) {
        return;
      }
    }

    try {
      const api = await useApi();
      const apiRequest = api.packages.createRRequirementsFile(
        { dir: activeConfiguration.projectDir },
        relPathPackageFile,
      );
      showProgress("Creating R Requirements File", Views.HomeView, apiRequest);

      await apiRequest;
      await commands.executeCommand("vscode.open", fileUri);
    } catch (error: unknown) {
      const summary = getSummaryStringFromError(
        "homeView::onScanForRPackageRequirements",
        error,
      );
      window.showInformationMessage(summary);
    }
  }

  private async propagateDeploymentSelection(
    deploymentSelector: DeploymentSelector | null,
  ) {
    // We have to break our protocol and go ahead and write this into storage,
    // in case this multi-stepper is actually running ahead of the webview
    // being brought up.
    this.saveSelectionState(deploymentSelector);
    // Now push down into the webview
    this.updateWebViewViewCredentials();
    this.updateWebViewViewConfigurations();
    this.updateWebViewViewContentRecords(deploymentSelector);
    // And have the webview save what it has selected.
    this.requestWebviewSaveSelection();
  }

  private async showSelectOrCreateConfigForDeployment(
    targetContentRecord?: ContentRecord | PreContentRecord,
    entryPoint?: string,
  ) {
    if (!targetContentRecord) {
      targetContentRecord = this.getActiveContentRecord();
    }
    if (targetContentRecord === undefined) {
      console.error(
        "homeView::showSelectConfigForDeployment: No target deployment.",
      );
      return;
    }
    const config = await selectConfig(
      targetContentRecord,
      Views.HomeView,
      entryPoint,
    );
    if (config) {
      const api = await useApi();
      const apiRequest = api.contentRecords.patch(
        targetContentRecord.deploymentName,
        config.configurationName,
        { dir: targetContentRecord.projectDir },
      );
      showProgress("Updating Config", Views.HomeView, apiRequest);

      await apiRequest;

      // now select the new, updated or existing deployment
      const deploymentSelector: DeploymentSelector = {
        deploymentPath: targetContentRecord.deploymentPath,
      };
      this.propagateDeploymentSelection(deploymentSelector);
    }
  }

  public async showNewDeploymentMultiStep(
    viewId?: string,
    projectDir?: string,
    entryPoint?: string,
  ): Promise<DeploymentSelector | undefined> {
    // We need the initial queries to finish, before we can
    // use them (contentRecords, credentials and configs)
    await this.initComplete;

    const deploymentObjects = await newDeployment(
      viewId,
      projectDir,
      entryPoint,
    );
    if (deploymentObjects) {
      // add out new objects into our collections possibly ahead (we don't know) of
      // the file refresh activity (for contentRecord and config)
      // and the credential refresh that we will kick off
      //
      // Doing this as an alternative to forcing a full refresh
      // of all three APIs prior to updating the UX, which would
      // be seen as a visible delay (we'd have to have a progress indicator).
      let refreshCredentials = false;
      if (
        !this.contentRecords.find(
          (contentRecord) =>
            contentRecord.saveName === deploymentObjects.contentRecord.saveName,
        )
      ) {
        this.contentRecords.push(deploymentObjects.contentRecord);
      }
      if (
        !this.configs.find(
          (config) =>
            config.configurationName ===
              deploymentObjects.configuration.configurationName &&
            config.configurationPath ===
              deploymentObjects.contentRecord.projectDir,
        )
      ) {
        this.configs.push(deploymentObjects.configuration);
      }
      if (
        !this.credentials.find(
          (credential) => credential.name === deploymentObjects.credential.name,
        )
      ) {
        this.credentials.push(deploymentObjects.credential);
        refreshCredentials = true;
      }
      const deploymentSelector: DeploymentSelector = {
        deploymentPath: deploymentObjects.contentRecord.deploymentPath,
      };

      this.propagateDeploymentSelection(deploymentSelector);
      // Credentials aren't auto-refreshed, so we have to trigger it ourselves.
      if (refreshCredentials) {
        useBus().trigger("refreshCredentials", undefined);
      }
      return deploymentSelector;
    }
    return undefined;
  }

  private showNewCredential() {
    const contentRecord = this.getActiveContentRecord();

    return commands.executeCommand(
      Commands.Credentials.Add,
      contentRecord?.serverUrl,
    );
  }

  private showPublishingLog() {
    return commands.executeCommand(Commands.Logs.Focus);
  }

  private async showDeploymentQuickPick(
    contentRecordsSubset?: AllContentRecordTypes[],
    projectDir?: string,
  ): Promise<DeploymentSelector | undefined> {
    // We need the initial queries to finish, before we can
    // use them (contentRecords, credentials and configs)
    await this.initComplete;

    // Create quick pick list from current contentRecords, credentials and configs
    const deployments: DeploymentQuickPick[] = [];
    const lastContentRecordName = this.getActiveContentRecord()?.saveName;
    const lastContentRecordProjectDir = projectDir
      ? projectDir
      : this.getActiveContentRecord()?.projectDir;
    const lastConfigName = this.getActiveConfig()?.configurationName;

    const includedContentRecords = contentRecordsSubset
      ? contentRecordsSubset
      : this.contentRecords;

    includedContentRecords.forEach((contentRecord) => {
      if (
        isContentRecordError(contentRecord) ||
        (isPreContentRecord(contentRecord) &&
          !isPreContentRecordWithConfig(contentRecord))
      ) {
        // we won't include these for now. Perhaps in the future, we can show them
        // as disabled.
        return;
      }

      let config: Configuration | undefined;
      if (contentRecord.configurationName) {
        config = this.configs.find(
          (config) =>
            config.configurationName === contentRecord.configurationName &&
            config.projectDir === contentRecord.projectDir,
        );
      }

      let credential = this.credentials.find(
        (credential) =>
          normalizeURL(credential.url).toLowerCase() ===
          normalizeURL(contentRecord.serverUrl).toLowerCase(),
      );

      const result = calculateTitle(contentRecord, config);
      const title = result.title;
      let problem = result.problem;

      let configName = config?.configurationName;
      if (!configName) {
        configName = contentRecord.configurationName
          ? `Missing Configuration ${contentRecord.configurationName}`
          : `ERROR: No Config Entry in Deployment record - ${contentRecord.saveName}`;
        problem = true;
      }

      let details = [];
      if (!isRelativePathRoot(contentRecord.projectDir)) {
        details.push(`${contentRecord.projectDir}${path.sep}`);
      }
      if (credential?.name) {
        details.push(credential.name);
      } else {
        details.push(`Missing Credential for ${contentRecord.serverUrl}`);
        problem = true;
      }
      const detail = details.join(" • ");

      let lastMatch =
        lastContentRecordName === contentRecord.saveName &&
        lastContentRecordProjectDir === contentRecord.projectDir &&
        lastConfigName === configName;

      const deployment: DeploymentQuickPick = {
        label: title,
        detail,
        iconPath: problem
          ? new ThemeIcon("error")
          : new ThemeIcon("cloud-upload"),
        contentRecord,
        config,
        lastMatch,
      };
      // Should we not push deployments with no config or matching credentials?
      deployments.push(deployment);
    });

    const toDispose: Disposable[] = [];
    const deployment = await new Promise<DeploymentQuickPick | undefined>(
      (resolve) => {
        const quickPick = window.createQuickPick<DeploymentQuickPick>();
        this.disposables.push(quickPick);

        quickPick.items = deployments;
        const lastMatches = deployments.filter(
          (deployment) => deployment.lastMatch,
        );
        if (lastMatches) {
          quickPick.activeItems = lastMatches;
        }
        quickPick.title = "Select Deployment";
        quickPick.ignoreFocusOut = true;
        quickPick.matchOnDescription = true;
        quickPick.matchOnDetail = true;
        quickPick.show();

        quickPick.onDidAccept(
          () => {
            quickPick.hide();
            if (quickPick.selectedItems.length > 0) {
              return resolve(quickPick.selectedItems[0]);
            }
            resolve(undefined);
          },
          undefined,
          toDispose,
        );
        quickPick.onDidHide(() => resolve(undefined), undefined, toDispose);
      },
    ).finally(() => Disposable.from(...toDispose).dispose());

    let deploymentSelector: DeploymentSelector | undefined;
    if (deployment) {
      deploymentSelector = {
        deploymentPath: deployment.contentRecord.deploymentPath,
      };
      this.updateWebViewViewCredentials();
      this.updateWebViewViewConfigurations();
      this.updateWebViewViewContentRecords(deploymentSelector);
      this.requestWebviewSaveSelection();
    }
    return deploymentSelector;
  }

  public resolveWebviewView(webviewView: WebviewView) {
    this.webviewView = webviewView;
    this.webviewConduit.init(this.webviewView.webview);

    // Allow scripts in the webview
    webviewView.webview.options = {
      // Enable JavaScript in the webview
      enableScripts: true,
      // Restrict the webview to only load resources from these directories
      localResourceRoots: [
        Uri.joinPath(this.extensionUri, "webviews", "homeView", "dist"),
        Uri.joinPath(
          this.extensionUri,
          "node_modules",
          "@vscode",
          "codicons",
          "dist",
        ),
      ],
    };

    // Set the HTML content that will fill the webview view
    webviewView.webview.html = this.getWebviewContent(
      webviewView.webview,
      this.extensionUri,
    );

    // Sets up an event listener to listen for messages passed from the webview view this.context
    // and executes code based on the message that is recieved
    this.disposables.push(
      this.webviewConduit.onMsg(this.onConduitMessage.bind(this)),
    );
  }
  /**
   * Defines and returns the HTML that should be rendered within the webview panel.
   *
   * @remarks This is also the place where references to the Vue webview build files
   * are created and inserted into the webview HTML.
   *
   * @param webview A reference to the extension webview
   * @param extensionUri The URI of the directory containing the extension
   * @returns A template string literal containing the HTML that should be
   * rendered within the webview panel
   */
  private getWebviewContent(webview: Webview, extensionUri: Uri) {
    // The CSS files from the Vue build output
    const stylesUri = getUri(webview, extensionUri, [
      "webviews",
      "homeView",
      "dist",
      "index.css",
    ]);
    // The JS file from the Vue build output
    const scriptUri = getUri(webview, extensionUri, [
      "webviews",
      "homeView",
      "dist",
      "index.js",
    ]);
    // The codicon css (and related tff file) are needing to be loaded for icons
    const codiconsUri = getUri(webview, extensionUri, [
      "node_modules",
      "@vscode",
      "codicons",
      "dist",
      "codicon.css",
    ]);

    const nonce = getNonce();

    // Tip: Install the es6-string-html VS Code extension to enable code highlighting below
    return /*html*/ `
      <!DOCTYPE html>
      <html lang="en">
        <head>
          <meta charset="UTF-8" />
          <meta name="viewport" content="width=device-width, initial-scale=1.0" />
          <meta http-equiv="Content-Security-Policy"
            content="
              default-src 'none';
              font-src ${webview.cspSource};
              style-src ${webview.cspSource} 'unsafe-inline';
              script-src 'nonce-${nonce}';"
          />
          <link rel="stylesheet" type="text/css" href="${stylesUri}">
          <link rel="stylesheet" type="text/css" href="${codiconsUri}">
          <title>Hello World</title>
        </head>
        <body>
          <div id="app"></div>
          <script type="module" nonce="${nonce}" src="${scriptUri}"></script>
        </body>
      </html>
    `;
  }

  public refreshAll = async (includeSavedState?: boolean) => {
    try {
      await Promise.all([
        this.refreshContentRecordData(),
        this.refreshConfigurationData(),
        this.refreshCredentialData(),
      ]);
    } catch (error: unknown) {
      const summary = getSummaryStringFromError(
        "refreshAll::Promise.all",
        error,
      );
      window.showInformationMessage(summary);
      return;
    }
    const selectionState = includeSavedState
      ? this.getSelectionState()
      : undefined;
    this.updateWebViewViewCredentials();
    this.updateWebViewViewConfigurations();
    this.updateWebViewViewContentRecords(selectionState || null);
    if (includeSavedState && selectionState) {
      useBus().trigger(
        "activeContentRecordChanged",
        this.getActiveContentRecord(),
      );
      useBus().trigger("activeConfigChanged", this.getActiveConfig());
    }
  };

  public refreshContentRecords = async () => {
    await this.refreshContentRecordData();
    this.updateWebViewViewContentRecords(this.getSelectionState());
    useBus().trigger(
      "activeContentRecordChanged",
      this.getActiveContentRecord(),
    );
  };

  public refreshConfigurations = async () => {
    await this.refreshConfigurationData();
    this.updateWebViewViewConfigurations();
    useBus().trigger("activeConfigChanged", this.getActiveConfig());
  };

  public sendRefreshedFilesLists = async () => {
    const api = await useApi();
    const activeConfig = this.getActiveConfig();
    if (activeConfig) {
      try {
        const apiRequest = api.files.getByConfiguration(
          activeConfig.configurationName,
          {
            dir: activeConfig.projectDir,
          },
        );
        showProgress("Refreshing Files", Views.HomeView, apiRequest);

        const response = await apiRequest;

        this.webviewConduit.sendMsg({
          kind: HostToWebviewMessageType.REFRESH_FILES_LISTS,
          content: {
            ...splitFilesOnInclusion(response.data),
          },
        });
      } catch (error: unknown) {
        const summary = getSummaryStringFromError(
          "sendRefreshedFilesLists, files.getByConfiguration",
          error,
        );
        window.showErrorMessage(`Failed to refresh files. ${summary}`);
        return;
      }
    }
  };

  public async handleFileInitiatedDeployment(uri: Uri) {
    // Guide the user to create a new Deployment with that file as the entrypoint
    // if one doesn’t exist
    // Select the Deployment with an active configuration for that entrypoint if there
    // is only one
    // With multiple, if a compatible one is already active, then do nothing.
    // Otherwise, prompt for selection between multiple compatible deployments

    // console.log("'Deploy with this Entrypoint' button hit!", uri);
    const dir = relativeDir(uri);
    // If the file is outside the workspace, it cannot be an entrypoint
    if (dir === undefined) {
      return false;
    }
    const entrypoint = uriUtils.basename(uri);

    const api = await useApi();

    // get all of the deployments for projectDir
    // get the configs which are filtered for the entrypoint in that projectDir
    // determine a list of deployments that use those filtered configs

    let contentRecordList: (ContentRecord | PreContentRecord)[] = [];
    const getContentRecords = new Promise<void>(async (resolve, reject) => {
      try {
        const response = await api.contentRecords.getAll({
          dir,
          recursive: false,
        });
        response.data.forEach((c) => {
          if (!isContentRecordError(c)) {
            contentRecordList.push(c);
          }
        });
      } catch (error: unknown) {
        const summary = getSummaryStringFromError(
          "handleFileInitiatedDeployment, contentRecords.getAll",
          error,
        );
        window.showInformationMessage(
          `Unable to continue due to deployment error. ${summary}`,
        );
        return reject();
      }
      return resolve();
    });

    let configMap = new Map<string, Configuration>();
    const getConfigurations = new Promise<void>(async (resolve, reject) => {
      try {
        const response = await api.configurations.getAll({
          dir,
          entrypoint,
          recursive: false,
        });
        let rawConfigs = response.data;
        rawConfigs.forEach((c) => {
          if (!isConfigurationError(c)) {
            configMap.set(c.configurationName, c);
          }
        });
      } catch (error: unknown) {
        const summary = getSummaryStringFromError(
          "handleFileInitiatedDeployment, configurations.getAll",
          error,
        );
        window.showInformationMessage(
          `Unable to continue with API Error: ${summary}`,
        );
        return reject();
      }
      resolve();
    });

    const apisComplete = Promise.all([
      // getConfigurationInspections,
      getContentRecords,
      getConfigurations,
    ]);

    showProgress(
      "Initializing::handleFileInitiatedDeployment",
      Views.HomeView,
      apisComplete,
    );

    try {
      await apisComplete;
    } catch {
      // errors have already been displayed by the underlying promises..
      return undefined;
    }

    // Build up a list of compatible content records with this entrypoint
    const compatibleContentRecords: (ContentRecord | PreContentRecord)[] = [];
    contentRecordList.forEach((c) => {
      if (configMap.get(c.configurationName)) {
        compatibleContentRecords.push(c);
      }
    });

    // console.log(
    //   `compatibleContentRecords: # found: ${compatibleContentRecords.length}`,
    // );

    // if no deployments, create one
    if (!compatibleContentRecords.length) {
      // call new deployment
      const selected = await this.showNewDeploymentMultiStep(
        Views.HomeView,
        dir,
        entrypoint,
      );
      if (selected) {
        window.showInformationMessage(
          `A new deployment has been created for ${entrypoint}. Make any changes needed and
					then click 'Deploy Your Project'to publish it`,
        );
      }
      return;
    }
    // only one deployment, just activate it
    if (compatibleContentRecords.length === 1) {
      const contentRecord = compatibleContentRecords[0];
      const deploymentSelector: DeploymentSelector = {
        deploymentPath: contentRecord.deploymentPath,
      };
      this.propagateDeploymentSelection(deploymentSelector);
      window.showInformationMessage(
        `An existing deployment for ${entrypoint} has been selected. After making any changes 
					needed to your deployment configuration and your project settings,
					you can click 'Deploy Your Project'to publish it.`,
      );

      return deploymentSelector;
    }
    // if there are multiple compatible deployments, then make sure one of these isn't
    // already selected. If it is, do nothing, otherwise pick between the compatible ones.
    const currentContentRecord = this.getActiveContentRecord();
    if (
      !compatibleContentRecords.find((c) => {
        return c.deploymentPath === currentContentRecord?.deploymentPath;
      })
    ) {
      // none of the compatible ones are selected
      const selected = await this.showDeploymentQuickPick(
        compatibleContentRecords,
        dir,
      );
      if (selected) {
        window.showInformationMessage(
          `An existing deployment for ${entrypoint} has been selected. After making any changes 
					needed to your deployment configuration and your project settings,
					you can click 'Deploy Your Project'to publish it.`,
        );
      }
      return selected;
    }
    // compatible content record already active. No change needed.
    window.showInformationMessage(
      `An existing deployment for ${entrypoint} has been selected. You may change to a different
			deployment for this file by clicking on the deployment selector. After making any changes 
			needed to your deployment configuration and your project settings,
			you can click 'Deploy Your Project'to publish it.`,
    );
    return undefined;
  }

  /**
   * Cleans up and disposes of webview resources when view is disposed
   */
  public dispose() {
    Disposable.from(...this.disposables).dispose();

    this.configWatchers?.dispose();
  }

  public register(watchers: WatcherManager) {
    this.stream.register("publish/start", () => {
      this.onPublishStart();
    });
    this.stream.register("publish/success", () => {
      this.onPublishSuccess();
    });
    this.stream.register("publish/failure", (msg: EventStreamMessage) => {
      this.onPublishFailure(msg);
    });

    this.context.subscriptions.push(
      window.registerWebviewViewProvider(Views.HomeView, this, {
        webviewOptions: {
          retainContextWhenHidden: true,
        },
      }),
    );

    this.context.subscriptions.push(
      commands.registerCommand(
        Commands.HomeView.SelectDeployment,
        this.showDeploymentQuickPick,
        this,
      ),
      commands.registerCommand(
        Commands.HomeView.NewDeployment,
        () => this.showNewDeploymentMultiStep(Views.HomeView),
        this,
      ),
      commands.registerCommand(Commands.HomeView.Refresh, () =>
        this.refreshAll(true),
      ),
      commands.registerCommand(
        Commands.HomeView.ShowSelectConfigForDeployment,
        this.showSelectOrCreateConfigForDeployment,
        this,
      ),
      commands.registerCommand(
        Commands.HomeView.CreateConfigForDeployment,
        this.showSelectOrCreateConfigForDeployment,
        this,
      ),
      commands.registerCommand(
        Commands.HomeView.NavigateToDeploymentServer,
        async () => {
          const deployment = this.getActiveContentRecord();
          if (deployment) {
            await env.openExternal(Uri.parse(deployment.serverUrl));
          }
        },
      ),
      commands.registerCommand(
        Commands.HomeView.NavigateToDeploymentContent,
        async () => {
          const contentRecord = this.getActiveContentRecord();
          if (contentRecord && !isPreContentRecord(contentRecord)) {
            await env.openExternal(Uri.parse(contentRecord.dashboardUrl));
          }
        },
      ),
      commands.registerCommand(Commands.HomeView.ShowContentLogs, async () => {
        const contentRecord = this.getActiveContentRecord();
        if (contentRecord && !isPreContentRecord(contentRecord)) {
          const logUrl = `${contentRecord.dashboardUrl}/logs`;
          await env.openExternal(Uri.parse(logUrl));
        }
      }),
      commands.registerCommand(
        Commands.Files.Refresh,
        this.sendRefreshedFilesLists,
        this,
      ),
      commands.registerCommand(
        Commands.PythonPackages.Edit,
        async () => {
          if (this.root === undefined) {
            return;
          }
          const cfg = this.getActiveConfig();
          const packageFile = cfg?.configuration.python?.packageFile;
          if (packageFile === undefined) {
            return;
          }
          const fileUri = Uri.joinPath(this.root.uri, packageFile);
          await commands.executeCommand("vscode.open", fileUri);
        },
        this,
      ),
      commands.registerCommand(
        Commands.PythonPackages.Refresh,
        this.onRefreshPythonPackages,
        this,
      ),
      commands.registerCommand(
        Commands.PythonPackages.Scan,
        this.onScanForPythonPackageRequirements,
        this,
      ),
      commands.registerCommand(
        Commands.RPackages.Edit,
        async () => {
          if (this.root === undefined) {
            return;
          }
          const cfg = this.getActiveConfig();
          const packageFile = cfg?.configuration.r?.packageFile;
          if (packageFile === undefined) {
            return;
          }
          const fileUri = Uri.joinPath(this.root.uri, packageFile);
          await commands.executeCommand("vscode.open", fileUri);
        },
        this,
      ),
      commands.registerCommand(
        Commands.RPackages.Refresh,
        this.onRefreshRPackages,
        this,
      ),
      commands.registerCommand(
        Commands.RPackages.Scan,
        this.onScanForRPackageRequirements,
        this,
      ),
    );

    watchers.positDir?.onDidDelete(() => {
      this.refreshContentRecords();
      this.refreshConfigurations();
    }, this);
    watchers.publishDir?.onDidDelete(() => {
      this.refreshContentRecords();
      this.refreshConfigurations();
    }, this);
    watchers.contentRecordsDir?.onDidDelete(this.refreshContentRecords, this);

    watchers.configurations?.onDidCreate(this.refreshConfigurations, this);
    watchers.configurations?.onDidDelete(this.refreshConfigurations, this);
    watchers.configurations?.onDidChange(this.refreshConfigurations, this);

    watchers.contentRecords?.onDidCreate(this.refreshContentRecords, this);
    watchers.contentRecords?.onDidDelete(this.refreshContentRecords, this);
    watchers.contentRecords?.onDidChange(this.refreshContentRecords, this);

    const fileEventCallback = debounce(
      this.sendRefreshedFilesLists,
      fileEventDebounce,
    );
    watchers.allFiles?.onDidCreate(fileEventCallback, this);
    watchers.allFiles?.onDidDelete(fileEventCallback, this);
  }
}<|MERGE_RESOLUTION|>--- conflicted
+++ resolved
@@ -43,11 +43,7 @@
 import { getUri } from "src/utils/getUri";
 import { deployProject } from "src/views/deployProgress";
 import { WebviewConduit } from "src/utils/webviewConduit";
-<<<<<<< HEAD
-import { fileExists, relativeDir } from "src/utils/files";
-=======
-import { fileExists, isRelativePathRoot } from "src/utils/files";
->>>>>>> 8a3b9db8
+import { fileExists, relativeDir, isRelativePathRoot } from "src/utils/files";
 import { newDeployment } from "src/multiStepInputs/newDeployment";
 import { Utils as uriUtils } from "vscode-uri";
 
