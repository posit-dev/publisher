--- conflicted
+++ resolved
@@ -16,11 +16,8 @@
 import { EventStream, displayEventStreamMessage } from "src/events";
 
 import { EventStreamMessage } from "src/api";
-<<<<<<< HEAD
+import { Commands, Views } from "src/constants";
 import { openUrl } from "src/utils/browser";
-=======
-import { Commands, Views } from "src/constants";
->>>>>>> 40798097
 
 enum LogStageStatus {
   notStarted,
@@ -285,21 +282,13 @@
       window.createTreeView(Views.Logs, {
         treeDataProvider: this,
       }),
-<<<<<<< HEAD
-      commands.registerCommand(visitCommand, async (dashboardUrl: string) => {
-        // This command is only attached to messages with a dashboardUrl field.
-        await openUrl(dashboardUrl);
-      }),
-=======
       commands.registerCommand(
         Commands.Logs.Visit,
         async (dashboardUrl: string) => {
           // This command is only attached to messages with a dashboardUrl field.
-          const uri = Uri.parse(dashboardUrl, true);
-          await env.openExternal(uri);
+          await openUrl(dashboardUrl);
         },
       ),
->>>>>>> 40798097
     );
   }
 }
