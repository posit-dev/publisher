// Copyright (C) 2024 by Posit Software, PBC.

import {
  Event,
  EventEmitter,
  ExtensionContext,
  ProviderResult,
  ThemeIcon,
  TreeDataProvider,
  TreeItem,
  TreeItemCollapsibleState,
  Uri,
  commands,
  env,
  window,
} from "vscode";

import { EventStream, displayEventStreamMessage } from "src/events";

import {
  EventStreamMessage,
<<<<<<< HEAD
  isPublishRestoreEnvStatus,
  restoreMsgToStatusSuffix,
=======
  isPublishFailure,
  isPublishSuccess,
>>>>>>> 2d59d8f9
} from "src/api";
import { Commands, Views } from "src/constants";

enum LogStageStatus {
  notStarted,
  neverStarted,
  skipped,
  inProgress,
  completed,
  failed,
}

type LogStage = {
  inactiveLabel: string;
  activeLabel: string;
  alternatePaths?: string[];
  collapseState?: TreeItemCollapsibleState;
  status: LogStageStatus;
  stages: LogStage[];
  events: EventStreamMessage[];
};

type LogsTreeItem = LogsTreeStageItem | LogsTreeLogItem;

const createLogStage = (
  inactiveLabel: string,
  activeLabel: string,
  alternatePaths?: string[],
  collapseState?: TreeItemCollapsibleState,
  status: LogStageStatus = LogStageStatus.notStarted,
  stages: LogStage[] = [],
  events: EventStreamMessage[] = [],
): LogStage => {
  return {
    inactiveLabel,
    activeLabel,
    alternatePaths,
    collapseState,
    status,
    stages,
    events,
  };
};

const RestoringEnvironmentLabel = "Restoring Environment";

/**
 * Tree data provider for the Logs view.
 */
export class LogsTreeDataProvider implements TreeDataProvider<LogsTreeItem> {
  private stages!: Map<string, LogStage>;
  private publishingStage!: LogStage;

  /**
   * Event emitter for when the tree data of the Logs view changes.
   * @private
   */
  private _onDidChangeTreeData: EventEmitter<LogsTreeItem | undefined> =
    new EventEmitter<LogsTreeItem | undefined>();

  /**
   * Creates an instance of LogsTreeDataProvider.
   * @constructor
   * @param {ExtensionContext} _context = The VSCode Extension's runtime context
   * @param {EventStream} _stream - The event stream to listen to.
   */
  constructor(
    private readonly _context: ExtensionContext,
    private readonly _stream: EventStream,
  ) {}

  private resetStages() {
    this.stages = new Map([
      [
        "publish/getRPackageDescriptions",
        createLogStage(
          "Get Package Descriptions",
          "Getting Package Descriptions",
        ),
      ],
      [
        "publish/checkCapabilities",
        createLogStage("Check Capabilities", "Checking Capabilities"),
      ],
      [
        "publish/createBundle",
        createLogStage("Create Bundle", "Creating Bundle"),
      ],
      [
        "publish/uploadBundle",
        createLogStage("Upload Bundle", "Uploading Bundle"),
      ],
      [
        "publish/createDeployment",
        createLogStage(
          "Create Deployment Record",
          "Creating Deployment Record",
        ),
      ],
      [
        "publish/deployBundle",
        createLogStage("Deploy Bundle", "Deploying Bundle"),
      ],
      [
        "publish/restoreEnv",
        createLogStage("Restore Environment", RestoringEnvironmentLabel),
      ],
      ["publish/runContent", createLogStage("Run Content", "Running Content")],
      [
        "publish/validateDeployment",
        createLogStage(
          "Validate Deployment Record",
          "Validating Deployment Record",
        ),
      ],
    ]);

    this.publishingStage = createLogStage(
      "Publishing",
      "Published",
      undefined,
      TreeItemCollapsibleState.Expanded,
      LogStageStatus.notStarted,
      Array.from(this.stages.values()),
    );
  }

  private registerEvents() {
    // Reset events when a new publish starts
    this._stream.register("publish/start", (msg: EventStreamMessage) => {
      this.resetStages();
      this.publishingStage.inactiveLabel = `Publish "${msg.data.title}" to ${msg.data.server}`;
      this.publishingStage.activeLabel = `Publishing "${msg.data.title}" to ${msg.data.server}`;
      this.publishingStage.status = LogStageStatus.inProgress;
      this.refresh();
    });

    this._stream.register("publish/success", (msg: EventStreamMessage) => {
      this.publishingStage.status = LogStageStatus.completed;
      this.publishingStage.events.push(msg);

      this.stages.forEach((stage) => {
        if (stage.status === LogStageStatus.notStarted) {
          stage.status = LogStageStatus.skipped;
        }
      });

      this.refresh();
    });

    this._stream.register(
      "publish/failure",
      async (msg: EventStreamMessage) => {
        this.publishingStage.status = LogStageStatus.failed;
        this.publishingStage.events.push(msg);

        this.stages.forEach((stage) => {
          if (stage.status === LogStageStatus.notStarted) {
            stage.status = LogStageStatus.neverStarted;
          }
        });

        let showLogsOption = "Show Logs";
        const selection = await window.showErrorMessage(
          `Deployment failed: ${msg.data.message}`,
          showLogsOption,
        );
        if (selection === showLogsOption) {
          await commands.executeCommand(Commands.Logs.Focus);
        }
        this.refresh();
      },
    );

    Array.from(this.stages.keys()).forEach((stageName) => {
      this._stream.register(`${stageName}/start`, (_: EventStreamMessage) => {
        const stage = this.stages.get(stageName);
        if (stage) {
          stage.status = LogStageStatus.inProgress;
        }
        this.refresh();
      });

      this._stream.register(`${stageName}/log`, (msg: EventStreamMessage) => {
        const stage = this.stages.get(stageName);
        if (stage && msg.data.level !== "DEBUG") {
          stage.events.push(msg);
        }
        this.refresh();
      });

      this._stream.register(`${stageName}/success`, (_: EventStreamMessage) => {
        const stage = this.stages.get(stageName);
        if (stage) {
          stage.status = LogStageStatus.completed;
        }
        this.refresh();
      });

      this._stream.register(
        `${stageName}/failure`,
        (msg: EventStreamMessage) => {
          const stage = this.stages.get(stageName);
          if (stage) {
            stage.status = LogStageStatus.failed;
            stage.events.push(msg);
          }
          this.refresh();
        },
      );

      // Register for some specific events we need to handle differently
      this._stream.register(
        "publish/restoreEnv/status",
        (msg: EventStreamMessage) => {
          const stage = this.stages.get("publish/restoreEnv");
          if (stage && isPublishRestoreEnvStatus(msg)) {
            stage.activeLabel = `${RestoringEnvironmentLabel} - ${restoreMsgToStatusSuffix(msg)}`;
          }
        },
      );
    });
  }

  /**
   * Get the event emitter for tree data changes.
   */
  get onDidChangeTreeData(): Event<LogsTreeItem | undefined> {
    return this._onDidChangeTreeData.event;
  }

  /**
   * Refresh the tree view by firing the onDidChangeTreeData event.
   */
  public refresh(): void {
    this._onDidChangeTreeData.fire(undefined);
  }

  /**
   * Get the tree item for the specified element.
   * @param element The element for which to get the tree item.
   * @returns The tree item representing the element.
   */
  getTreeItem(element: LogsTreeItem): TreeItem | Thenable<TreeItem> {
    return element;
  }

  /**
   * Get the child elements of the specified element.
   * @param _ The parent element.
   * @returns The child elements of the parent element.
   */
  getChildren(element?: LogsTreeItem): ProviderResult<Array<LogsTreeItem>> {
    if (element === undefined) {
      return [new LogsTreeStageItem(this.publishingStage)];
    }

    // Map the events array to LogsTreeItem instances and return them as children
    if (element instanceof LogsTreeStageItem) {
      const result = [];
      element.stages.forEach((stage: LogStage) => {
        result.push(new LogsTreeStageItem(stage));
      });
      result.push(...element.events.map((e) => new LogsTreeLogItem(e)));
      return result;
    }

    return [];
  }

  /**
   * Register the tree view in the extension this._context.
   * @param this._context The extension this._context.
   */
  public register() {
    // Initialize the stages map and the outer, publishing stage
    this.resetStages();

    // Register all of the events this view cares about
    this.registerEvents();

    // Create a tree view with the specified view name and options
    this._context.subscriptions.push(
      window.createTreeView(Views.Logs, {
        treeDataProvider: this,
      }),
      commands.registerCommand(
        Commands.Logs.Visit,
        async (dashboardUrl: string) => {
          // This command is only attached to messages with a dashboardUrl field.
          const uri = Uri.parse(dashboardUrl, true);
          await env.openExternal(uri);
        },
      ),
    );
  }
}

export class LogsTreeStageItem extends TreeItem {
  stages: LogStage[] = [];
  events: EventStreamMessage[] = [];
  stage: LogStage;

  constructor(stage: LogStage) {
    let collapsibleState = stage.collapseState;
    if (collapsibleState === undefined) {
      collapsibleState =
        stage.events.length || stage.stages.length
          ? TreeItemCollapsibleState.Collapsed
          : TreeItemCollapsibleState.None;
    }

    super(stage.inactiveLabel, collapsibleState);
    this.stage = stage;

    this.stages = stage.stages;
    this.events = stage.events;
    this.setLabelAndIcon(stage.status);
  }

  setLabelAndIcon(status: LogStageStatus) {
    switch (status) {
      case LogStageStatus.notStarted:
        this.label = this.stage.inactiveLabel;
        this.iconPath = new ThemeIcon("circle-large-outline");
        break;
      case LogStageStatus.neverStarted:
        this.label = this.stage.inactiveLabel;
        this.iconPath = new ThemeIcon("circle-slash");
        break;
      case LogStageStatus.skipped:
        this.label = `${this.stage.inactiveLabel} (skipped)`;
        this.iconPath = new ThemeIcon("check");
        break;
      case LogStageStatus.inProgress:
        this.label = this.stage.activeLabel;
        this.iconPath = new ThemeIcon("loading~spin");
        break;
      case LogStageStatus.completed:
        this.label = this.stage.inactiveLabel;
        this.iconPath = new ThemeIcon("check");
        break;
      case LogStageStatus.failed:
        this.label = this.stage.inactiveLabel;
        this.iconPath = new ThemeIcon("error");
        this.collapsibleState = TreeItemCollapsibleState.Expanded;
        break;
    }
  }
}

/**
 * Represents a tree item for displaying logs in the tree view.
 */
export class LogsTreeLogItem extends TreeItem {
  constructor(
    msg: EventStreamMessage,
    state: TreeItemCollapsibleState = TreeItemCollapsibleState.None,
  ) {
    if (msg.data.message) {
      msg.data.message = msg.data.message.replaceAll("\n", " ");
    }
    super(displayEventStreamMessage(msg), state);
    this.tooltip = JSON.stringify(msg);
    if (!isPublishSuccess(msg) && !isPublishFailure(msg)) {
      this.iconPath = new ThemeIcon("debug-stackframe-dot");
    }

    if (msg.data.dashboardUrl !== undefined) {
      this.command = {
        title: "Visit",
        command: Commands.Logs.Visit,
        arguments: [msg.data.dashboardUrl],
      };
    }
  }
}<|MERGE_RESOLUTION|>--- conflicted
+++ resolved
@@ -19,13 +19,10 @@
 
 import {
   EventStreamMessage,
-<<<<<<< HEAD
+  isPublishFailure,
+  isPublishSuccess,
   isPublishRestoreEnvStatus,
   restoreMsgToStatusSuffix,
-=======
-  isPublishFailure,
-  isPublishSuccess,
->>>>>>> 2d59d8f9
 } from "src/api";
 import { Commands, Views } from "src/constants";
 
