--- conflicted
+++ resolved
@@ -19,11 +19,8 @@
 import { getSummaryStringFromError } from "../utils/errors";
 import * as path from "path";
 import { pathSorter } from "../utils/files";
-<<<<<<< HEAD
+import { useBus } from "../bus";
 import { getSelectionState } from "./homeView";
-=======
-import { useBus } from "../bus";
->>>>>>> c5d238d5
 
 import * as os from "os";
 import { HomeViewState } from "./homeView";
@@ -75,9 +72,8 @@
       // first call.
       try {
         const api = await useApi();
-        const selectedConfigName = getSelectionState(
-          this._context,
-        ).configurationName;
+        const selection = getSelectionState(this._context);
+        const selectedConfigName = selection.configuration.name;
 
         if (selectedConfigName === undefined) {
           commands.executeCommand("setContext", isEmptyContext, true);
