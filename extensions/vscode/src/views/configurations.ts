--- conflicted
+++ resolved
@@ -153,22 +153,11 @@
         value: defaultName,
         prompt: "Configuration name",
       });
-<<<<<<< HEAD
       if (configName === undefined || configName === '') {
         // canceled
         return;
       }
       const createResponse = await api.configurations.createOrUpdate(configName, config);
-=======
-      if (name === undefined || name === "") {
-        // canceled
-        return;
-      }
-      const createResponse = await api.configurations.createOrUpdate(
-        name,
-        config,
-      );
->>>>>>> 1415c5ea
       if (this.root !== undefined) {
         const fileUri = Uri.file(createResponse.data.configurationPath);
         await commands.executeCommand("vscode.open", fileUri);
