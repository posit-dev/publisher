--- conflicted
+++ resolved
@@ -138,16 +138,10 @@
 }
 
 export class DeploymentsTreeItem extends TreeItem {
-<<<<<<< HEAD
   constructor(
-    public deployment: Deployment | PreDeployment | DeploymentError,
+    public deployment: AllDeploymentTypes,
     public readonly fileUri: Uri
   ) {
-=======
-  private deployment: AllDeploymentTypes;
-
-  constructor(deployment: AllDeploymentTypes) {
->>>>>>> 51d21f7b
     super(deployment.deploymentName);
 
     if (isDeployment(this.deployment)) {
