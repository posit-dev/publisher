// Copyright (C) 2024 by Posit Software, PBC.

import {
  Event,
  EventEmitter,
  ExtensionContext,
  RelativePattern,
  ThemeIcon,
  TreeDataProvider,
  TreeItem,
  Uri,
  WorkspaceFolder,
  commands,
  env,
  window,
  workspace,
} from "vscode";

import {
  AllDeploymentTypes,
  Deployment,
  DeploymentError,
  PreDeployment,
  isDeployment,
  isDeploymentError,
  isPreDeployment,
  useApi,
} from "../api";

import { confirmForget } from "../dialogs";
import { EventStream } from "../events";
import { addDeployment } from "../multiStepInputs/addDeployment";
import { publishDeployment } from "../multiStepInputs/deployProject";
import { formatDateString } from "../utils/date";
import { getSummaryStringFromError } from "../utils/errors";

const viewName = "posit.publisher.deployments";
const refreshCommand = viewName + ".refresh";
const editCommand = viewName + ".edit";
const forgetCommand = viewName + ".forget";
const visitCommand = viewName + ".visit";
const addCommand = viewName + ".add";
const deployCommand = viewName + ".deploy";
const isEmptyContext = viewName + ".isEmpty";

const fileStore = ".posit/publish/deployments/*.toml";

type DeploymentsEventEmitter = EventEmitter<
  DeploymentsTreeItem | undefined | void
>;
type DeploymentsEvent = Event<DeploymentsTreeItem | undefined | void>;

export class DeploymentsTreeDataProvider
  implements TreeDataProvider<DeploymentsTreeItem>
{
  private root: WorkspaceFolder | undefined;
  private _onDidChangeTreeData: DeploymentsEventEmitter = new EventEmitter();
  readonly onDidChangeTreeData: DeploymentsEvent =
    this._onDidChangeTreeData.event;

  private api = useApi();

  constructor(private stream: EventStream) {
    const workspaceFolders = workspace.workspaceFolders;
    if (workspaceFolders !== undefined) {
      this.root = workspaceFolders[0];
    }
  }

  public refresh = () => {
    console.log("refreshing deployments");
    this._onDidChangeTreeData.fire();
  };

  getTreeItem(element: DeploymentsTreeItem): TreeItem | Thenable<TreeItem> {
    return element;
  }

  async getChildren(
    element: DeploymentsTreeItem | undefined,
  ): Promise<DeploymentsTreeItem[]> {
    if (element) {
      // flat organization of deployments, so no children.
      return [];
    }
    const root = this.root;
    if (root === undefined) {
      // There can't be any deployments if we don't have a folder open.
      return [];
    }

    try {
      // API Returns:
      // 200 - success
      // 500 - internal server error
      const response = await this.api.deployments.getAll();
      const deployments = response.data;
      commands.executeCommand(
        "setContext",
        isEmptyContext,
        deployments.length === 0,
      );

      return deployments.map((deployment) => {
        const fileUri = Uri.file(deployment.deploymentPath);
        return new DeploymentsTreeItem(deployment, fileUri);
      });
    } catch (error: unknown) {
      const summary = getSummaryStringFromError(
        "deployments::getChildren",
        error,
      );
      commands.executeCommand("setContext", isEmptyContext, true);
      window.showInformationMessage(summary);
      return [];
    }
  }

  public register(context: ExtensionContext) {
    const treeView = window.createTreeView(viewName, {
      treeDataProvider: this,
    });
    context.subscriptions.push(treeView);

    context.subscriptions.push(
      commands.registerCommand(addCommand, () => {
        addDeployment(this.stream);
      }),
    );

    context.subscriptions.push(
      commands.registerCommand(refreshCommand, this.refresh),
    );

    context.subscriptions.push(
      commands.registerCommand(
        editCommand,
        async (item: DeploymentsTreeItem) => {
          await commands.executeCommand("vscode.open", item.fileUri);
        },
      ),
    );

    context.subscriptions.push(
      commands.registerCommand(
        deployCommand,
        async (item: DeploymentsTreeItem) => {
          if (!isDeploymentError(item.deployment)) {
            publishDeployment(item.deployment, this.stream);
          }
        },
      ),
    );

    context.subscriptions.push(
      commands.registerCommand(
        forgetCommand,
        async (item: DeploymentsTreeItem) => {
          const ok = await confirmForget(
            `Are you sure you want to forget this deployment '${item.deployment.deploymentName}' locally?`,
          );
          if (ok) {
            await this.api.deployments.delete(item.deployment.deploymentName);
          }
        },
      ),
      commands.registerCommand(
        visitCommand,
        async (item: DeploymentsTreeItem) => {
          // This command is only registered for Deployments
          if (isDeployment(item.deployment)) {
            const uri = Uri.parse(item.deployment.dashboardUrl, true);
            await env.openExternal(uri);
          }
        },
      ),
    );

    if (this.root !== undefined) {
      const watcher = workspace.createFileSystemWatcher(
        new RelativePattern(this.root, fileStore),
      );
      watcher.onDidCreate(this.refresh);
      watcher.onDidDelete(this.refresh);
      watcher.onDidChange(this.refresh);
      context.subscriptions.push(watcher);
    }
  }
}

export class DeploymentsTreeItem extends TreeItem {
  constructor(
    public deployment: AllDeploymentTypes,
    public readonly fileUri: Uri,
  ) {
    super(deployment.deploymentName);

    if (isDeployment(this.deployment)) {
      this.initializeDeployment(this.deployment);
    } else if (isPreDeployment(this.deployment)) {
      this.initializePreDeployment(this.deployment);
    } else {
      this.initializeDeploymentError(this.deployment);
    }
    this.command = {
      title: "Open",
      command: "vscode.open",
      arguments: [this.fileUri],
    };
  }

  private initializeDeployment(deployment: Deployment) {
<<<<<<< HEAD
    this.contextValue = 'posit.publisher.deployments.tree.item.deployment';
    if (!deployment.deploymentError) {
      this.tooltip =
        `Deployment file: ${deployment.deploymentPath}\n` +
        `\n` +
        `Last Deployed on ${formatDateString(deployment.deployedAt)}\n` +
        `Targeting ${deployment.serverType} at ${deployment.serverUrl}\n` +
        `GUID = ${deployment.id}`;
      this.iconPath = new ThemeIcon('cloud-upload');
    } else {
      this.tooltip =
        `Deployment file: ${deployment.deploymentPath}\n` +
        `\n` +
        `Last deployment failed on ${formatDateString(deployment.deployedAt)}\n` +
        `Targeting ${deployment.serverType} at ${deployment.serverUrl}\n` +
        `GUID = ${deployment.id}\n` +
        `\n` +
        `Error: ${deployment.deploymentError.msg}`;
      this.iconPath = new ThemeIcon('run-errors');
=======
    this.contextValue = "posit.publisher.deployments.tree.item.deployment";
    this.tooltip =
      `${deployment.deploymentName}\n` +
      `Last Deployed on ${formatDateString(deployment.deployedAt)}\n` +
      `Targeting ${deployment.serverType} at ${deployment.serverUrl}\n` +
      `GUID = ${deployment.id}`;

    if (deployment.deploymentError) {
      this.iconPath = new ThemeIcon("warning");
    } else {
      this.iconPath = new ThemeIcon("cloud-upload");
>>>>>>> 8ff6158e
    }
  }

  private initializePreDeployment(predeployment: PreDeployment) {
    this.contextValue = "posit.publisher.deployments.tree.item.predeployment";
    this.tooltip =
      `Deployment file: ${predeployment.deploymentPath}\n` +
      `\n` +
      `Created on ${formatDateString(predeployment.createdAt)}\n` +
      `Targeting ${predeployment.serverType} at ${predeployment.serverUrl}\n` +
<<<<<<< HEAD
      `\n` +
      `Warning! This deployment has not yet been deployed.`;
    this.iconPath = new ThemeIcon('ellipsis');
=======
      `WARNING! Not Yet Deployed`;
    this.iconPath = new ThemeIcon("ellipsis");
>>>>>>> 8ff6158e
  }

  private initializeDeploymentError(deploymentError: DeploymentError) {
    this.contextValue = "posit.publisher.deployments.tree.item.deploymentError";
    this.tooltip =
      `Deployment file: ${deploymentError.deploymentPath}\n` +
      `\n` +
      `ERROR! File is invalid\n` +
      `Code: ${deploymentError.error.code}\n` +
<<<<<<< HEAD
      `Msg: ${deploymentError.error.msg}\n` +
      `\n` +
      `Warning: This deployment cannot be deployed\n` +
      `until the issue is resolved.`;

    ;
    this.iconPath = new ThemeIcon('warning');
=======
      `Msg: ${deploymentError.error.msg}`;
    this.iconPath = new ThemeIcon("warning");
>>>>>>> 8ff6158e
  }
}<|MERGE_RESOLUTION|>--- conflicted
+++ resolved
@@ -210,8 +210,7 @@
   }
 
   private initializeDeployment(deployment: Deployment) {
-<<<<<<< HEAD
-    this.contextValue = 'posit.publisher.deployments.tree.item.deployment';
+    this.contextValue = "posit.publisher.deployments.tree.item.deployment";
     if (!deployment.deploymentError) {
       this.tooltip =
         `Deployment file: ${deployment.deploymentPath}\n` +
@@ -219,7 +218,7 @@
         `Last Deployed on ${formatDateString(deployment.deployedAt)}\n` +
         `Targeting ${deployment.serverType} at ${deployment.serverUrl}\n` +
         `GUID = ${deployment.id}`;
-      this.iconPath = new ThemeIcon('cloud-upload');
+      this.iconPath = new ThemeIcon("cloud-upload");
     } else {
       this.tooltip =
         `Deployment file: ${deployment.deploymentPath}\n` +
@@ -229,20 +228,7 @@
         `GUID = ${deployment.id}\n` +
         `\n` +
         `Error: ${deployment.deploymentError.msg}`;
-      this.iconPath = new ThemeIcon('run-errors');
-=======
-    this.contextValue = "posit.publisher.deployments.tree.item.deployment";
-    this.tooltip =
-      `${deployment.deploymentName}\n` +
-      `Last Deployed on ${formatDateString(deployment.deployedAt)}\n` +
-      `Targeting ${deployment.serverType} at ${deployment.serverUrl}\n` +
-      `GUID = ${deployment.id}`;
-
-    if (deployment.deploymentError) {
-      this.iconPath = new ThemeIcon("warning");
-    } else {
-      this.iconPath = new ThemeIcon("cloud-upload");
->>>>>>> 8ff6158e
+      this.iconPath = new ThemeIcon("run-errors");
     }
   }
 
@@ -253,14 +239,9 @@
       `\n` +
       `Created on ${formatDateString(predeployment.createdAt)}\n` +
       `Targeting ${predeployment.serverType} at ${predeployment.serverUrl}\n` +
-<<<<<<< HEAD
       `\n` +
       `Warning! This deployment has not yet been deployed.`;
-    this.iconPath = new ThemeIcon('ellipsis');
-=======
-      `WARNING! Not Yet Deployed`;
     this.iconPath = new ThemeIcon("ellipsis");
->>>>>>> 8ff6158e
   }
 
   private initializeDeploymentError(deploymentError: DeploymentError) {
@@ -270,17 +251,11 @@
       `\n` +
       `ERROR! File is invalid\n` +
       `Code: ${deploymentError.error.code}\n` +
-<<<<<<< HEAD
       `Msg: ${deploymentError.error.msg}\n` +
       `\n` +
       `Warning: This deployment cannot be deployed\n` +
       `until the issue is resolved.`;
 
-    ;
-    this.iconPath = new ThemeIcon('warning');
-=======
-      `Msg: ${deploymentError.error.msg}`;
     this.iconPath = new ThemeIcon("warning");
->>>>>>> 8ff6158e
   }
 }