// Copyright (C) 2024 by Posit Software, PBC.

<<<<<<< HEAD
import { openUrl } from "src/utils/browser";
=======
import { Commands, Views } from "src/constants";
>>>>>>> 40798097
import {
  TreeDataProvider,
  TreeItem,
  ProviderResult,
  ExtensionContext,
  window,
  commands,
} from "vscode";

export class HelpAndFeedbackTreeDataProvider
  implements TreeDataProvider<HelpAndFeedbackTreeItem>
{
  constructor(private readonly _context: ExtensionContext) {}

  getTreeItem(element: HelpAndFeedbackTreeItem): TreeItem | Thenable<TreeItem> {
    return element;
  }

  getChildren(
    element: HelpAndFeedbackTreeItem | undefined,
  ): ProviderResult<HelpAndFeedbackTreeItem[]> {
    if (element === undefined) {
      return [
        new HelpAndFeedbackTreeItem(
          "Get Started with Posit Publisher",
          "Open Getting Started Documentation",
          Commands.HelpAndFeedback.OpenGettingStarted,
        ),
        new HelpAndFeedbackTreeItem(
          "Provide Feedback",
          "Open Feedback Slack Channel",
          Commands.HelpAndFeedback.OpenGettingStarted,
        ),
      ];
    }
    return [];
  }

  public register() {
    this._context.subscriptions.push(
      window.createTreeView(Views.HelpAndFeedback, { treeDataProvider: this }),
    );

    this._context.subscriptions.push(
<<<<<<< HEAD
      commands.registerCommand(openGettingStartedCommand, async () => {
        await openUrl(
          "https://github.com/posit-dev/publisher/blob/main/docs/index.md",
          true,
        );
      }),
    );

    this._context.subscriptions.push(
      commands.registerCommand(openFeedbackCommand, async () => {
        await openUrl(
          "https://positpbc.slack.com/channels/publisher-feedback",
          true,
=======
      commands.registerCommand(
        Commands.HelpAndFeedback.OpenGettingStarted,
        () => {
          env.openExternal(
            Uri.parse(
              "https://github.com/posit-dev/publisher/blob/main/docs/index.md",
            ),
          );
        },
      ),
    );

    this._context.subscriptions.push(
      commands.registerCommand(Commands.HelpAndFeedback.OpenFeedback, () => {
        env.openExternal(
          Uri.parse("https://positpbc.slack.com/channels/publisher-feedback"),
>>>>>>> 40798097
        );
      }),
    );
  }
}

export class HelpAndFeedbackTreeItem extends TreeItem {
  constructor(itemString: string, commandTitle: string, command: string) {
    super(itemString);
    this.command = {
      title: commandTitle,
      command,
    };
  }
}<|MERGE_RESOLUTION|>--- conflicted
+++ resolved
@@ -1,10 +1,7 @@
 // Copyright (C) 2024 by Posit Software, PBC.
 
-<<<<<<< HEAD
 import { openUrl } from "src/utils/browser";
-=======
 import { Commands, Views } from "src/constants";
->>>>>>> 40798097
 import {
   TreeDataProvider,
   TreeItem,
@@ -49,40 +46,27 @@
     );
 
     this._context.subscriptions.push(
-<<<<<<< HEAD
-      commands.registerCommand(openGettingStartedCommand, async () => {
-        await openUrl(
-          "https://github.com/posit-dev/publisher/blob/main/docs/index.md",
-          true,
-        );
-      }),
-    );
-
-    this._context.subscriptions.push(
-      commands.registerCommand(openFeedbackCommand, async () => {
-        await openUrl(
-          "https://positpbc.slack.com/channels/publisher-feedback",
-          true,
-=======
       commands.registerCommand(
         Commands.HelpAndFeedback.OpenGettingStarted,
-        () => {
-          env.openExternal(
-            Uri.parse(
-              "https://github.com/posit-dev/publisher/blob/main/docs/index.md",
-            ),
+        async () => {
+          await openUrl(
+            "https://github.com/posit-dev/publisher/blob/main/docs/index.md",
+            true,
           );
         },
       ),
     );
 
     this._context.subscriptions.push(
-      commands.registerCommand(Commands.HelpAndFeedback.OpenFeedback, () => {
-        env.openExternal(
-          Uri.parse("https://positpbc.slack.com/channels/publisher-feedback"),
->>>>>>> 40798097
-        );
-      }),
+      commands.registerCommand(
+        Commands.HelpAndFeedback.OpenFeedback,
+        async () => {
+          await openUrl(
+            "https://positpbc.slack.com/channels/publisher-feedback",
+            true,
+          );
+        },
+      ),
     );
   }
 }
