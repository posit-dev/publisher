--- conflicted
+++ resolved
@@ -107,11 +107,6 @@
   new HomeViewProvider(context.extensionUri, stream).register(context);
 
   await service.start();
-<<<<<<< HEAD
-
-  await service.start();
-=======
->>>>>>> d2602cdc
 
   setStateContext(PositPublishState.initialized);
 }
