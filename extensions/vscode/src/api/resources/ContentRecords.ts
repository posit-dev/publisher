--- conflicted
+++ resolved
@@ -18,11 +18,7 @@
   // Returns:
   // 200 - success
   // 500 - internal server error
-<<<<<<< HEAD
-  getAll(params: { dir: string; entrypoint?: string; recursive?: boolean }) {
-=======
   getAll(dir: string, params?: { entrypoints?: string; recursive?: boolean }) {
->>>>>>> 8654ea08
     return this.client.get<Array<AllContentRecordTypes>>("/deployments", {
       params: {
         dir,
