--- conflicted
+++ resolved
@@ -27,21 +27,14 @@
   serverUrl: string;
   saveName: string;
   createdAt: string;
-<<<<<<< HEAD
-=======
   configurationName: string;
   deploymentError: AgentError | null;
->>>>>>> 09a60454
 } & DeploymentLocation;
 
 export type PreDeployment = {
   state: DeploymentState.NEW;
-<<<<<<< HEAD
-  error: AgentError | null;
   configurationName: string | undefined;
   configurationPath: string | undefined;
-=======
->>>>>>> 09a60454
 } & DeploymentRecord;
 
 export type Deployment = {
@@ -53,12 +46,8 @@
   files: string[];
   deployedAt: string;
   state: DeploymentState.DEPLOYED;
-<<<<<<< HEAD
-  deploymentError: AgentError | null;
   configurationName: string;
   configurationPath: string;
-=======
->>>>>>> 09a60454
 } & DeploymentRecord &
   Configuration;
 
