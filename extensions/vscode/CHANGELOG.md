--- conflicted
+++ resolved
@@ -8,17 +8,15 @@
 
 ## [Unreleased]
 
-<<<<<<< HEAD
+### Fixed
+
+- Fixed an issue where the preferred Python path was incorrectly not found when deploying #2742
+- Fixed Python dependencies scanning not respecting the active Python session #2825
+
 ### Added
 
 - Added the ability to associate a Connect Cloud deployment to another Connect Cloud
   deployment for the same account (#3067)
-=======
-### Fixed
-
-- Fixed an issue where the preferred Python path was incorrectly not found when deploying #2742
-- Fixed Python dependencies scanning not respecting the active Python session #2825
->>>>>>> e5e06cc4
 
 ## [1.21.0]
 
