# Changelog

All notable changes to the Posit Publisher extension are documented in this
file.

The format is based on [Keep a Changelog](https://keepachangelog.com/en/1.1.0/),
and this project adheres to [Semantic Versioning](https://semver.org/spec/v2.0.0.html).

## [Unreleased]

### Added

<<<<<<< HEAD
### Fixed

### Changed

- The Publisher Log Panel now stays hidden until the user initiates a deployment operation
  from within the extension. It remains visible until the VSCode window is restarted. (##2596)
=======
- Credentials are now exposed via a `posit-connect` authentication provider,
  which surfaces them in the native Accounts UI. (#2608)
>>>>>>> e9476336

## [1.10.0]

### Added

- Added a new [Troubleshooting document](https://github.com/posit-dev/publisher/blob/main/docs/troubleshooting.md)
  and a link to it in error notifications that occur during deployment. (#2562)
- Added a new [Collaboration document](https://github.com/posit-dev/publisher/blob/main/docs/collaboration.md)
  describing how to collaborate on projects using the Posit Publisher. (#2383)
- Added support for deploying Gradio content to Posit Connect. (#2476, #2477)
- Inspection for Gradio entrypoint files was added to correctly determine when
  it is Gradio content and setting `type = 'python-gradio'` in the generated
  configuration file. (#2475)
- When deploying R content without a `lockfile` the extension now prompts the
  user to install and setup `renv` then creates a `renv.lock` depending on what
  is needed in their environment. (#2560)
- The Python interpreter used is now consistent across the extension and
  uses the selected Python intrepter in Positron or the
  [VS Code Python extension](https://marketplace.visualstudio.com/items?itemName=ms-python.python)
  defaulting to the Python on PATH when none is selected. (#2494, #2496)
- A warning has been added to the sidebar when the selected deployment has a
  configuration with `type = 'unknown'` suggesting the framework be set. (#2515)
- Icons have been added to the deployment select dropdown to indicate the
  deployment's server and entrypoint. (#2483)

### Fixed

- Deployment dismissal has been greatly improved. Deployments are no longer
  updated as the deploy continues on Posit Connect. They instead will be set to
  the dismissed state, avoiding changes after dismissal. (#2179, #2498)
- Fixed an issue where the "View Content" button could appear when a deployment
  failed prior to any content being created on Posit Connect. (#2373)

### Changed

- The Python and R package files can no longer be un-checked in the Project
  Files view to avoid unintended removal from the `files` attribute in the
  configuration. (#2555)
- The sidebar design was unified to have similar different vertical placement in
  various deployment states. (#2531)
- Warnings in the sidebar have a new look to optimize horizontal space, utilize
  theme colors, and emphasize links. (#2526, #2527)
- The error when the extension could not validate credentials has been improved
  to indicate that connectivity to the server could also be a problem. (#2450)

## [1.8.0]

### Added

- The selected R interpreter in Positron is preferred over an R interpreter on
  PATH when inspecting an entrypoint. When a deployment is created the selected
  R version is used in the generated configuration where applicable. (#2500)

### Fixed

- When utilizing file-based credential storage and the file is using an older
  format, or has been corrupted, the file is backed up and the user is prompted
  to re-enter their credentials. (#2491)
- If corrupted credentials are detected inside of keychain storage the store
  will be reset and the user will be prompted to re-enter their credentials.
  (#2492)

### Changed

- The entrypoint can no longer be un-checked in the Project Files view to avoid
  unintended removal from the `files` attribute in the configuration. (#2487)
- The sidebar design has changed slightly to emphasize the deployment selection.
  (#2480, #2481)
- The deployment selection field in the sidebar now uses a right chevron to
  indicate dropdown will appear as a VS Code Quick Pick. (#2482)

## [1.6.0]

### Added

- Added emphasis to the entrypoint file for the selected deployment in the
  Project Files view (#2239)
- When running the extension in Positron the selected R interpreter is now used
  rather than using the R interpreter from the PATH (#1968)
- Added improved inspection for RMarkdown sites. When a `_site.yml` or
  `_bookdown.yml` file present the content category is correctly set to `site`.
  (#1643)
- Added improved inspection and initial configurations for Quarto Websites when
  a `_quarto.yml` is present. Pre and post scripts are now automatically
  included in the initial configuration. (#2266)

### Fixed

- Fixed the extension sidebar freezing when a deployment with a large number of
  files is selected (#2204)

## [1.4.0]

### Changed

- Changed the behavior when the configuration has `type = 'unknown'`. Now
  several actions can be performed such as including/excluding files via
  the sidebar and re-deploying to Posit Connect if the content type was deployed
  with the unknown type. (#2419)
- Changed the `quarto` type to `quarto-static` to match Posit Connect. The
  type `quarto` has been deprecated, and it is recommended to use
  `quarto-static`. (#1208)

### Added

- Added support for deploying Quarto script files (#1208)
- Improved the Secrets view in the sidebar to show when the secret is already
  set for the content on Posit Connect, when a value is going to be set on
  deploy, and when a value needs to be set (#2365)
- Added the ability to hide all input cells or hide input cells with the
  `hide_input` metadata tag in Jupyter notebooks using a new section in
  configuration files (#2399)

### Fixed

- Fixed an issue with new deployments with the unknown type (due to inspection)
  causing errors and not creating all necessary files (#2419)
- Fixed unknown inspection occassionally not including the selected entrypoint
  in the generated configuration's files list (#2419)
- Fixed a behavior causing `renv.lock` related errors to show in the Posit
  Publisher output channel and a vague "Could not scan..." message being
  shown. Now the specific errors are displayed for easier resolution. (#2408)
- Replaced an unhelpful error with a much more informative message when
  attempting to inspect a Python file and a Python executable can not be found
  to do the inspection (#2385)

## [1.2.1]

### Changed

- Updated extension README.md to include an outline of the features provided and links to the documentation and issue board.

## [1.2.0]

### Added

- Improved documentation around the file inclusion, git ignore pattern used in
  configuration files (#2359)
- Selecting a configuration file with errors no longer disables the deploy
  button. Instead, errors are displayed during the deployment process to better
  indicate what needs to be addressed (#2345, #2374)
- Added a line number to the configuration file error message to better indicate
  where the schema validation error is occurring (#2330)
- Added a more informative error when the Content ID is not found on the
  Connect server when updating an existing deployment (#2287)
- Added more logging to the extension output to help diagnose issues (#2153)
- Added an option to disable certificate verification when communicating with a
  Connect server (#2202)
- Added a helpful warning when the selected configuration file has overlapping
  secrets and environment variable names to avoid unexpected behavior (#2326)
- Added helpful errors when attempting to deploy with a missing package file, or
  a package file with no content (#2177, #2327)
- Added a helpful error when attempting to deploy to locked content (#2375)
- Added a fast failure when attempting to deploy to an existing target on
  Connect with a different content type (#2301)
- Added automatic inclusion of deployment's configuration and content record
  files (#2370)

### Changed

- Changed the icon for setting Secret values in the Secrets view to be more
  clear that a value is being set (#2379)
- Changed the prompt for setting a name for a Connect server and the related
  credential to be more clear (#2265)
- Changed the "couldn't access the deployed content" error to be more clear
  and link to the content's logs directly (#2206)
- Changed URL validation when adding a Connect server credential to allow for
  URLs with paths (#2001)
- Changed URL validation to automatically discover the proper Connect server
  API endpoint based on the URL provided by the user (often incorrect) (#2001)
- Changed unexpected errors to be briefer, with additional details being sent
  to the VSCode's Output/Window pane
- Removed the Scan button from the R Packages view and updated the message to
  include a link to the `renv` documentation when the R package file is missing,
  invalid or empty (#2403)

### Fixed

- Fixed an issue where the R version was going undetected when `R_HOME` is set
  (#2343)
- Fixed the deployment selection prompting users to select "one of
  the existing deployments below" when no deployments were listed (#2241)
- Fixed an issue where after scanning for R packages or Python packages the
  file would not correctly open in the editor (#2328)
- Fixed an issue with file watching that would show an error when hitting a
  symlink pointing to a missing file (#2267)

## [1.1.7]

### Added

- Secrets are now able to be pushed up during a deploy in the added Secrets
  view. Secret names can be added to the Configuration, and values supplied
  individually in the Secrets view. (#2260, #2304, #2305)
- Newly made Deployments can now be associated with previously deployed content
  to easily update content on a Connect server. (#2285)
- Views that require action now show a warning icon when collapsed to assist in
  discovery (#2245)
- Credentials are now persisted on OSes without keychains by storing them in the
  user's home directory under `.connect-credentials`. If using a previous
  version of the extension with a `.connect-credentials` dotfile remove it when
  upgrading. (#1831)
- Files that have previously been deployed that are now deselected for the
  next deployment show a red `R` icon in the Project Files view (#2299)

### Changed

- When creating a new deployment, open entrypoint files are listed with an
  option to use an open file dialog to select any file. This removes a recursive
  search for all entrypoints present within the open workspace. (#2337)
- The entrypoint file is now more prominent in the UI. It is visible in the
  Deployment selection and options when selecting (#2248)
- Changed the editor button tooltip wording for deployable files. It now reads
  "Deploy with Posit Publisher" (#2209)
- The Credentials and Help views are now shown even when no Deployment is
  selected (#2309)
- Changed the naming of generated deployment files to be more unique, similar to
  configuration files. They now include a short unique hash to avoid collisions
  in source control (#1818)

### Fixed

- If editing a configuration file makes the configuration file invalid there are
  no longer refresh file errors (#2323)
- Newly included files in subdirectories are now correctly decorated with a
  green `A` on Windows (#2112)

## [1.1.6]

### Added

- Added a warning message if a package is not installed locally when scanning
  for package requirements (#2113)
- Added a link to edit the configuration file in relevant error messages when we
  fail to deploy (#2047)

### Changed

- Changed Project Files to a tree view making it easier to manage included and
  excluded files and directories (#1210)
- When including and excluding files in the extension Project Files view the
  file path is now included in the configuration files list to avoid including
  similarly named files in subdirectories (#2159)
- The files attribute in configuration files is now printed in a multiline
  format for better readability (#2158)
- The publish button in the editor view for entrypoints no longer automatically
  re-deploys. It will continue to assist in selection of deployments (#2180)
- Moved the "Create a New Deployment" option in Deployment selection menus to
  the top of the list for easier discovery (#2110)
- Changed the naming of generated configuration files to be more unique. They
  are now based on the entered content title and include a short unique hash to
  avoid collisions in source control (#2135)

### Fixed

- When creating a Shiny Express deployment the entrypoint is now included in the
  generated configuration file (#2137)
- Reduced the number of workspace file scanning operations done when a large
  number of files are deleted in the workspace to improve performance (#2107)
- Expensive file scanning operations are now debounced and throttled
  to improve performance and avoid duplicate scans (#1970)
- Improved catching of errors in the extension by ensuring that all errors are
  caught and logged (#1912)
- Fixed an issue where errors would occur if a directory in the workspace was
  prevented from being read (#2210)

### Removed

- Removed the flat file view for Project Files in favor of the tree view
  (#1210, #2160)

## [1.1.5]

### Added

- Added support detecting the `quarto-shiny` type for Quarto documents that had
  `revealjs` as the output format (#2065)
- Added inspection support for Jupyter notebooks using Quarto Inspect allowing
  Jupyter notebooks to be published using Quarto (#2059, #2085)
- Added an overlay that disables the extension's Home view when a selection is
  being made (#1995)
- Added support for setting a Credential using a dotfile (#2088)
- Added the ability to dismiss the current deployment in progress (#2057)
- Added sorting of entrypoints when adding a new deployment including open files
  at the top of the list (#2045)

### Changed

- The Posit Publisher button in the editor view for entrypoints now does not
  deploy after a new deployment is created - giving users time to review the
  newly created configuration before deploying (#2060)
- Changed the scanning of entrypoints when adding a new deployment - now a
  cursory scan is done using file extensions and a full inspection is only done
  on the selected entrypoint greatly improving the speed of adding a new
  deployment (#2029)
- Changed the initial listing of entrypoints, when adding a new deployment, to
  only show unique options rather duplications for each content type (#2046)
- Changed the Posit Publisher icon (#2054)
- The Posit Publisher icon is now bundled as an icon-font to support SVGs for
  better rendering on high DPI displays (#2054)

### Fixed

- Fixed an issue where include and exclude patterns in configuration `files`
  lists did not correctly handle specified files in subdirectories (#2075)
- Fixed the Python Packages list including a blank entry when whitespace was
  present in the `requirements.txt` file (#2033)
- Fixed an issue where opening a workspace with no files or only files without
  read permissions would cause an unhelpful error when adding a new deployment -
  the error now correctly communicates that no possible entrypoints were found
  (#2032)
- Fixed an issue with entrypoint inspection where a non-PyShiny entrypoint would
  cause other files from being scanned (#2011)
- Fixed anchor links opening new tabs in web based VSCodes including in
  Posit Workbench (#2034)

## [1.1.4]

### Added

- Added the support for recursively scanning workspace directories so the
  extension can manage multiple projects at once (#1849)
- Added a publish button to the editor view when an entrypoint is the active
  file to allow for easier deployment of the entrypoint (#1846)
- Added progress bars for asynchronous actions in each of the extension's views
  (#1958)

### Changed

- A loading indicator is now shown in the Home view until all initialization is
  complete (#1960)

### Fixed

- Improved Credential validation by allowing a Connect instance behind a proxy
  (#1974)
- The extension now activates when a workspace is opened with only directories
  (#1991)
- Fixed comments in `requirements.txt` showing up in the Python Packages view
  (#2010)

### Removed

- Deployments and Configurations views were removed from the extension (#1996)

## [1.1.3]

- Initial beta release<|MERGE_RESOLUTION|>--- conflicted
+++ resolved
@@ -10,17 +10,15 @@
 
 ### Added
 
-<<<<<<< HEAD
+- Credentials are now exposed via a `posit-connect` authentication provider,
+  which surfaces them in the native Accounts UI. (#2608)
+
 ### Fixed
 
 ### Changed
 
 - The Publisher Log Panel now stays hidden until the user initiates a deployment operation
   from within the extension. It remains visible until the VSCode window is restarted. (##2596)
-=======
-- Credentials are now exposed via a `posit-connect` authentication provider,
-  which surfaces them in the native Accounts UI. (#2608)
->>>>>>> e9476336
 
 ## [1.10.0]
 
