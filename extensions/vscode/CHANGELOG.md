# Changelog

All notable changes to the Posit Publisher extension are documented in this
file.

The format is based on [Keep a Changelog](https://keepachangelog.com/en/1.1.0/),
and this project adheres to [Semantic Versioning](https://semver.org/spec/v2.0.0.html).

<<<<<<< HEAD
## [Unreleased]

### Added

- Added `product_type` field to the config schema. (#2729)
=======
## [1.18.1]

### Fixed

- Updated software components used by Posit Publisher to address CVE-2025-7783
  (#2741)
>>>>>>> 8c3d40f8

## [1.18.0]

### Fixed

- Fixed the naming of "Shiny for Python" and "Shiny for R" content types. (#2664)
- Fixed an issue where end-to-end tests could not run on some Mac systems due to Docker files not being built for the correct platform.
- Fixed an issue where disabling keychain credential storage would not work as expected. (#2697)
- Fixed inconsistent runtime discovery and selection at deploy time. (#2648)

### Added

- Improved support for Posit Connect deployments hosted in Snowpark Container
  Services. (#2687, #2691)

### Changed

- Bumped the credential version to 2 to support Posit Connect Cloud credentials. (#2684)

## [1.16.1]

### Fixed

- A filepath quoting issue on Windows when using R with a `.bat` file extension.
  (#2637)
- Detect and report auth client errors at deploy time. (#2654)

## [1.16.0]

### Added

- Added support for deploying to Connect in Snowflake using key-pair auth. (#2632)

## [1.14.0]

### Added

- Introduced detection of required R interpreter version based on
  `DESCRIPTION` file and `renv.lock` file. The detected version
  will fill the `requires_r` field in configuration (#2636)

### Fixed

- Detection of required python interpreter version now will request a compatible
  version when there is `.python-version` file declaring a specific version number
  without any version requirement operator (#2628)
- Fixed an issue where scanning for Python dependencies created an `renv.lock` file.
  Now the dependencies file is properly named `requirements.txt`. (#2639)

## [1.12.1]

### Fixed

- Fix missing platform build in OpenVSX due to outage.

## [1.12.0]

### Added

- Added the ability to update the target GUID for a deployment at any time
  from the "..." menu. (#2576)
- Added a new extension setting `Use Key Chain Credential Storage`
  (defaulting to true), allowing the user to prioritize the use
  of a credential file over the keyring. (#2519)
- Credentials are now exposed via a `posit-connect` authentication provider,
  which is surfaced within the native Accounts UI. (#2608)
- Added a new extension setting `Default Connect Server` to pre-populate
  the Server URL when creating a credential if there is not already one
  configured. When running within Posit Workbench, the extension will use the
  URL from the [default RStudio/Posit Workbench setting](https://docs.posit.co/ide/server-pro/rstudio_pro_sessions/rstudio_connect_server.html) (rstudio-pro#7466)
- When expanded, the Python Packages view will now display a message describing
  how to configure the project to use Python if the configuration file does not
  indicate a dependency on Python. (#2571)
- Added a new field to the Python configuration section ("requires_python"),
  which can be used to indicate the range of Python interpreter versions
  required to run the content on the Connect server. If it is not provided,
  it is populated from the project files ".python-version", "pyproject.toml" and
  "setup.cfg". This setting is inserted into the manifest during
  deployment. (#2617)

### Fixed

- Publisher icon was sometimes missing when workpace folder starts out
  untrusted in VS Code. The extension now supports running within both untrusted and
  trusted workspaces, and will prompt to manage workspace trust so it can initialize. (#2611)

### Changed

- R, Python, and Quarto versions are now optional in configuration files and
  will not be populated when creating a new deployment. If not present at the
  time of deployment, versions will be discovered and inserted from user's
  running environment. (#2468, #2470)
- The `posit-publishing-schema-v3` configuration file schema has been updated
  with the new "Python.requires_python" field as well as the switch from required to
  optional for the version field within the R, Python and Quarto sections.
- The Publisher Log Panel has now been renamed to "Publisher" and now will
  stay hidden until the user initiates a deployment operation from within the
  extension. It remains visible until the VSCode window is restarted. (#2596)

## [1.10.0]

### Added

- Added a new [Troubleshooting document](https://github.com/posit-dev/publisher/blob/main/docs/troubleshooting.md)
  and a link to it in error notifications that occur during deployment. (#2562)
- Added a new [Collaboration document](https://github.com/posit-dev/publisher/blob/main/docs/collaboration.md)
  describing how to collaborate on projects using the Posit Publisher. (#2383)
- Added support for deploying Gradio content to Posit Connect. (#2476, #2477)
- Inspection for Gradio entrypoint files was added to correctly determine when
  it is Gradio content and setting `type = 'python-gradio'` in the generated
  configuration file. (#2475)
- When deploying R content without a `lockfile` the extension now prompts the
  user to install and setup `renv` then creates a `renv.lock` depending on what
  is needed in their environment. (#2560)
- The Python interpreter used is now consistent across the extension and
  uses the selected Python intrepter in Positron or the
  [VS Code Python extension](https://marketplace.visualstudio.com/items?itemName=ms-python.python)
  defaulting to the Python on PATH when none is selected. (#2494, #2496)
- A warning has been added to the sidebar when the selected deployment has a
  configuration with `type = 'unknown'` suggesting the framework be set. (#2515)
- Icons have been added to the deployment select dropdown to indicate the
  deployment's server and entrypoint. (#2483)

### Fixed

- Deployment dismissal has been greatly improved. Deployments are no longer
  updated as the deploy continues on Posit Connect. They instead will be set to
  the dismissed state, avoiding changes after dismissal. (#2179, #2498)
- Fixed an issue where the "View Content" button could appear when a deployment
  failed prior to any content being created on Posit Connect. (#2373)

### Changed

- The Python and R package files can no longer be un-checked in the Project
  Files view to avoid unintended removal from the `files` attribute in the
  configuration. (#2555)
- The sidebar design was unified to have similar different vertical placement in
  various deployment states. (#2531)
- Warnings in the sidebar have a new look to optimize horizontal space, utilize
  theme colors, and emphasize links. (#2526, #2527)
- The error when the extension could not validate credentials has been improved
  to indicate that connectivity to the server could also be a problem. (#2450)

## [1.8.0]

### Added

- The selected R interpreter in Positron is preferred over an R interpreter on
  PATH when inspecting an entrypoint. When a deployment is created the selected
  R version is used in the generated configuration where applicable. (#2500)

### Fixed

- When utilizing file-based credential storage and the file is using an older
  format, or has been corrupted, the file is backed up and the user is prompted
  to re-enter their credentials. (#2491)
- If corrupted credentials are detected inside of keychain storage the store
  will be reset and the user will be prompted to re-enter their credentials.
  (#2492)

### Changed

- The entrypoint can no longer be un-checked in the Project Files view to avoid
  unintended removal from the `files` attribute in the configuration. (#2487)
- The sidebar design has changed slightly to emphasize the deployment selection.
  (#2480, #2481)
- The deployment selection field in the sidebar now uses a right chevron to
  indicate dropdown will appear as a VS Code Quick Pick. (#2482)

## [1.6.0]

### Added

- Added emphasis to the entrypoint file for the selected deployment in the
  Project Files view (#2239)
- When running the extension in Positron the selected R interpreter is now used
  rather than using the R interpreter from the PATH (#1968)
- Added improved inspection for RMarkdown sites. When a `_site.yml` or
  `_bookdown.yml` file present the content category is correctly set to `site`.
  (#1643)
- Added improved inspection and initial configurations for Quarto Websites when
  a `_quarto.yml` is present. Pre and post scripts are now automatically
  included in the initial configuration. (#2266)

### Fixed

- Fixed the extension sidebar freezing when a deployment with a large number of
  files is selected (#2204)

## [1.4.0]

### Changed

- Changed the behavior when the configuration has `type = 'unknown'`. Now
  several actions can be performed such as including/excluding files via
  the sidebar and re-deploying to Posit Connect if the content type was deployed
  with the unknown type. (#2419)
- Changed the `quarto` type to `quarto-static` to match Posit Connect. The
  type `quarto` has been deprecated, and it is recommended to use
  `quarto-static`. (#1208)

### Added

- Added support for deploying Quarto script files (#1208)
- Improved the Secrets view in the sidebar to show when the secret is already
  set for the content on Posit Connect, when a value is going to be set on
  deploy, and when a value needs to be set (#2365)
- Added the ability to hide all input cells or hide input cells with the
  `hide_input` metadata tag in Jupyter notebooks using a new section in
  configuration files (#2399)

### Fixed

- Fixed an issue with new deployments with the unknown type (due to inspection)
  causing errors and not creating all necessary files (#2419)
- Fixed unknown inspection occassionally not including the selected entrypoint
  in the generated configuration's files list (#2419)
- Fixed a behavior causing `renv.lock` related errors to show in the Posit
  Publisher output channel and a vague "Could not scan..." message being
  shown. Now the specific errors are displayed for easier resolution. (#2408)
- Replaced an unhelpful error with a much more informative message when
  attempting to inspect a Python file and a Python executable can not be found
  to do the inspection (#2385)

## [1.2.1]

### Changed

- Updated extension README.md to include an outline of the features provided and links to the documentation and issue board.

## [1.2.0]

### Added

- Improved documentation around the file inclusion, git ignore pattern used in
  configuration files (#2359)
- Selecting a configuration file with errors no longer disables the deploy
  button. Instead, errors are displayed during the deployment process to better
  indicate what needs to be addressed (#2345, #2374)
- Added a line number to the configuration file error message to better indicate
  where the schema validation error is occurring (#2330)
- Added a more informative error when the Content ID is not found on the
  Connect server when updating an existing deployment (#2287)
- Added more logging to the extension output to help diagnose issues (#2153)
- Added an option to disable certificate verification when communicating with a
  Connect server (#2202)
- Added a helpful warning when the selected configuration file has overlapping
  secrets and environment variable names to avoid unexpected behavior (#2326)
- Added helpful errors when attempting to deploy with a missing package file, or
  a package file with no content (#2177, #2327)
- Added a helpful error when attempting to deploy to locked content (#2375)
- Added a fast failure when attempting to deploy to an existing target on
  Connect with a different content type (#2301)
- Added automatic inclusion of deployment's configuration and content record
  files (#2370)

### Changed

- Changed the icon for setting Secret values in the Secrets view to be more
  clear that a value is being set (#2379)
- Changed the prompt for setting a name for a Connect server and the related
  credential to be more clear (#2265)
- Changed the "couldn't access the deployed content" error to be more clear
  and link to the content's logs directly (#2206)
- Changed URL validation when adding a Connect server credential to allow for
  URLs with paths (#2001)
- Changed URL validation to automatically discover the proper Connect server
  API endpoint based on the URL provided by the user (often incorrect) (#2001)
- Changed unexpected errors to be briefer, with additional details being sent
  to the VSCode's Output/Window pane
- Removed the Scan button from the R Packages view and updated the message to
  include a link to the `renv` documentation when the R package file is missing,
  invalid or empty (#2403)

### Fixed

- Fixed an issue where the R version was going undetected when `R_HOME` is set
  (#2343)
- Fixed the deployment selection prompting users to select "one of
  the existing deployments below" when no deployments were listed (#2241)
- Fixed an issue where after scanning for R packages or Python packages the
  file would not correctly open in the editor (#2328)
- Fixed an issue with file watching that would show an error when hitting a
  symlink pointing to a missing file (#2267)

## [1.1.7]

### Added

- Secrets are now able to be pushed up during a deploy in the added Secrets
  view. Secret names can be added to the Configuration, and values supplied
  individually in the Secrets view. (#2260, #2304, #2305)
- Newly made Deployments can now be associated with previously deployed content
  to easily update content on a Connect server. (#2285)
- Views that require action now show a warning icon when collapsed to assist in
  discovery (#2245)
- Credentials are now persisted on OSes without keychains by storing them in the
  user's home directory under `.connect-credentials`. If using a previous
  version of the extension with a `.connect-credentials` dotfile remove it when
  upgrading. (#1831)
- Files that have previously been deployed that are now deselected for the
  next deployment show a red `R` icon in the Project Files view (#2299)

### Changed

- When creating a new deployment, open entrypoint files are listed with an
  option to use an open file dialog to select any file. This removes a recursive
  search for all entrypoints present within the open workspace. (#2337)
- The entrypoint file is now more prominent in the UI. It is visible in the
  Deployment selection and options when selecting (#2248)
- Changed the editor button tooltip wording for deployable files. It now reads
  "Deploy with Posit Publisher" (#2209)
- The Credentials and Help views are now shown even when no Deployment is
  selected (#2309)
- Changed the naming of generated deployment files to be more unique, similar to
  configuration files. They now include a short unique hash to avoid collisions
  in source control (#1818)

### Fixed

- If editing a configuration file makes the configuration file invalid there are
  no longer refresh file errors (#2323)
- Newly included files in subdirectories are now correctly decorated with a
  green `A` on Windows (#2112)

## [1.1.6]

### Added

- Added a warning message if a package is not installed locally when scanning
  for package requirements (#2113)
- Added a link to edit the configuration file in relevant error messages when we
  fail to deploy (#2047)

### Changed

- Changed Project Files to a tree view making it easier to manage included and
  excluded files and directories (#1210)
- When including and excluding files in the extension Project Files view the
  file path is now included in the configuration files list to avoid including
  similarly named files in subdirectories (#2159)
- The files attribute in configuration files is now printed in a multiline
  format for better readability (#2158)
- The publish button in the editor view for entrypoints no longer automatically
  re-deploys. It will continue to assist in selection of deployments (#2180)
- Moved the "Create a New Deployment" option in Deployment selection menus to
  the top of the list for easier discovery (#2110)
- Changed the naming of generated configuration files to be more unique. They
  are now based on the entered content title and include a short unique hash to
  avoid collisions in source control (#2135)

### Fixed

- When creating a Shiny Express deployment the entrypoint is now included in the
  generated configuration file (#2137)
- Reduced the number of workspace file scanning operations done when a large
  number of files are deleted in the workspace to improve performance (#2107)
- Expensive file scanning operations are now debounced and throttled
  to improve performance and avoid duplicate scans (#1970)
- Improved catching of errors in the extension by ensuring that all errors are
  caught and logged (#1912)
- Fixed an issue where errors would occur if a directory in the workspace was
  prevented from being read (#2210)

### Removed

- Removed the flat file view for Project Files in favor of the tree view
  (#1210, #2160)

## [1.1.5]

### Added

- Added support detecting the `quarto-shiny` type for Quarto documents that had
  `revealjs` as the output format (#2065)
- Added inspection support for Jupyter notebooks using Quarto Inspect allowing
  Jupyter notebooks to be published using Quarto (#2059, #2085)
- Added an overlay that disables the extension's Home view when a selection is
  being made (#1995)
- Added support for setting a Credential using a dotfile (#2088)
- Added the ability to dismiss the current deployment in progress (#2057)
- Added sorting of entrypoints when adding a new deployment including open files
  at the top of the list (#2045)

### Changed

- The Posit Publisher button in the editor view for entrypoints now does not
  deploy after a new deployment is created - giving users time to review the
  newly created configuration before deploying (#2060)
- Changed the scanning of entrypoints when adding a new deployment - now a
  cursory scan is done using file extensions and a full inspection is only done
  on the selected entrypoint greatly improving the speed of adding a new
  deployment (#2029)
- Changed the initial listing of entrypoints, when adding a new deployment, to
  only show unique options rather duplications for each content type (#2046)
- Changed the Posit Publisher icon (#2054)
- The Posit Publisher icon is now bundled as an icon-font to support SVGs for
  better rendering on high DPI displays (#2054)

### Fixed

- Fixed an issue where include and exclude patterns in configuration `files`
  lists did not correctly handle specified files in subdirectories (#2075)
- Fixed the Python Packages list including a blank entry when whitespace was
  present in the `requirements.txt` file (#2033)
- Fixed an issue where opening a workspace with no files or only files without
  read permissions would cause an unhelpful error when adding a new deployment -
  the error now correctly communicates that no possible entrypoints were found
  (#2032)
- Fixed an issue with entrypoint inspection where a non-PyShiny entrypoint would
  cause other files from being scanned (#2011)
- Fixed anchor links opening new tabs in web based VSCodes including in
  Posit Workbench (#2034)

## [1.1.4]

### Added

- Added the support for recursively scanning workspace directories so the
  extension can manage multiple projects at once (#1849)
- Added a publish button to the editor view when an entrypoint is the active
  file to allow for easier deployment of the entrypoint (#1846)
- Added progress bars for asynchronous actions in each of the extension's views
  (#1958)

### Changed

- A loading indicator is now shown in the Home view until all initialization is
  complete (#1960)

### Fixed

- Improved Credential validation by allowing a Connect instance behind a proxy
  (#1974)
- The extension now activates when a workspace is opened with only directories
  (#1991)
- Fixed comments in `requirements.txt` showing up in the Python Packages view
  (#2010)

### Removed

- Deployments and Configurations views were removed from the extension (#1996)

## [1.1.3]

- Initial beta release<|MERGE_RESOLUTION|>--- conflicted
+++ resolved
@@ -6,20 +6,18 @@
 The format is based on [Keep a Changelog](https://keepachangelog.com/en/1.1.0/),
 and this project adheres to [Semantic Versioning](https://semver.org/spec/v2.0.0.html).
 
-<<<<<<< HEAD
 ## [Unreleased]
 
 ### Added
 
 - Added `product_type` field to the config schema. (#2729)
-=======
+
 ## [1.18.1]
 
 ### Fixed
 
 - Updated software components used by Posit Publisher to address CVE-2025-7783
   (#2741)
->>>>>>> 8c3d40f8
 
 ## [1.18.0]
 
