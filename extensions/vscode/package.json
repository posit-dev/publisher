--- conflicted
+++ resolved
@@ -36,12 +36,24 @@
         "category": "Posit Publisher"
       },
       {
+        "command": "posit.publisher.configurations.clone",
+        "title": "Clone",
+        "icon": "$(files)",
+        "category": "Posit Publisher"
+      },
+      {
         "command": "posit.publisher.configurations.edit",
         "title": "Edit",
         "icon": "$(edit)",
         "category": "Posit Publisher"
       },
       {
+        "command": "posit.publisher.configurations.rename",
+        "title": "Rename",
+        "icon": "$(symbol-key)",
+        "category": "Posit Publisher"
+      },
+      {
         "command": "posit.publisher.configurations.delete",
         "title": "Delete",
         "icon": "$(trash)",
@@ -49,20 +61,8 @@
       },
       {
         "command": "posit.publisher.credentials.refresh",
-        "title": "Refresh",
+        "title": "Refresh Credentials",
         "icon": "$(refresh)",
-        "category": "Posit"
-      },
-      {
-        "command": "posit.publisher.configurations.rename",
-        "title": "Rename",
-        "icon": "$(symbol-key)",
-        "category": "Posit Publisher"
-      },
-      {
-        "command": "posit.publisher.configurations.clone",
-        "title": "Clone",
-        "icon": "$(files)",
         "category": "Posit Publisher"
       },
       {
@@ -95,30 +95,26 @@
         "icon": {
           "light": "./assets/img/light/posit-publisher.svg",
           "dark": "./assets/img/dark/posit-publisher.svg"
-<<<<<<< HEAD
-        }
+        },
+        "category": "Posit Publisher"
       },
       {
         "command": "posit.publisher.requirements.edit",
-        "title": "Edit",
+        "title": "Edit Requirements File",
         "icon": "$(edit)",
-        "category": "Posit"
+        "category": "Posit Publisher"
       },
       {
         "command": "posit.publisher.requirements.refresh",
-        "title": "Refresh",
+        "title": "Refresh Requirements",
         "icon": "$(refresh)",
-        "category": "Posit"
+        "category": "Posit Publisher"
       },
       {
         "command": "posit.publisher.requirements.scan",
-        "title": "Scan",
+        "title": "Scan Requirements",
         "icon": "$(arrow-circle-down)",
-        "category": "Posit"
-=======
-        },
-        "category": "Posit Publisher"
->>>>>>> 92b0e566
+        "category": "Posit Publisher"
       }
     ],
     "configuration": {
@@ -153,7 +149,6 @@
           "group": "navigation@2"
         },
         {
-<<<<<<< HEAD
           "command": "posit.publisher.requirements.edit",
           "when": "view == posit.publisher.requirements",
           "group": "navigation@1"
@@ -167,11 +162,11 @@
           "command": "posit.publisher.requirements.scan",
           "when": "view == posit.publisher.requirements",
           "group": "navigation@3"
-=======
+        },
+        {
           "command": "posit.publisher.credentials.refresh",
           "when": "view == posit.publisher.credentials",
           "group": "navigation"
->>>>>>> 92b0e566
         }
       ],
       "view/item/context": [
@@ -263,16 +258,10 @@
           "when": "workbenchState == folder"
         },
         {
-<<<<<<< HEAD
           "id": "posit.publisher.requirements",
           "name": "Requirements",
-          "contextualTitle": "Publisher"
-=======
-          "id": "posit.publisher.dependencies",
-          "name": "Dependencies",
-          "contextualTitle": "Publisher",
-          "when": "workbenchState == folder"
->>>>>>> 92b0e566
+          "contextualTitle": "Publisher",
+          "when": "workbenchState == folder"
         },
         {
           "id": "posit.publisher.configurations",
@@ -320,11 +309,11 @@
         "when": "posit.publisher.deployments.isEmpty"
       },
       {
-<<<<<<< HEAD
         "view": "posit.publisher.requirements",
         "contents": "To deploy Python content, you need a requirements.txt file listing any package dependencies. Click Scan to create one based on the files in your project.\n[Scan](command:posit.publisher.requirements.scan)",
         "when": "posit.publisher.requirements.isEmpty == empty"
-=======
+      },
+      {
         "view": "posit.publisher.project",
         "contents": "In order to deploy using Posit Publisher, you can open a folder initialized as a Posit project or initialize a new project.\n[Open Folder](command:vscode.openFolder)",
         "when": "workbenchState == empty"
@@ -333,7 +322,6 @@
         "view": "posit.publisher.project",
         "contents": "Posit Publisher currently only supports single folder workspaces, open a folder initialized as a Posit project or initialize a new project.\n[Open Folder](command:vscode.openFolder)",
         "when": "workbenchState == workspace"
->>>>>>> 92b0e566
       }
     ]
   },
