{
  "name": "publisher",
  "publisher": "posit",
  "displayName": "Posit Publisher",
  "description": "Publish and share your Python and R content on Posit Connect",
  "version": "0.0.0",
  "icon": "assets/img/color/posit-publisher.png",
  "repository": {
    "type": "git",
    "url": "https://github.com/rstudio/publishing-client/tree/main/extensions/vscode"
  },
  "engines": {
    "vscode": "^1.87.0"
  },
  "categories": [
    "Data Science",
    "Machine Learning",
    "Other"
  ],
  "activationEvents": [
    "onStartupFinished"
  ],
  "main": "./out/extension.js",
  "contributes": {
    "commands": [
      {
        "command": "posit.publisher.configurations.refresh",
        "title": "Refresh Configurations",
        "icon": "$(refresh)",
        "category": "Posit Publisher"
      },
      {
        "command": "posit.publisher.configurations.add",
        "title": "New Configuration",
        "icon": "$(add)",
        "category": "Posit Publisher"
      },
      {
        "command": "posit.publisher.configurations.clone",
        "title": "Clone",
        "icon": "$(files)",
        "category": "Posit Publisher"
      },
      {
        "command": "posit.publisher.configurations.edit",
        "title": "Edit",
        "icon": "$(edit)",
        "category": "Posit Publisher"
      },
      {
        "command": "posit.publisher.configurations.rename",
        "title": "Rename",
        "icon": "$(symbol-key)",
        "category": "Posit Publisher"
      },
      {
        "command": "posit.publisher.configurations.delete",
        "title": "Delete",
        "icon": "$(trash)",
        "category": "Posit Publisher"
      },
      {
        "command": "posit.publisher.credentials.refresh",
        "title": "Refresh Credentials",
        "icon": "$(refresh)",
        "category": "Posit Publisher"
      },
      {
        "command": "posit.publisher.deployments.edit",
        "title": "Edit",
        "icon": "$(edit)",
        "category": "Posit Publisher"
      },
      {
        "command": "posit.publisher.deployments.forget",
        "title": "Forget this deployment locally",
        "icon": "$(close-all)",
        "category": "Posit Publisher"
      },
      {
        "command": "posit.publisher.deployments.refresh",
        "title": "Refresh Deployments",
        "icon": "$(refresh)",
        "category": "Posit Publisher"
      },
      {
        "command": "posit.publisher.deployments.add",
        "title": "New Deployment",
        "icon": "$(add)",
        "category": "Posit Publisher"
      },
      {
        "command": "posit.publisher.deployments.deploy",
        "title": "Deploy",
        "icon": {
          "light": "./assets/img/light/posit-publisher.svg",
          "dark": "./assets/img/dark/posit-publisher.svg"
        },
<<<<<<< HEAD
        "category": "Posit"
      },
      {
        "command": "posit.publisher.files.refresh",
        "title": "Refresh",
        "icon": "$(refresh)",
        "category": "Posit"
      },
      {
        "command": "posit.publisher.files.editPositIgnore",
        "title": "Edit Posit Ignore file (.positignore)",
        "icon": "$(gear)",
        "category": "Posit"
      },
      {
        "command": "posit.publisher.files.addExclusion",
        "title": "Exclude this file",
        "icon": "$(exclude)",
        "category": "Posit"
=======
        "category": "Posit Publisher"
      },
      {
        "command": "posit.publisher.requirements.edit",
        "title": "Edit Requirements File",
        "icon": "$(edit)",
        "category": "Posit Publisher"
      },
      {
        "command": "posit.publisher.requirements.refresh",
        "title": "Refresh Requirements",
        "icon": "$(refresh)",
        "category": "Posit Publisher"
      },
      {
        "command": "posit.publisher.requirements.scan",
        "title": "Scan Requirements",
        "icon": "$(arrow-circle-down)",
        "category": "Posit Publisher"
>>>>>>> 4b14d541
      }
    ],
    "configuration": {
      "title": "Posit",
      "properties": {
        "posit.publisher.executable.path": {
          "description": "A path to the Posit Publisher executable. By default, the extension looks for `publisher` in the `PATH`",
          "type": "string"
        }
      }
    },
    "menus": {
      "view/title": [
        {
          "command": "posit.publisher.configurations.add",
          "when": "view == posit.publisher.configurations",
          "group": "navigation@1"
        },
        {
          "command": "posit.publisher.configurations.refresh",
          "when": "view == posit.publisher.configurations",
          "group": "navigation@2"
        },
        {
          "command": "posit.publisher.deployments.add",
          "when": "view == posit.publisher.deployments",
          "group": "navigation@1"
        },
        {
          "command": "posit.publisher.deployments.refresh",
          "when": "view == posit.publisher.deployments",
          "group": "navigation@2"
        },
        {
<<<<<<< HEAD
          "command": "posit.publisher.files.editPositIgnore",
          "when": "view == posit.publisher.files",
          "group": "navigation@1"
        },
        {
          "command": "posit.publisher.files.refresh",
          "when": "view == posit.publisher.files",
          "group": "navigation@2"
=======
          "command": "posit.publisher.requirements.edit",
          "when": "view == posit.publisher.requirements",
          "group": "navigation@1"
        },
        {
          "command": "posit.publisher.requirements.refresh",
          "when": "view == posit.publisher.requirements",
          "group": "navigation@2"
        },
        {
          "command": "posit.publisher.requirements.scan",
          "when": "view == posit.publisher.requirements",
          "group": "navigation@3"
        },
        {
          "command": "posit.publisher.credentials.refresh",
          "when": "view == posit.publisher.credentials",
          "group": "navigation"
>>>>>>> 4b14d541
        }
      ],
      "view/item/context": [
        {
          "command": "posit.publisher.configurations.clone",
          "when": "view == posit.publisher.configurations",
          "group": "inline@1"
        },
        {
          "command": "posit.publisher.configurations.rename",
          "when": "view == posit.publisher.configurations",
          "group": "inline@2"
        },
        {
          "command": "posit.publisher.configurations.delete",
          "when": "view == posit.publisher.configurations",
          "group": "inline@3"
        },
        {
          "command": "posit.publisher.deployments.deploy",
          "when": "viewItem == posit.publisher.deployments.tree.item.deployment || viewItem == posit.publisher.deployments.tree.item.predeployment",
          "group": "inline@1"
        },
        {
          "command": "posit.publisher.deployments.forget",
          "when": "viewItem == posit.publisher.deployments.tree.item.deployment || viewItem == posit.publisher.deployments.tree.item.predeployment || viewItem == posit.publisher.deployments.tree.item.deploymentError",
          "group": "inline@2"
        },
        {
          "command": "posit.publisher.files.addExclusion",
          "when": "viewItem == posit.publisher.files.tree || viewItem == posit.publisher.files.isIncludedFile",
          "group": "inline@1"
        }
      ],
      "commandPalette": [
        {
          "command": "posit.publisher.configurations.clone",
          "when": "false"
        },
        {
          "command": "posit.publisher.configurations.edit",
          "when": "false"
        },
        {
          "command": "posit.publisher.configurations.rename",
          "when": "false"
        },
        {
          "command": "posit.publisher.configurations.delete",
          "when": "false"
        },
        {
          "command": "posit.publisher.deployments.edit",
          "when": "false"
        },
        {
          "command": "posit.publisher.deployments.deploy",
          "when": "false"
        },
        {
          "command": "posit.publisher.deployments.forget",
          "when": "false"
        }
      ]
    },
    "viewsContainers": {
      "activitybar": [
        {
          "id": "posit-publisher",
          "title": "Posit Publisher",
          "icon": "assets/img/color/posit-publisher.svg"
        }
      ],
      "panel": [
        {
          "id": "posit-publisher-logs",
          "title": "Posit Publisher Logs",
          "icon": "$(output)"
        }
      ]
    },
    "views": {
      "posit-publisher": [
        {
          "id": "posit.publisher.project",
          "name": "Project",
          "contextualTitle": "Publisher",
          "when": "workbenchState == empty || workbenchState == workspace || posit.publish.missing || posit.publish.state == 'uninitialized'"
        },
        {
          "id": "posit.publisher.files",
<<<<<<< HEAD
          "name": "Deployment Files",
          "contextualTitle": "Publisher"
=======
          "name": "Files",
          "contextualTitle": "Publisher",
          "when": "workbenchState == folder && !posit.publish.missing && posit.publish.state == 'initialized'"
>>>>>>> 4b14d541
        },
        {
          "id": "posit.publisher.requirements",
          "name": "Requirements",
          "contextualTitle": "Publisher",
          "when": "workbenchState == folder && !posit.publish.missing && posit.publish.state == 'initialized'"
        },
        {
          "id": "posit.publisher.configurations",
          "name": "Configurations",
          "contextualTitle": "Publisher",
          "when": "workbenchState == folder && !posit.publish.missing && posit.publish.state == 'initialized'"
        },
        {
          "id": "posit.publisher.credentials",
          "name": "Credentials",
          "contextualTitle": "Publisher",
          "when": "workbenchState == folder && !posit.publish.missing && posit.publish.state == 'initialized'"
        },
        {
          "id": "posit.publisher.deployments",
          "name": "Deployments",
          "contextualTitle": "Publisher",
          "when": "workbenchState == folder && !posit.publish.missing && posit.publish.state == 'initialized'"
        },
        {
          "id": "posit.publisher.helpAndFeedback",
          "name": "Help And Feedback",
          "contextualTitle": "Publisher",
          "when": "workbenchState == folder && !posit.publish.missing && posit.publish.state == 'initialized'"
        }
      ],
      "posit-publisher-logs": [
        {
          "id": "posit.publisher.logs",
          "name": "Logs",
          "contextualTitle": "Logs",
          "when": "workbenchState == folder && !posit.publish.missing && posit.publish.state == 'initialized'"
        }
      ]
    },
    "viewsWelcome": [
      {
        "view": "posit.publisher.configurations",
        "contents": "To publish your content, you need a configuration file. Click Add to create one based on the files in your project.\n[Add](command:posit.publisher.configurations.add)",
        "when": "posit.publisher.configurations.isEmpty == empty"
      },
      {
        "view": "posit.publisher.deployments",
        "contents": "To publish your content, you need to create a deployment. Click Add to create one and optionally publish your project using it.\n[Add](command:posit.publisher.deployments.add)",
        "when": "posit.publisher.deployments.isEmpty"
      },
      {
        "view": "posit.publisher.requirements",
        "contents": "To deploy Python content, you need a requirements.txt file listing any package dependencies. Click Scan to create one based on the files in your project.\n[Scan](command:posit.publisher.requirements.scan)",
        "when": "posit.publisher.requirements.isEmpty == empty"
      },
      {
        "view": "posit.publisher.project",
        "contents": "In order to deploy using Posit Publisher, you can open a folder initialized as a Posit project or initialize a new project.\n[Open Folder](command:vscode.openFolder)",
        "when": "workbenchState == empty"
      },
      {
        "view": "posit.publisher.project",
        "contents": "Posit Publisher currently only supports single folder workspaces, open a folder initialized as a Posit project or initialize a new project.\n[Open Folder](command:vscode.openFolder)",
        "when": "workbenchState == workspace"
      },
      {
        "view": "posit.publisher.project",
        "contents": "Scanning folder for a Posit project...",
        "when": "workbenchState == folder && posit.publish.state == 'uninitialized'"
      },
      {
        "view": "posit.publisher.project",
        "contents": "Before deploying using Posit Publisher, you need to initialize your project.\n[Initialize Project](command:posit.publisher.initalize)",
        "when": "workbenchState == folder && posit.publish.missing && posit.publish.state == 'initialized'"
      }
    ]
  },
  "scripts": {
    "vscode:prepublish": "npm run compile",
    "compile": "tsc -p ./",
    "watch": "tsc -watch -p ./",
    "pretest": "npm run compile",
    "lint": "eslint src --ext ts",
    "test": "node ./out/test/runTest.js"
  },
  "devDependencies": {
    "@types/eventsource": "^1.1.15",
    "@types/mocha": "^10.0.2",
    "@types/mutexify": "^1.2.3",
    "@types/node": "18.x",
    "@types/retry": "^0.12.5",
    "@types/vscode": "^1.87.0",
    "@types/wait-on": "^5.3.3",
    "@typescript-eslint/eslint-plugin": "^6.7.3",
    "@typescript-eslint/parser": "^6.7.3",
    "@vscode/test-electron": "^2.3.8",
    "eslint": "^8.50.0",
    "glob": "^10.3.3",
    "mocha": "^10.2.0",
    "typescript": "^5.2.2"
  },
  "dependencies": {
    "axios": "^1.6.0",
    "eventsource": "^2.0.2",
    "get-port": "5.1.1",
    "mutexify": "^1.4.0",
    "retry": "^0.13.1"
  }
}<|MERGE_RESOLUTION|>--- conflicted
+++ resolved
@@ -96,27 +96,24 @@
           "light": "./assets/img/light/posit-publisher.svg",
           "dark": "./assets/img/dark/posit-publisher.svg"
         },
-<<<<<<< HEAD
-        "category": "Posit"
+        "category": "Posit Publisher"
       },
       {
         "command": "posit.publisher.files.refresh",
         "title": "Refresh",
         "icon": "$(refresh)",
-        "category": "Posit"
+        "category": "Posit Publisher"
       },
       {
         "command": "posit.publisher.files.editPositIgnore",
         "title": "Edit Posit Ignore file (.positignore)",
         "icon": "$(gear)",
-        "category": "Posit"
+        "category": "Posit Publisher"
       },
       {
         "command": "posit.publisher.files.addExclusion",
         "title": "Exclude this file",
         "icon": "$(exclude)",
-        "category": "Posit"
-=======
         "category": "Posit Publisher"
       },
       {
@@ -136,7 +133,6 @@
         "title": "Scan Requirements",
         "icon": "$(arrow-circle-down)",
         "category": "Posit Publisher"
->>>>>>> 4b14d541
       }
     ],
     "configuration": {
@@ -171,7 +167,6 @@
           "group": "navigation@2"
         },
         {
-<<<<<<< HEAD
           "command": "posit.publisher.files.editPositIgnore",
           "when": "view == posit.publisher.files",
           "group": "navigation@1"
@@ -180,7 +175,8 @@
           "command": "posit.publisher.files.refresh",
           "when": "view == posit.publisher.files",
           "group": "navigation@2"
-=======
+        },
+        {
           "command": "posit.publisher.requirements.edit",
           "when": "view == posit.publisher.requirements",
           "group": "navigation@1"
@@ -199,7 +195,6 @@
           "command": "posit.publisher.credentials.refresh",
           "when": "view == posit.publisher.credentials",
           "group": "navigation"
->>>>>>> 4b14d541
         }
       ],
       "view/item/context": [
@@ -291,14 +286,9 @@
         },
         {
           "id": "posit.publisher.files",
-<<<<<<< HEAD
           "name": "Deployment Files",
-          "contextualTitle": "Publisher"
-=======
-          "name": "Files",
-          "contextualTitle": "Publisher",
-          "when": "workbenchState == folder && !posit.publish.missing && posit.publish.state == 'initialized'"
->>>>>>> 4b14d541
+          "contextualTitle": "Publisher",
+          "when": "workbenchState == folder && !posit.publish.missing && posit.publish.state == 'initialized'"
         },
         {
           "id": "posit.publisher.requirements",
