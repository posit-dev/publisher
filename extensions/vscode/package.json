{
  "name": "publisher",
  "publisher": "posit",
  "displayName": "Posit Publisher",
  "description": "Publish and share your Python and R content on Posit Connect",
  "version": "0.0.0",
  "icon": "assets/img/color/posit-publisher.png",
  "repository": {
    "type": "git",
    "url": "https://github.com/rstudio/publishing-client/tree/main/extensions/vscode"
  },
  "engines": {
    "vscode": "^1.87.0"
  },
  "categories": [
    "Data Science",
    "Machine Learning",
    "Other"
  ],
  "activationEvents": [
    "onStartupFinished"
  ],
  "main": "./out/extension.js",
  "contributes": {
    "commands": [
      {
        "command": "posit.publisher.configurations.refresh",
        "title": "Refresh Configurations",
        "icon": "$(refresh)",
        "category": "Posit Publisher"
      },
      {
        "command": "posit.publisher.configurations.add",
        "title": "New Configuration",
        "icon": "$(add)",
        "category": "Posit Publisher"
      },
      {
        "command": "posit.publisher.configurations.clone",
        "title": "Clone",
        "icon": "$(files)",
        "category": "Posit Publisher"
      },
      {
        "command": "posit.publisher.configurations.edit",
        "title": "Edit",
        "icon": "$(edit)",
        "category": "Posit Publisher"
      },
      {
        "command": "posit.publisher.configurations.rename",
        "title": "Rename",
        "icon": "$(symbol-key)",
        "category": "Posit Publisher"
      },
      {
        "command": "posit.publisher.configurations.delete",
        "title": "Delete",
        "icon": "$(trash)",
        "category": "Posit Publisher"
      },
      {
        "command": "posit.publisher.credentials.refresh",
        "title": "Refresh Credentials",
        "icon": "$(refresh)",
        "category": "Posit Publisher"
      },
      {
        "command": "posit.publisher.deployments.edit",
        "title": "Edit",
        "icon": "$(edit)",
        "category": "Posit Publisher"
      },
      {
        "command": "posit.publisher.deployments.forget",
        "title": "Forget this deployment locally",
        "icon": "$(close-all)",
        "category": "Posit Publisher"
      },
      {
        "command": "posit.publisher.deployments.refresh",
        "title": "Refresh Deployments",
        "icon": "$(refresh)",
        "category": "Posit Publisher"
      },
      {
        "command": "posit.publisher.deployments.add",
        "title": "New Deployment",
        "icon": "$(add)",
        "category": "Posit Publisher"
      },
      {
        "command": "posit.publisher.deployments.deploy",
        "title": "Deploy",
        "icon": {
          "light": "./assets/img/light/posit-publisher.svg",
          "dark": "./assets/img/dark/posit-publisher.svg"
        },
        "category": "Posit Publisher"
      },
      {
        "command": "posit.publisher.requirements.edit",
        "title": "Edit Requirements File",
        "icon": "$(edit)",
        "category": "Posit Publisher"
      },
      {
        "command": "posit.publisher.requirements.refresh",
        "title": "Refresh Requirements",
        "icon": "$(refresh)",
        "category": "Posit Publisher"
      },
      {
        "command": "posit.publisher.requirements.scan",
<<<<<<< HEAD
        "title": "Scan",
        "icon": "$(eye)",
        "category": "Posit"
=======
        "title": "Scan Requirements",
        "icon": "$(arrow-circle-down)",
        "category": "Posit Publisher"
>>>>>>> 4b14d541
      }
    ],
    "configuration": {
      "title": "Posit",
      "properties": {
        "posit.publisher.executable.path": {
          "description": "A path to the Posit Publisher executable. By default, the extension looks for `publisher` in the `PATH`",
          "type": "string"
        }
      }
    },
    "menus": {
      "view/title": [
        {
          "command": "posit.publisher.configurations.add",
          "when": "view == posit.publisher.configurations",
          "group": "navigation@1"
        },
        {
          "command": "posit.publisher.configurations.refresh",
          "when": "view == posit.publisher.configurations",
          "group": "navigation@2"
        },
        {
          "command": "posit.publisher.deployments.add",
          "when": "view == posit.publisher.deployments",
          "group": "navigation@1"
        },
        {
          "command": "posit.publisher.deployments.refresh",
          "when": "view == posit.publisher.deployments",
          "group": "navigation@2"
        },
        {
          "command": "posit.publisher.requirements.edit",
          "when": "view == posit.publisher.requirements",
          "group": "navigation@1"
        },
        {
          "command": "posit.publisher.requirements.refresh",
          "when": "view == posit.publisher.requirements",
          "group": "navigation@2"
        },
        {
          "command": "posit.publisher.requirements.scan",
          "when": "view == posit.publisher.requirements",
          "group": "navigation@3"
        },
        {
          "command": "posit.publisher.credentials.refresh",
          "when": "view == posit.publisher.credentials",
          "group": "navigation"
        }
      ],
      "view/item/context": [
        {
          "command": "posit.publisher.configurations.clone",
          "when": "view == posit.publisher.configurations"
        },
        {
          "command": "posit.publisher.configurations.rename",
          "when": "view == posit.publisher.configurations"
        },
        {
          "command": "posit.publisher.configurations.delete",
          "when": "view == posit.publisher.configurations"
        },
        {
          "command": "posit.publisher.deployments.deploy",
          "when": "viewItem == posit.publisher.deployments.tree.item.deployment || viewItem == posit.publisher.deployments.tree.item.predeployment",
          "group": "inline"
        },
        {
          "command": "posit.publisher.deployments.forget",
          "when": "viewItem == posit.publisher.deployments.tree.item.deployment || viewItem == posit.publisher.deployments.tree.item.predeployment || viewItem == posit.publisher.deployments.tree.item.deploymentError"
        }
      ],
      "commandPalette": [
        {
          "command": "posit.publisher.configurations.clone",
          "when": "false"
        },
        {
          "command": "posit.publisher.configurations.edit",
          "when": "false"
        },
        {
          "command": "posit.publisher.configurations.rename",
          "when": "false"
        },
        {
          "command": "posit.publisher.configurations.delete",
          "when": "false"
        },
        {
          "command": "posit.publisher.deployments.edit",
          "when": "false"
        },
        {
          "command": "posit.publisher.deployments.deploy",
          "when": "false"
        },
        {
          "command": "posit.publisher.deployments.forget",
          "when": "false"
        }
      ]
    },
    "viewsContainers": {
      "activitybar": [
        {
          "id": "posit-publisher",
          "title": "Posit Publisher",
          "icon": "assets/img/color/posit-publisher.svg"
        }
      ],
      "panel": [
        {
          "id": "posit-publisher-logs",
          "title": "Posit Publisher Logs",
          "icon": "$(output)"
        }
      ]
    },
    "views": {
      "posit-publisher": [
        {
          "id": "posit.publisher.project",
          "name": "Project",
          "contextualTitle": "Publisher",
          "when": "workbenchState == empty || workbenchState == workspace || posit.publish.missing || posit.publish.state == 'uninitialized'"
        },
        {
          "id": "posit.publisher.files",
          "name": "Files",
          "contextualTitle": "Publisher",
<<<<<<< HEAD
          "icon": "$(symbol-file)"
=======
          "when": "workbenchState == folder && !posit.publish.missing && posit.publish.state == 'initialized'"
>>>>>>> 4b14d541
        },
        {
          "id": "posit.publisher.requirements",
          "name": "Requirements",
          "contextualTitle": "Publisher",
<<<<<<< HEAD
          "icon": "$(package)"
=======
          "when": "workbenchState == folder && !posit.publish.missing && posit.publish.state == 'initialized'"
>>>>>>> 4b14d541
        },
        {
          "id": "posit.publisher.configurations",
          "name": "Configurations",
          "contextualTitle": "Publisher",
<<<<<<< HEAD
          "icon": "$(gear)"
=======
          "when": "workbenchState == folder && !posit.publish.missing && posit.publish.state == 'initialized'"
>>>>>>> 4b14d541
        },
        {
          "id": "posit.publisher.credentials",
          "name": "Credentials",
          "contextualTitle": "Publisher",
<<<<<<< HEAD
          "icon": "$(key)"
=======
          "when": "workbenchState == folder && !posit.publish.missing && posit.publish.state == 'initialized'"
>>>>>>> 4b14d541
        },
        {
          "id": "posit.publisher.deployments",
          "name": "Deployments",
          "contextualTitle": "Publisher",
<<<<<<< HEAD
          "icon": "$(cloud-upload)"
=======
          "when": "workbenchState == folder && !posit.publish.missing && posit.publish.state == 'initialized'"
>>>>>>> 4b14d541
        },
        {
          "id": "posit.publisher.helpAndFeedback",
          "name": "Help And Feedback",
          "contextualTitle": "Publisher",
<<<<<<< HEAD
          "icon": "$(info)"
=======
          "when": "workbenchState == folder && !posit.publish.missing && posit.publish.state == 'initialized'"
>>>>>>> 4b14d541
        }
      ],
      "posit-publisher-logs": [
        {
          "id": "posit.publisher.logs",
          "name": "Logs",
          "contextualTitle": "Logs",
<<<<<<< HEAD
          "icon": "$(output)"
=======
          "when": "workbenchState == folder && !posit.publish.missing && posit.publish.state == 'initialized'"
>>>>>>> 4b14d541
        }
      ]
    },
    "viewsWelcome": [
      {
        "view": "posit.publisher.configurations",
        "contents": "To publish your content, you need a configuration file. Click Add to create one based on the files in your project.\n[Add](command:posit.publisher.configurations.add)",
        "when": "posit.publisher.configurations.isEmpty == empty"
      },
      {
        "view": "posit.publisher.deployments",
        "contents": "To publish your content, you need to create a deployment. Click Add to create one and optionally publish your project using it.\n[Add](command:posit.publisher.deployments.add)",
        "when": "posit.publisher.deployments.isEmpty"
      },
      {
        "view": "posit.publisher.requirements",
        "contents": "To deploy Python content, you need a requirements.txt file listing any package dependencies. Click Scan to create one based on the files in your project.\n[Scan](command:posit.publisher.requirements.scan)",
        "when": "posit.publisher.requirements.isEmpty == empty"
      },
      {
        "view": "posit.publisher.project",
        "contents": "In order to deploy using Posit Publisher, you can open a folder initialized as a Posit project or initialize a new project.\n[Open Folder](command:vscode.openFolder)",
        "when": "workbenchState == empty"
      },
      {
        "view": "posit.publisher.project",
        "contents": "Posit Publisher currently only supports single folder workspaces, open a folder initialized as a Posit project or initialize a new project.\n[Open Folder](command:vscode.openFolder)",
        "when": "workbenchState == workspace"
      },
      {
        "view": "posit.publisher.project",
        "contents": "Scanning folder for a Posit project...",
        "when": "workbenchState == folder && posit.publish.state == 'uninitialized'"
      },
      {
        "view": "posit.publisher.project",
        "contents": "Before deploying using Posit Publisher, you need to initialize your project.\n[Initialize Project](command:posit.publisher.initalize)",
        "when": "workbenchState == folder && posit.publish.missing && posit.publish.state == 'initialized'"
      }
    ]
  },
  "scripts": {
    "vscode:prepublish": "npm run compile",
    "compile": "tsc -p ./",
    "watch": "tsc -watch -p ./",
    "pretest": "npm run compile",
    "lint": "eslint src --ext ts",
    "test": "node ./out/test/runTest.js"
  },
  "devDependencies": {
    "@types/eventsource": "^1.1.15",
    "@types/mocha": "^10.0.2",
    "@types/mutexify": "^1.2.3",
    "@types/node": "18.x",
    "@types/retry": "^0.12.5",
    "@types/vscode": "^1.87.0",
    "@types/wait-on": "^5.3.3",
    "@typescript-eslint/eslint-plugin": "^6.7.3",
    "@typescript-eslint/parser": "^6.7.3",
    "@vscode/test-electron": "^2.3.8",
    "eslint": "^8.50.0",
    "glob": "^10.3.3",
    "mocha": "^10.2.0",
    "typescript": "^5.2.2"
  },
  "dependencies": {
    "axios": "^1.6.0",
    "eventsource": "^2.0.2",
    "get-port": "5.1.1",
    "mutexify": "^1.4.0",
    "retry": "^0.13.1"
  }
}<|MERGE_RESOLUTION|>--- conflicted
+++ resolved
@@ -112,15 +112,9 @@
       },
       {
         "command": "posit.publisher.requirements.scan",
-<<<<<<< HEAD
-        "title": "Scan",
+        "title": "Scan Requirements",
         "icon": "$(eye)",
-        "category": "Posit"
-=======
-        "title": "Scan Requirements",
-        "icon": "$(arrow-circle-down)",
-        "category": "Posit Publisher"
->>>>>>> 4b14d541
+        "category": "Posit Publisher"
       }
     ],
     "configuration": {
@@ -257,61 +251,43 @@
           "id": "posit.publisher.files",
           "name": "Files",
           "contextualTitle": "Publisher",
-<<<<<<< HEAD
-          "icon": "$(symbol-file)"
-=======
-          "when": "workbenchState == folder && !posit.publish.missing && posit.publish.state == 'initialized'"
->>>>>>> 4b14d541
+          "icon": "$(symbol-file)",
+          "when": "workbenchState == folder && !posit.publish.missing && posit.publish.state == 'initialized'"
         },
         {
           "id": "posit.publisher.requirements",
           "name": "Requirements",
           "contextualTitle": "Publisher",
-<<<<<<< HEAD
-          "icon": "$(package)"
-=======
-          "when": "workbenchState == folder && !posit.publish.missing && posit.publish.state == 'initialized'"
->>>>>>> 4b14d541
+          "icon": "$(package)",
+          "when": "workbenchState == folder && !posit.publish.missing && posit.publish.state == 'initialized'"
         },
         {
           "id": "posit.publisher.configurations",
           "name": "Configurations",
           "contextualTitle": "Publisher",
-<<<<<<< HEAD
-          "icon": "$(gear)"
-=======
-          "when": "workbenchState == folder && !posit.publish.missing && posit.publish.state == 'initialized'"
->>>>>>> 4b14d541
+          "icon": "$(gear)",
+          "when": "workbenchState == folder && !posit.publish.missing && posit.publish.state == 'initialized'"
         },
         {
           "id": "posit.publisher.credentials",
           "name": "Credentials",
           "contextualTitle": "Publisher",
-<<<<<<< HEAD
-          "icon": "$(key)"
-=======
-          "when": "workbenchState == folder && !posit.publish.missing && posit.publish.state == 'initialized'"
->>>>>>> 4b14d541
+          "icon": "$(key)",
+          "when": "workbenchState == folder && !posit.publish.missing && posit.publish.state == 'initialized'"
         },
         {
           "id": "posit.publisher.deployments",
           "name": "Deployments",
           "contextualTitle": "Publisher",
-<<<<<<< HEAD
-          "icon": "$(cloud-upload)"
-=======
-          "when": "workbenchState == folder && !posit.publish.missing && posit.publish.state == 'initialized'"
->>>>>>> 4b14d541
+          "icon": "$(cloud-upload)",
+          "when": "workbenchState == folder && !posit.publish.missing && posit.publish.state == 'initialized'"
         },
         {
           "id": "posit.publisher.helpAndFeedback",
           "name": "Help And Feedback",
           "contextualTitle": "Publisher",
-<<<<<<< HEAD
-          "icon": "$(info)"
-=======
-          "when": "workbenchState == folder && !posit.publish.missing && posit.publish.state == 'initialized'"
->>>>>>> 4b14d541
+          "icon": "$(info)",
+          "when": "workbenchState == folder && !posit.publish.missing && posit.publish.state == 'initialized'"
         }
       ],
       "posit-publisher-logs": [
@@ -319,11 +295,8 @@
           "id": "posit.publisher.logs",
           "name": "Logs",
           "contextualTitle": "Logs",
-<<<<<<< HEAD
-          "icon": "$(output)"
-=======
-          "when": "workbenchState == folder && !posit.publish.missing && posit.publish.state == 'initialized'"
->>>>>>> 4b14d541
+          "icon": "$(output)",
+          "when": "workbenchState == folder && !posit.publish.missing && posit.publish.state == 'initialized'"
         }
       ]
     },
