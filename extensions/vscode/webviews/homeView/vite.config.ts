--- conflicted
+++ resolved
@@ -40,20 +40,12 @@
     coverage: {
       enabled: true,
       thresholds: {
-<<<<<<< HEAD
-        functions: 30.13,
-        lines: 17.37,
-        branches: 44.82,
-        statements: 17.37,
-        autoUpdate: true,
-=======
         functions: 30,
         lines: 17,
         branches: 44,
         statements: 17,
         // avoid auto-updating thresholds to avoid off by 0.01 differences
         autoUpdate: false,
->>>>>>> 0ec6f543
       },
     },
   },
