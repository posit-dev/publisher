--- conflicted
+++ resolved
@@ -69,10 +69,7 @@
           >{{ promptForConfigSelection }}</a
         >.
       </p>
-<<<<<<< HEAD
-      <p v-if="home.config.active.isError" data-automation="edit-config">
-=======
-      <p v-if="home.config.active.isTOMLError">
+      <p v-if="home.config.active.isTOMLError" data-automation="edit-config">
         The selected Configuration has a schema error
         {{ getActiveConfigTOMLErrorDetails }}.
         <a
@@ -83,7 +80,6 @@
         >.
       </p>
       <p v-if="home.config.active.isUnknownError">
->>>>>>> 0752e30b
         The selected Configuration has an error.
         <a
           class="webview-link"
