--- conflicted
+++ resolved
@@ -8,15 +8,9 @@
       <ActionToolbar
         title="Deployment"
         :actions="toolbarActions"
-<<<<<<< HEAD
-        :context-menu="home.selectedDeployment ? contextMenuContext : undefined"
-=======
         :context-menu="
-          home.selectedContentRecord
-            ? 'even-easier-deploy-more-menu'
-            : undefined
+          home.selectedContentRecord ? contextMenuContext : undefined
         "
->>>>>>> 6d81b92e
       />
     </div>
 
@@ -166,15 +160,7 @@
 <script setup lang="ts">
 import { computed } from "vue";
 
-<<<<<<< HEAD
-import {
-  Configuration,
-  isConfigurationError,
-  isPreDeployment,
-} from "../../../../src/api";
-=======
-import { isConfigurationError, isPreContentRecord } from "../../../../src/api";
->>>>>>> 6d81b92e
+import { Configuration, isPreContentRecord } from "../../../../src/api";
 import { WebviewToHostMessageType } from "../../../../src/types/messages/webviewToHostMessages";
 import { calculateTitle } from "../../../../src/utils/titles";
 
@@ -245,7 +231,7 @@
 const filteredConfigs = computed((): Configuration[] => {
   return filterConfigurationsToValidAndType(
     home.configurations,
-    home.selectedDeployment?.type,
+    home.selectedContentRecord?.type,
   );
 });
 
