--- conflicted
+++ resolved
@@ -147,11 +147,12 @@
   });
 };
 
-<<<<<<< HEAD
 const onAddDestination = () => {
   hostConduit.sendMsg({
     kind: WebviewToHostMessageType.NEW_DESTINATION,
-=======
+  });
+};
+
 const lastStatusDescription = computed(() => {
   if (!home.selectedDeployment) {
     return undefined;
@@ -171,7 +172,6 @@
     content: {
       uriPath: url,
     },
->>>>>>> aaa34837
   });
 };
 </script>
