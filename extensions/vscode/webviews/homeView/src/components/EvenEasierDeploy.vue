<!-- Copyright (C) 2024 by Posit Software, PBC. -->

<template>
  <div v-if="home.initializingRequestComplete">
    <div class="label">
      <span class="text-sm text-sidebar-section-header">DEPLOYMENT</span>

      <ActionToolbar
        title="Deployment"
        :actions="toolbarActions"
        :context-menu="
          home.selectedContentRecord ? contextMenuContext : undefined
        "
      />
    </div>

    <template v-if="home.selectedContentRecord">
      <div class="deployment-control" v-on="{ click: onSelectDeployment }">
        <QuickPickItem
          :label="deploymentTitle"
          :details="deploymentSubTitles"
          :title="toolTipText"
          :data-automation="`entrypoint-label`"
        />
        <div
          class="select-indicator codicon codicon-chevron-right"
          aria-hidden="true"
        />
      </div>

      <template v-if="home.duplicatedEnvironmentVariables.length">
        <p>
          <template v-if="home.duplicatedEnvironmentVariables.length === 1">
            A variable was set as both a secret and environment variable. It
            must only be set as one or the other.
          </template>
          <template v-if="home.duplicatedEnvironmentVariables.length > 1">
            Variables were set as both secrets and environment variables. They
            must only be set as one or the other.
          </template>
          <a
            class="webview-link"
            role="button"
            @click="
              onEditConfiguration(home.selectedConfiguration!.configurationPath)
            "
            >Edit the Configuration</a
          >.
        </p>
        <p>{{ home.duplicatedEnvironmentVariables.join(", ") }}</p>
        <p></p>
      </template>

      <p v-if="home.config.active.isEntryMissing">
        No Config Entry in Deployment record -
        {{ home.selectedContentRecord?.saveName }}.
        <a class="webview-link" role="button" @click="selectConfiguration">{{
          promptForConfigSelection
        }}</a
        >.
      </p>
      <p v-if="home.config.active.isMissing" data-automation="missing-config">
        The last Configuration used for this Deployment was not found.
        <a
          class="webview-link"
          role="button"
          @click="selectConfiguration"
          data-automation="config-button"
          >{{ promptForConfigSelection }}</a
        >.
      </p>
      <p v-if="home.config.active.isTOMLError" data-automation="edit-config">
        The selected Configuration has a schema error
        {{ getActiveConfigTOMLErrorDetails }}.
        <a
          class="webview-link"
          role="button"
          @click="onEditConfigurationWithTOMLError()"
          data-automation="edit-config-button"
          >Edit the Configuration</a
        >.
      </p>
      <p v-if="home.config.active.isUnknownError">
        The selected Configuration has an error.
        <a
          class="webview-link"
          role="button"
          @click="
            onEditConfiguration(home.selectedConfiguration!.configurationPath)
          "
          >Edit the Configuration</a
        >.
      </p>

      <p
        v-if="home.config.active.isCredentialMissing"
        data-automation="missing-creds"
      >
        A Credential for the Deployment's server URL was not found.
        <a
          class="webview-link"
          role="button"
          @click="newCredential"
          data-automation="creds-button"
          >Create a new Credential</a
        >.
      </p>

      <DeployButton class="w-full" />
    </template>
    <div v-else class="deployment-control" v-on="{ click: onSelectDeployment }">
      <QuickPickItem
        label="Select..."
        :details="['(new or existing)']"
        data-automation="select-deployment"
      />
      <div
        class="select-indicator codicon codicon-chevron-down"
        aria-hidden="true"
      />
    </div>
    <template
      v-if="home.selectedContentRecord && home.selectedContentRecord.serverType"
    >
      <vscode-divider class="home-view-divider" />

      <div v-if="home.publishInProgress">
        <div class="deployment-in-progress-container">
          <div class="progress-container">
            <vscode-progress-ring class="progress-ring" />
            <div class="progress-desc">
              <div data-automation="deployment-progress">
                Deployment in Progress...
              </div>
              <p class="progress-log-anchor">
                <a
                  class="webview-link"
                  role="button"
                  @click="onViewPublishingLog"
                  >View Log</a
                >
              </p>
            </div>
          </div>
          <ActionToolbar
            title="Logs"
            :actions="[]"
            :context-menu="contextMenuVSCodeContext"
          />
        </div>
      </div>
      <div v-else>
        <div
          class="deployment-summary-container"
          data-automation="deploy-status"
        >
          <h4 class="deployment-summary">
            {{ lastStatusDescription }}
          </h4>
          <ActionToolbar
            title="Logs"
            :actions="[]"
            :context-menu="contextMenuVSCodeContext"
          />
        </div>
        <template v-if="isDismissedContentRecord">
          <div class="date-time">
            {{ formatDateString(home.selectedContentRecord.dismissedAt) }}
          </div>
        </template>
        <template v-else>
          <div v-if="isPreContentRecordWithoutID">
            Is this already deployed to a Connect server? You can
            <a class="webview-link" role="button" @click="onAssociateDeployment"
              >update that previous deployment</a
            >.
          </div>
          <div v-if="isPreContentRecordWithID">
            <a class="webview-link" role="button" @click="viewContent"
              >This deployment</a
            >
            will be updated when deployed.
          </div>
          <div
            v-if="!isPreContentRecord(home.selectedContentRecord)"
            class="date-time"
          >
            {{ formatDateString(home.selectedContentRecord.deployedAt) }}
          </div>
          <div
            v-if="home.selectedContentRecord.deploymentError"
            class="last-deployment-details last-deployment-error"
          >
            <div class="alert-border border-warning text-warning">
              <span class="codicon codicon-alert" />
            </div>
            <TextStringWithAnchor
              :message="home.selectedContentRecord?.deploymentError?.msg"
              :splitOptions="ErrorMessageSplitOptions"
              class="error-message text-description"
              @click="onErrorMessageAnchorClick"
            />
          </div>
        </template>
        <div
          v-if="!isPreContentRecord(home.selectedContentRecord)"
          class="last-deployment-details"
        >
          <vscode-button
            appearance="secondary"
            @click="viewContent"
            class="w-full"
          >
            {{ deployedContentButtonLabel }}
          </vscode-button>
        </div>
      </div>
    </template>
  </div>
  <div v-else>
    <div class="progress-container">
      <div class="progress-desc">
        <div>Scanning directories...</div>
      </div>
    </div>
  </div>
</template>

<script setup lang="ts">
import { computed } from "vue";
import {
  Configuration,
  isPreContentRecord,
  isConfigurationError,
} from "../../../../src/api";
import {
  ErrorMessageActionIds,
  ErrorMessageSplitOptions,
} from "../../../../src/utils/errorEnhancer";
import {
  EditConfigurationSelection,
  WebviewToHostMessageType,
} from "../../../../src/types/messages/webviewToHostMessages";
import { calculateTitle } from "../../../../src/utils/titles";
import { formatDateString } from "src/utils/date";
import { filterConfigurationsToValidAndType } from "../../../../src/utils/filters";

import { useHostConduitService } from "src/HostConduitService";
import { useHomeStore } from "src/stores/home";

import QuickPickItem from "src/components/QuickPickItem.vue";
import ActionToolbar from "src/components/ActionToolbar.vue";
import DeployButton from "src/components/DeployButton.vue";
import TextStringWithAnchor from "./TextStringWithAnchor.vue";
import {
  AgentError,
  isAgentErrorInvalidTOML,
  isAgentErrorDeployedContentNotRunning,
} from "../../../../src/api/types/error";

const home = useHomeStore();
const hostConduit = useHostConduitService();

const toolbarActions = computed(() => {
  const result = [];
  result.push({
    label: "Add Deployment",
    codicon: "codicon-add",
    fn: onAddDeployment,
  });

  if (home.selectedConfiguration) {
    result.push({
      label: "Edit Configuration",
      codicon: "codicon-edit",
      fn: () =>
        onEditConfiguration(home.selectedConfiguration!.configurationPath),
    });
  }
  return result;
});

const onSelectDeployment = () => {
  hostConduit.sendMsg({
    kind: WebviewToHostMessageType.SELECT_DEPLOYMENT,
  });
};

const onAddDeployment = () => {
  hostConduit.sendMsg({
    kind: WebviewToHostMessageType.NEW_DEPLOYMENT,
  });
};

const onEditConfiguration = (
  fullPath: string,
  selection?: EditConfigurationSelection,
) => {
  hostConduit.sendMsg({
    kind: WebviewToHostMessageType.EDIT_CONFIGURATION,
    content: {
      configurationPath: fullPath,
      selection,
    },
  });
};

const onViewPublishingLog = () => {
  hostConduit.sendMsg({
    kind: WebviewToHostMessageType.VIEW_PUBLISHING_LOG,
  });
};

const filteredConfigs = computed((): Configuration[] => {
  return filterConfigurationsToValidAndType(
    home.configurations,
    home.selectedContentRecord?.type,
  );
});

const contextMenuContext = computed((): string => {
  return filteredConfigs.value.length > 0
    ? "even-easier-deploy-more-menu-matching-configs"
    : "even-easier-deploy-more-menu-no-matching-configs";
});

const promptForConfigSelection = computed((): string => {
  return filteredConfigs.value.length > 0
    ? "Select a Configuration"
    : "Create a Configuration";
});

const contextMenuVSCodeContext = computed((): string => {
  return home.publishInProgress ||
    isPreContentRecord(home.selectedContentRecord)
    ? "homeview-active-contentRecord-more-menu"
    : "homeview-last-contentRecord-more-menu";
});

const deploymentTitle = computed(() => {
  if (!home.selectedContentRecord) {
    // no title if there is no selected contentRecord
    return "";
  }

  const result = calculateTitle(
    home.selectedContentRecord,
    home.selectedConfiguration,
  );
  return result.title;
});

const deploymentSubTitles = computed(() => {
  const subTitles: string[] = [];
  subTitles.push(credentialSubTitle.value);
  if (entrypointSubTitle.value) {
    subTitles.push(entrypointSubTitle.value);
  }
  return subTitles;
});

const credentialSubTitle = computed(() => {
  if (home.serverCredential?.name) {
    return `${home.serverCredential.name}`;
  }
  return `Missing Credential for ${home.selectedContentRecord?.serverUrl}`;
});

const entrypointSubTitle = computed(() => {
  if (
    home.selectedConfiguration &&
    !isConfigurationError(home.selectedConfiguration)
  ) {
    const contentRecord = home.selectedContentRecord;
    const config = home.selectedConfiguration;
    if (contentRecord) {
      let subTitle = "";
      if (contentRecord.projectDir !== ".") {
        subTitle = `${contentRecord.projectDir}${home.platformFileSeparator}`;
      }
      if (!home.config.active.isUnknownError) {
        subTitle += config.configuration.entrypoint;
      }
      return subTitle;
    }
  }
  return "ProjectDir and Entrypoint not determined";
});

const selectConfiguration = () => {
  hostConduit.sendMsg({
    kind: WebviewToHostMessageType.SHOW_SELECT_CONFIGURATION,
  });
};

const lastStatusDescription = computed(() => {
  if (!home.selectedContentRecord) {
    return undefined;
  }
  if (home.selectedContentRecord.deploymentError) {
    return "Last Deployment Failed";
  }
  if (isPreContentRecord(home.selectedContentRecord)) {
    return isPreContentRecordWithID.value
      ? "Not Yet Updated"
      : "Not Yet Deployed";
  }
<<<<<<< HEAD
  if (isDismissedContentRecord.value) {
    return "Last Deployment Canceled";
=======
  if (isAbortedContentRecord.value) {
    return "Last Deployment Dismissed";
>>>>>>> 03d4bda8
  }
  return "Last Deployment Successful";
});

const isPreContentRecordWithID = computed(() => {
  return (
    isPreContentRecord(home.selectedContentRecord) &&
    Boolean(home.selectedContentRecord.id)
  );
});

const isPreContentRecordWithoutID = computed(() => {
  return (
    isPreContentRecord(home.selectedContentRecord) &&
    !isPreContentRecordWithID.value
  );
});

const isDismissedContentRecord = computed(() => {
  return Boolean(home.selectedContentRecord?.dismissedAt);
});

const toolTipText = computed(() => {
  let entrypoint = "unknown";
  if (
    home.selectedConfiguration &&
    !isConfigurationError(home.selectedConfiguration) &&
    home.selectedConfiguration.configuration.entrypoint
  ) {
    entrypoint = home.selectedConfiguration.configuration.entrypoint;
  }
  return `Deployment Details
- Deployment Record: ${home.selectedContentRecord?.saveName || "<undefined>"}
- Configuration File: ${home.selectedConfiguration?.configurationName || "<undefined>"}
- Credential In Use: ${home.serverCredential?.name || "<undefined>"}
- Project Dir: ${home.selectedContentRecord?.projectDir || "<undefined>"}
- Entrypoint: ${entrypoint}
- Server URL: ${home.serverCredential?.url || "<undefined>"}`;
});

const getActiveConfigError = computed((): AgentError | undefined => {
  if (
    home.selectedConfiguration &&
    isConfigurationError(home.selectedConfiguration) &&
    isAgentErrorInvalidTOML(home.selectedConfiguration.error)
  ) {
    return home.selectedConfiguration.error;
  }
  return undefined;
});

const getActiveConfigTOMLErrorDetails = computed(() => {
  const agentError = getActiveConfigError.value;
  if (agentError && isAgentErrorInvalidTOML(agentError)) {
    return `on line ${agentError.data.line}`;
  }
  return "";
});

const isDeployedContentOnError = computed((): boolean => {
  const deploymentError = home.selectedContentRecord?.deploymentError;
  return Boolean(
    deploymentError && isAgentErrorDeployedContentNotRunning(deploymentError),
  );
});

const deployedContentButtonLabel = computed((): string => {
  if (isDeployedContentOnError.value) {
    return "View Deployment Logs";
  }
  return "View Content";
});

const onEditConfigurationWithTOMLError = () => {
  const agentError = getActiveConfigError.value;
  if (agentError && isAgentErrorInvalidTOML(agentError)) {
    onEditConfiguration(home.selectedConfiguration!.configurationPath, {
      start: {
        line: agentError.data.line - 1,
        character: agentError.data.column - 1,
      },
    });
  }
  console.error(
    "EvenEasierDeploy::onEditConfigurationWithTOMLError, error is not expected type. Ignoring.",
  );
  return;
};

const onErrorMessageAnchorClick = (splitOptionId: number) => {
  const option = ErrorMessageSplitOptions.find(
    (option) => option.actionId === splitOptionId,
  );
  if (!option) {
    console.error(
      "EvenEasierDeploy::onErrorMessageAnchorClick, event does not match options. Ignoring.",
    );
    return;
  }
  if (option.actionId === ErrorMessageActionIds.EditConfiguration) {
    onEditConfiguration(home.selectedConfiguration!.configurationPath);
    return;
  }
};

const navigateToUrl = (url: string) => {
  hostConduit.sendMsg({
    kind: WebviewToHostMessageType.NAVIGATE,
    content: {
      uriPath: url,
    },
  });
};

const newCredential = () => {
  hostConduit.sendMsg({
    kind: WebviewToHostMessageType.NEW_CREDENTIAL_FOR_DEPLOYMENT,
  });
};

const onAssociateDeployment = () => {
  hostConduit.sendMsg({
    kind: WebviewToHostMessageType.SHOW_ASSOCIATE_GUID,
  });
};

const viewContent = () => {
  const record = home.selectedContentRecord;
  if (!record) {
    return;
  }
  if (isDeployedContentOnError.value && !isPreContentRecord(record)) {
    navigateToUrl(record.logsUrl);
  } else if (record.dashboardUrl) {
    navigateToUrl(record.dashboardUrl);
  }
};
</script>

<style lang="scss" scoped>
.label {
  display: flex;
  justify-content: space-between;
  flex-direction: row;
  flex-wrap: nowrap;
  align-items: center;
}

.deployment-in-progress-container {
  display: flex;
  align-items: center;
  justify-content: space-between;
}

.deployment-summary-container {
  display: flex;
  align-items: center;
  justify-content: space-between;
  align-items: baseline;
}

.deployment-control {
  display: flex;
  align-items: center;

  cursor: pointer;
  margin: 0.5rem 0;
  padding: 2px 6px 6px 8px;
  background: var(--dropdown-background);
  border: calc(var(--border-width) * 1px) solid var(--dropdown-border);
  border-radius: calc(var(--corner-radius-round) * 1px);
  position: relative;
  user-select: none;
  outline: none;

  &[open],
  &:active:not([disabled]) {
    border-color: var(--focus-border);
  }

  &[disabled] {
    cursor: not-allowed;
    opacity: var(--disabled-opacity);
  }

  .select-indicator {
    flex: none;
    margin-inline-start: 1em;
  }
}

:deep(.action-item) {
  margin-right: 4px;
}

.add-deployment-btn {
  margin: 0.5rem 0 1rem;
}

.home-view-divider {
  margin-top: 1.33em;
}

.deployment-summary {
  margin-bottom: 5px;
}

.date-time {
  margin-bottom: 20px;
}

.last-deployment-details {
  margin-top: 10px;
}

.last-deployment-error {
  display: flex;
  align-items: stretch;

  .alert-border {
    display: flex;
    align-items: center;
    border-right-width: 1px;
    border-right-style: solid;
    padding-right: 5px;
    margin-right: 7px;
  }
}

.error-icon {
  flex: 0;
}

.error-message {
  min-width: 0;
  word-wrap: break-word;
}

.progress-container {
  display: flex;
  flex-direction: row;
  align-items: center;
  margin-top: 10px;
}

.progress-ring {
  margin-right: 10px;
}

.progress-desc {
  display: flex;
  flex-direction: column;
  align-items: flex-start;
}

.progress-log-anchor {
  margin-top: 5px;
  margin-bottom: 0px;
}
</style><|MERGE_RESOLUTION|>--- conflicted
+++ resolved
@@ -405,13 +405,8 @@
       ? "Not Yet Updated"
       : "Not Yet Deployed";
   }
-<<<<<<< HEAD
   if (isDismissedContentRecord.value) {
-    return "Last Deployment Canceled";
-=======
-  if (isAbortedContentRecord.value) {
     return "Last Deployment Dismissed";
->>>>>>> 03d4bda8
   }
   return "Last Deployment Successful";
 });
