--- conflicted
+++ resolved
@@ -23,21 +23,6 @@
       <TreeProjectFiles :files="file.files" :indentLevel="indentLevel" />
     </template>
 
-<<<<<<< HEAD
-    <template
-      #postDecor
-      v-if="
-        file.isFile &&
-        file.reason?.source !== FileMatchSource.BUILT_IN &&
-        !home.flatFiles.lastDeployedFiles.has(file.rel)
-      "
-    >
-      <PostDecor
-        class="text-git-added"
-        :data-automation="`${file.id}-decorator`"
-        >A</PostDecor
-      >
-=======
     <template #postDecor>
       <PostDecor
         v-if="
@@ -59,7 +44,6 @@
       >
         R
       </PostDecor>
->>>>>>> 981725a4
     </template>
   </TreeItemCheckbox>
 </template>
