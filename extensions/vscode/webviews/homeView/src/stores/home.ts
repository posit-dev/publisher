import { computed, ref, watch } from "vue";
import { defineStore } from "pinia";
import { useHostConduitService } from "../../src/HostConduitService";

import {
  Credential,
  Deployment,
  PreDeployment,
  Configuration,
  DeploymentFile,
} from "../../../../src/api";
import { WebviewToHostMessageType } from "../../../../src/types/messages/webviewToHostMessages";

export const useHomeStore = defineStore("home", () => {
  const publishInProgress = ref(false);

  const deployments = ref<(Deployment | PreDeployment)[]>([]);
  const configurations = ref<Configuration[]>([]);
  const credentials = ref<Credential[]>([]);

  const selectedDeployment = ref<Deployment | PreDeployment>();
  const selectedConfiguration = ref<Configuration>();

  const serverCredential = computed(() => {
    return credentials.value.find((c) => {
      return (
        c.url.toLowerCase() ===
        selectedDeployment.value?.serverUrl.toLowerCase()
      );
    });
  });

  const lastDeploymentResult = ref<string>();
  const lastDeploymentMsg = ref<string>();

  const includedFiles = ref<DeploymentFile[]>([]);
  const excludedFiles = ref<DeploymentFile[]>([]);

  const pythonProject = ref<boolean>(false);
  const pythonPackages = ref<string[]>();
  const pythonPackageFile = ref<string>();
  const pythonPackageManager = ref<string>();

  /**
   * Updates the selected deployment to one with the given name.
   * If the named deployment is not found, the selected deployment is set to undefined.
   *
   * @param name the name of the new deployment to select
   * @returns true if the selected deployment was the same, false if not
   */
  function updateSelectedDeploymentByName(name: string) {
    const previousSelectedDeployment = selectedDeployment.value;

    const deployment = deployments.value.find((d) => d.deploymentName === name);

    selectedDeployment.value = deployment;
    return previousSelectedDeployment === selectedDeployment.value;
  }

  function updateSelectedDeploymentByObject(
    deployment: Deployment | PreDeployment,
  ) {
    deployments.value.push(deployment);
    selectedDeployment.value = deployment;
  }

  /**
   * Updates the selected configuration to the one with the given name.
   * If the named configuration is not found, the selected deployment is set to undefined.
   *
   * @param name the name of the new configuration to select
   * @returns true if the selected deployment was the same, false if not
   */
  function updateSelectedConfigurationByName(name: string) {
    const previousSelectedConfig = selectedConfiguration.value;

    const config = configurations.value.find(
      (c) => c.configurationName === name,
    );

    selectedConfiguration.value = config;
    return previousSelectedConfig === selectedConfiguration.value;
  }

  function updateSelectedConfigurationByObject(config: Configuration) {
    configurations.value.push(config);
    selectedConfiguration.value = config;
  }

<<<<<<< HEAD
  function updateSelectedCredentialByName(name?: string) {
    const previousSelectedCredential = selectedCredential.value;
    let selectedCredentialTarget: Credential | undefined = undefined;
    if (name) {
      selectedCredentialTarget = credentials.value.find((c) => c.name === name);
    }
    if (!selectedCredentialTarget && credentials.value.length) {
      selectedCredentialTarget = credentials.value[0];
    }
    selectedCredential.value = selectedCredentialTarget;
    return previousSelectedCredential === selectedCredential.value;
  }

  function updateSelectedCredentialByObject(credential: Credential) {
    credentials.value.push(credential);
    selectedCredential.value = credential;
  }

=======
>>>>>>> eb738333
  const updateCredentialsAndConfigurationForDeployment = () => {
    if (selectedDeployment.value?.configurationName) {
      updateSelectedConfigurationByName(
        selectedDeployment.value?.configurationName,
      );
    }
  };

<<<<<<< HEAD
  // TODO: We need to show an error when you have no credentials which can get to
  // the deployment URL
  // OR
  // Should we filter deployment list to just include what you can access. Maybe disable others?

  const filterCredentialsToDeployment = () => {
    if (filteredCredentials.value.length === 0) {
      // TODO: Show ERROR HERE!!!!
      selectedCredential.value = undefined;
    } else if (!selectedCredential.value) {
      selectedCredential.value = filteredCredentials.value[0];
    } else if (selectedCredential.value) {
      let target: Credential | undefined = filteredCredentials.value.find(
        (credential) => {
          if (selectedCredential.value) {
            return credential.name === selectedCredential.value.name;
          }
          return false;
        },
      );
      if (target) {
        selectedCredential.value = target;
      } else {
        selectedCredential.value = filteredCredentials.value[0];
      }
    }
  };

  watch([selectedConfiguration, selectedCredential], () =>
    updateParentViewSelectionState(),
  );
=======
  watch([selectedConfiguration], () => updateParentViewSelectionState());
>>>>>>> eb738333

  const updateParentViewSelectionState = () => {
    const hostConduit = useHostConduitService();
    hostConduit.sendMsg({
      kind: WebviewToHostMessageType.SAVE_SELECTION_STATE,
      content: {
        state: {
          deploymentName: selectedDeployment.value?.saveName,
          configurationName: selectedConfiguration.value?.configurationName,
        },
      },
    });
  };

  const updatePythonPackages = (
    ispythonProject: boolean,
    packages?: string[],
    file?: string,
    manager?: string,
  ) => {
    pythonProject.value = ispythonProject;
    pythonPackages.value = packages;
    pythonPackageFile.value = file;
    pythonPackageManager.value = manager;
  };

  return {
    publishInProgress,
    deployments,
    configurations,
    credentials,
    selectedDeployment,
    selectedConfiguration,
    serverCredential,
    includedFiles,
    excludedFiles,
    lastDeploymentResult,
    lastDeploymentMsg,
    pythonProject,
    pythonPackages,
    pythonPackageFile,
    pythonPackageManager,
    updateSelectedDeploymentByName,
    updateSelectedDeploymentByObject,
    updateSelectedConfigurationByName,
    updateSelectedConfigurationByObject,
<<<<<<< HEAD
    updateSelectedCredentialByName,
    updateSelectedCredentialByObject,
=======
>>>>>>> eb738333
    updateCredentialsAndConfigurationForDeployment,
    updateParentViewSelectionState,
    updatePythonPackages,
  };
});<|MERGE_RESOLUTION|>--- conflicted
+++ resolved
@@ -87,27 +87,6 @@
     selectedConfiguration.value = config;
   }
 
-<<<<<<< HEAD
-  function updateSelectedCredentialByName(name?: string) {
-    const previousSelectedCredential = selectedCredential.value;
-    let selectedCredentialTarget: Credential | undefined = undefined;
-    if (name) {
-      selectedCredentialTarget = credentials.value.find((c) => c.name === name);
-    }
-    if (!selectedCredentialTarget && credentials.value.length) {
-      selectedCredentialTarget = credentials.value[0];
-    }
-    selectedCredential.value = selectedCredentialTarget;
-    return previousSelectedCredential === selectedCredential.value;
-  }
-
-  function updateSelectedCredentialByObject(credential: Credential) {
-    credentials.value.push(credential);
-    selectedCredential.value = credential;
-  }
-
-=======
->>>>>>> eb738333
   const updateCredentialsAndConfigurationForDeployment = () => {
     if (selectedDeployment.value?.configurationName) {
       updateSelectedConfigurationByName(
@@ -116,41 +95,7 @@
     }
   };
 
-<<<<<<< HEAD
-  // TODO: We need to show an error when you have no credentials which can get to
-  // the deployment URL
-  // OR
-  // Should we filter deployment list to just include what you can access. Maybe disable others?
-
-  const filterCredentialsToDeployment = () => {
-    if (filteredCredentials.value.length === 0) {
-      // TODO: Show ERROR HERE!!!!
-      selectedCredential.value = undefined;
-    } else if (!selectedCredential.value) {
-      selectedCredential.value = filteredCredentials.value[0];
-    } else if (selectedCredential.value) {
-      let target: Credential | undefined = filteredCredentials.value.find(
-        (credential) => {
-          if (selectedCredential.value) {
-            return credential.name === selectedCredential.value.name;
-          }
-          return false;
-        },
-      );
-      if (target) {
-        selectedCredential.value = target;
-      } else {
-        selectedCredential.value = filteredCredentials.value[0];
-      }
-    }
-  };
-
-  watch([selectedConfiguration, selectedCredential], () =>
-    updateParentViewSelectionState(),
-  );
-=======
   watch([selectedConfiguration], () => updateParentViewSelectionState());
->>>>>>> eb738333
 
   const updateParentViewSelectionState = () => {
     const hostConduit = useHostConduitService();
@@ -197,11 +142,6 @@
     updateSelectedDeploymentByObject,
     updateSelectedConfigurationByName,
     updateSelectedConfigurationByObject,
-<<<<<<< HEAD
-    updateSelectedCredentialByName,
-    updateSelectedCredentialByObject,
-=======
->>>>>>> eb738333
     updateCredentialsAndConfigurationForDeployment,
     updateParentViewSelectionState,
     updatePythonPackages,
