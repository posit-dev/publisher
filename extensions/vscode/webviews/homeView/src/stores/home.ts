import { computed, ref, watch } from "vue";
import { defineStore } from "pinia";
import { useHostConduitService } from "../../src/HostConduitService";

import {
  Deployment,
  PreDeployment,
  Account,
  Configuration,
  DeploymentFile,
} from "../../../../src/api";
import { WebviewToHostMessageType } from "../../../../src/types/messages/webviewToHostMessages";

export const useHomeStore = defineStore("home", () => {
  const publishInProgress = ref(false);

  const deployments = ref<(Deployment | PreDeployment)[]>([]);
  const configurations = ref<Configuration[]>([]);
  const credentials = ref<Account[]>([]);

  const selectedDeployment = ref<Deployment | PreDeployment>();
  const selectedConfiguration = ref<Configuration>();
  const selectedCredential = ref<Account>();
  const easyDeployExpanded = ref(false);

  const lastDeploymentResult = ref<string>();
  const lastDeploymentMsg = ref<string>();

<<<<<<< HEAD
  const pythonPackages = ref<string[] | undefined>(undefined);
  const pythonPackageFile = ref<string | undefined>(undefined);
  const pythonPackageManager = ref<string | undefined>(undefined);
=======
  const includedFiles = ref<DeploymentFile[]>([]);
  const excludedFiles = ref<DeploymentFile[]>([]);
>>>>>>> 4c31e4fb

  const filteredCredentials = computed(() => {
    return credentials.value.filter((c) => {
      return (
        c.url.toLowerCase() ===
        selectedDeployment.value?.serverUrl.toLowerCase()
      );
    });
  });

  function updateSelectedDeploymentByName(name?: string) {
    const previousSelectedDeployment = selectedDeployment.value;
    let selectedDeploymentTarget: Deployment | PreDeployment | undefined =
      undefined;
    if (name) {
      selectedDeploymentTarget = deployments.value.find(
        (d) => d.deploymentName === name,
      );
    }
    if (!selectedDeploymentTarget && deployments.value.length) {
      selectedDeploymentTarget = deployments.value[0];
    }
    selectedDeployment.value = selectedDeploymentTarget;
    return previousSelectedDeployment === selectedDeployment.value;
  }

  function updateSelectedDeploymentByObject(
    deployment: Deployment | PreDeployment,
  ) {
    deployments.value.push(deployment);
    selectedDeployment.value = deployment;
  }

  function updateSelectedConfigurationByName(name?: string) {
    const previousSelectedConfig = selectedConfiguration.value;
    let selectedConfigTarget: Configuration | undefined = undefined;
    if (name) {
      selectedConfigTarget = configurations.value.find(
        (c) => c.configurationName === name,
      );
    }
    if (!selectedConfigTarget && configurations.value.length) {
      selectedConfigTarget = configurations.value[0];
    }
    selectedConfiguration.value = selectedConfigTarget;
    return previousSelectedConfig === selectedConfiguration.value;
  }

  function updateSelectedConfigurationByObject(config: Configuration) {
    configurations.value.push(config);
    selectedConfiguration.value = config;
  }

  function updateSelectedCredentialByName(name?: string) {
    const previousSelectedAccount = selectedCredential.value;
    let selectedCredentialTarget: Account | undefined = undefined;
    if (name) {
      selectedCredentialTarget = credentials.value.find((c) => c.name === name);
    }
    if (!selectedCredentialTarget && credentials.value.length) {
      selectedCredentialTarget = credentials.value[0];
    }
    selectedCredential.value = selectedCredentialTarget;
    return previousSelectedAccount === selectedCredential.value;
  }

  const updateCredentialsAndConfigurationForDeployment = () => {
    filterCredentialsToDeployment();
    if (selectedDeployment.value?.configurationName) {
      updateSelectedConfigurationByName(
        selectedDeployment.value?.configurationName,
      );
    }
  };

  // TODO: We need to show an error when you have no credentials which can get to
  // the deployment URL
  // OR
  // Should we filter deployment list to just include what you can access. Maybe disable others?

  const filterCredentialsToDeployment = () => {
    if (filteredCredentials.value.length === 0) {
      // TODO: Show ERROR HERE!!!!
      selectedCredential.value = undefined;
    } else if (!selectedCredential.value) {
      selectedCredential.value = filteredCredentials.value[0];
    } else if (selectedCredential.value) {
      let targetAccount: Account | undefined = filteredCredentials.value.find(
        (account) => {
          if (selectedCredential.value) {
            return account.name === selectedCredential.value.name;
          }
          return false;
        },
      );
      if (targetAccount) {
        selectedCredential.value = targetAccount;
      } else {
        selectedCredential.value = filteredCredentials.value[0];
      }
    }
  };

  watch([selectedConfiguration, selectedCredential], () =>
    updateParentViewSelectionState(),
  );

  const updateParentViewSelectionState = () => {
    const hostConduit = useHostConduitService();
    hostConduit.sendMsg({
      kind: WebviewToHostMessageType.SAVE_SELECTION_STATE,
      content: {
        state: {
          deploymentName: selectedDeployment.value?.saveName,
          configurationName: selectedConfiguration.value?.configurationName,
          credentialName: selectedCredential.value?.name,
        },
      },
    });
  };

  watch(easyDeployExpanded, () => {
    const hostConduit = useHostConduitService();
    hostConduit.sendMsg({
      kind: WebviewToHostMessageType.SAVE_DEPLOYMENT_BUTTON_EXPANDED,
      content: {
        expanded: easyDeployExpanded.value,
      },
    });
  });

  const updatePythonPackages = ({
    packages = <string[] | undefined>undefined,
    file = <string | undefined>undefined,
    manager = <string | undefined>undefined,
  }) => {
    pythonPackages.value = packages;
    pythonPackageFile.value = file;
    pythonPackageManager.value = manager;
  };

  return {
    publishInProgress,
    deployments,
    configurations,
    credentials,
    selectedDeployment,
    selectedConfiguration,
    selectedCredential,
    easyDeployExpanded,
    includedFiles,
    excludedFiles,
    filteredCredentials,
    lastDeploymentResult,
    lastDeploymentMsg,
    pythonPackages,
    pythonPackageFile,
    pythonPackageManager,
    updateSelectedDeploymentByName,
    updateSelectedDeploymentByObject,
    updateSelectedConfigurationByName,
    updateSelectedConfigurationByObject,
    updateSelectedCredentialByName,
    updateCredentialsAndConfigurationForDeployment,
    updateParentViewSelectionState,
    filterCredentialsToDeployment,
    updatePythonPackages,
  };
});<|MERGE_RESOLUTION|>--- conflicted
+++ resolved
@@ -26,14 +26,12 @@
   const lastDeploymentResult = ref<string>();
   const lastDeploymentMsg = ref<string>();
 
-<<<<<<< HEAD
+  const includedFiles = ref<DeploymentFile[]>([]);
+  const excludedFiles = ref<DeploymentFile[]>([]);
+
   const pythonPackages = ref<string[] | undefined>(undefined);
   const pythonPackageFile = ref<string | undefined>(undefined);
   const pythonPackageManager = ref<string | undefined>(undefined);
-=======
-  const includedFiles = ref<DeploymentFile[]>([]);
-  const excludedFiles = ref<DeploymentFile[]>([]);
->>>>>>> 4c31e4fb
 
   const filteredCredentials = computed(() => {
     return credentials.value.filter((c) => {
