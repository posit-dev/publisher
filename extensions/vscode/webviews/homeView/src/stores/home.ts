import { computed, ref, watch } from "vue";
import { defineStore } from "pinia";
import { useHostConduitService } from "../../src/HostConduitService";

import {
  Credential,
  Deployment,
  PreDeployment,
  Configuration,
  DeploymentFile,
} from "../../../../src/api";
import { WebviewToHostMessageType } from "../../../../src/types/messages/webviewToHostMessages";

export const useHomeStore = defineStore("home", () => {
  const publishInProgress = ref(false);

  const deployments = ref<(Deployment | PreDeployment)[]>([]);
  const configurations = ref<Configuration[]>([]);
  const credentials = ref<Credential[]>([]);

  const selectedDeployment = ref<Deployment | PreDeployment>();
  const selectedConfiguration = ref<Configuration>();
  const selectedCredential = ref<Credential>();
  const easyDeployExpanded = ref(false);

  const lastDeploymentResult = ref<string>();
  const lastDeploymentMsg = ref<string>();

  const includedFiles = ref<DeploymentFile[]>([]);
  const excludedFiles = ref<DeploymentFile[]>([]);

  const pythonProject = ref<boolean>(false);
  const pythonPackages = ref<string[]>();
  const pythonPackageFile = ref<string>();
  const pythonPackageManager = ref<string>();

  const filteredCredentials = computed(() => {
    return credentials.value.filter((c) => {
      return (
        c.url.toLowerCase() ===
        selectedDeployment.value?.serverUrl.toLowerCase()
      );
    });
  });

  /**
   * Updates the selected deployment to one with the given name.
   * If the named deployment is not found, the selected deployment is set to undefined.
   *
   * @param name the name of the new deployment to select
   * @returns true if the selected deployment was the same, false if not
   */
  function updateSelectedDeploymentByName(name: string) {
    const previousSelectedDeployment = selectedDeployment.value;

    const deployment = deployments.value.find((d) => d.deploymentName === name);

    selectedDeployment.value = deployment;
    return previousSelectedDeployment === selectedDeployment.value;
  }

  function updateSelectedDeploymentByObject(
    deployment: Deployment | PreDeployment,
  ) {
    deployments.value.push(deployment);
    selectedDeployment.value = deployment;
  }

  /**
   * Updates the selected configuration to the one with the given name.
   * If the named configuration is not found, the selected deployment is set to undefined.
   *
   * @param name the name of the new configuration to select
   * @returns true if the selected deployment was the same, false if not
   */
  function updateSelectedConfigurationByName(name: string) {
    const previousSelectedConfig = selectedConfiguration.value;

    const config = configurations.value.find(
      (c) => c.configurationName === name,
    );

    selectedConfiguration.value = config;
    return previousSelectedConfig === selectedConfiguration.value;
  }

  function updateSelectedConfigurationByObject(config: Configuration) {
    configurations.value.push(config);
    selectedConfiguration.value = config;
  }

<<<<<<< HEAD
  function updateSelectedCredentialByName(name?: string) {
    const previousSelectedCredential = selectedCredential.value;
    let selectedCredentialTarget: Credential | undefined = undefined;
    if (name) {
      selectedCredentialTarget = credentials.value.find((c) => c.name === name);
    }
    if (!selectedCredentialTarget && credentials.value.length) {
      selectedCredentialTarget = credentials.value[0];
    }
    selectedCredential.value = selectedCredentialTarget;
    return previousSelectedCredential === selectedCredential.value;
  }

  function updateSelectedCredentialByObject(credential: Credential) {
    credentials.value.push(credential);
    selectedCredential.value = credential;
=======
  /**
   * Updates the selected credential to the one with the given name.
   * If the named credential is not found, the selected credential is set to undefined.
   *
   * @param name the name of the new credential to select
   * @returns true if the selected credential was the same, false if not
   */
  function updateSelectedCredentialByName(name: string) {
    const previousSelectedAccount = selectedCredential.value;

    const credential = credentials.value.find((c) => c.name === name);

    selectedCredential.value = credential;
    return previousSelectedAccount === selectedCredential.value;
>>>>>>> 27dffbc0
  }

  const updateCredentialsAndConfigurationForDeployment = () => {
    filterCredentialsToDeployment();
    if (selectedDeployment.value?.configurationName) {
      updateSelectedConfigurationByName(
        selectedDeployment.value?.configurationName,
      );
    }
  };

  // TODO: We need to show an error when you have no credentials which can get to
  // the deployment URL
  // OR
  // Should we filter deployment list to just include what you can access. Maybe disable others?

  const filterCredentialsToDeployment = () => {
    if (filteredCredentials.value.length === 0) {
      // TODO: Show ERROR HERE!!!!
      selectedCredential.value = undefined;
    } else if (!selectedCredential.value) {
      selectedCredential.value = filteredCredentials.value[0];
    } else if (selectedCredential.value) {
      let target: Credential | undefined = filteredCredentials.value.find(
        (credential) => {
          if (selectedCredential.value) {
            return credential.name === selectedCredential.value.name;
          }
          return false;
        },
      );
      if (target) {
        selectedCredential.value = target;
      } else {
        selectedCredential.value = filteredCredentials.value[0];
      }
    }
  };

  watch([selectedConfiguration, selectedCredential], () =>
    updateParentViewSelectionState(),
  );

  const updateParentViewSelectionState = () => {
    const hostConduit = useHostConduitService();
    hostConduit.sendMsg({
      kind: WebviewToHostMessageType.SAVE_SELECTION_STATE,
      content: {
        state: {
          deploymentName: selectedDeployment.value?.saveName,
          configurationName: selectedConfiguration.value?.configurationName,
          credentialName: selectedCredential.value?.name,
        },
      },
    });
  };

  watch(easyDeployExpanded, () => {
    const hostConduit = useHostConduitService();
    hostConduit.sendMsg({
      kind: WebviewToHostMessageType.SAVE_DEPLOYMENT_BUTTON_EXPANDED,
      content: {
        expanded: easyDeployExpanded.value,
      },
    });
  });

  const updatePythonPackages = (
    ispythonProject: boolean,
    packages?: string[],
    file?: string,
    manager?: string,
  ) => {
    pythonProject.value = ispythonProject;
    pythonPackages.value = packages;
    pythonPackageFile.value = file;
    pythonPackageManager.value = manager;
  };

  return {
    publishInProgress,
    deployments,
    configurations,
    credentials,
    selectedDeployment,
    selectedConfiguration,
    selectedCredential,
    easyDeployExpanded,
    includedFiles,
    excludedFiles,
    filteredCredentials,
    lastDeploymentResult,
    lastDeploymentMsg,
    pythonProject,
    pythonPackages,
    pythonPackageFile,
    pythonPackageManager,
    updateSelectedDeploymentByName,
    updateSelectedDeploymentByObject,
    updateSelectedConfigurationByName,
    updateSelectedConfigurationByObject,
    updateSelectedCredentialByName,
    updateSelectedCredentialByObject,
    updateCredentialsAndConfigurationForDeployment,
    updateParentViewSelectionState,
    filterCredentialsToDeployment,
    updatePythonPackages,
  };
});<|MERGE_RESOLUTION|>--- conflicted
+++ resolved
@@ -89,24 +89,6 @@
     selectedConfiguration.value = config;
   }
 
-<<<<<<< HEAD
-  function updateSelectedCredentialByName(name?: string) {
-    const previousSelectedCredential = selectedCredential.value;
-    let selectedCredentialTarget: Credential | undefined = undefined;
-    if (name) {
-      selectedCredentialTarget = credentials.value.find((c) => c.name === name);
-    }
-    if (!selectedCredentialTarget && credentials.value.length) {
-      selectedCredentialTarget = credentials.value[0];
-    }
-    selectedCredential.value = selectedCredentialTarget;
-    return previousSelectedCredential === selectedCredential.value;
-  }
-
-  function updateSelectedCredentialByObject(credential: Credential) {
-    credentials.value.push(credential);
-    selectedCredential.value = credential;
-=======
   /**
    * Updates the selected credential to the one with the given name.
    * If the named credential is not found, the selected credential is set to undefined.
@@ -121,7 +103,6 @@
 
     selectedCredential.value = credential;
     return previousSelectedAccount === selectedCredential.value;
->>>>>>> 27dffbc0
   }
 
   const updateCredentialsAndConfigurationForDeployment = () => {
