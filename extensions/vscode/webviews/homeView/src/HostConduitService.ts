--- conflicted
+++ resolved
@@ -66,13 +66,10 @@
       return onRefreshConfigDataMsg(msg);
     case HostToWebviewMessageType.REFRESH_CREDENTIAL_DATA:
       return onRefreshCredentialDataMsg(msg);
-<<<<<<< HEAD
     case HostToWebviewMessageType.PUBLISH_CANCEL:
       return onPublishCancelMsg();
-=======
     case HostToWebviewMessageType.PUBLISH_INIT:
       return onPublishInitMsg();
->>>>>>> cf31dae2
     case HostToWebviewMessageType.PUBLISH_START:
       return onPublishStartMsg();
     case HostToWebviewMessageType.PUBLISH_FINISH_SUCCESS:
@@ -171,17 +168,14 @@
   const home = useHomeStore();
   home.credentials = msg.content.credentials;
 };
-<<<<<<< HEAD
 const onPublishCancelMsg = () => {
   const home = useHomeStore();
   home.publishInProgress = false;
-  // TODO: add
-  // home.publishInitiated = false;
-=======
+  home.publishInitiated = false;
+};
 const onPublishInitMsg = () => {
   const home = useHomeStore();
   home.publishInitiated = false;
->>>>>>> cf31dae2
 };
 const onPublishStartMsg = () => {
   const home = useHomeStore();
