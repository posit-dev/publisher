// Copyright (C) 2024 by Posit Software, PBC.

import { onMounted, onUnmounted } from "vue";
import { HostConduit } from "./utils/hostConduit";
import {
  HostToWebviewMessage,
  HostToWebviewMessageType,
  PublishFinishFailureMsg,
  RefreshConfigDataMsg,
  RefreshCredentialDataMsg,
  RefreshDeploymentDataMsg,
  RefreshFilesListsMsg,
  UpdateConfigSelectionMsg,
  UpdateDeploymentSelectionMsg,
  UpdateExpansionFromStorageMsg,
  UpdatePythonPackages,
} from "../../../src/types/messages/hostToWebviewMessages";
import {
  WebviewToHostMessage,
  WebviewToHostMessageType,
} from "../../../src/types/messages/webviewToHostMessages";
import { useHomeStore } from "./stores/home";

let _hostConduit: HostConduit | undefined = undefined;
const vsCodeApi = acquireVsCodeApi();

export function useHostConduitService() {
  if (!_hostConduit) {
    _hostConduit = new HostConduit(window, vsCodeApi);
    onMounted(() => _hostConduit && _hostConduit.onMsg(onMessageFromHost));
    onUnmounted(() => _hostConduit && _hostConduit.deactivate());
    _hostConduit.sendMsg({
      kind: WebviewToHostMessageType.INITIALIZING,
    });
  }

  const sendMsg = (msg: WebviewToHostMessage) => {
    if (!_hostConduit) {
      throw new Error(
        "HostCondiutService::sendMsg attemped ahead of call to useHostConduitService",
      );
    }
    return _hostConduit.sendMsg(msg);
  };

  return {
    sendMsg,
  };
}

const onMessageFromHost = (msg: HostToWebviewMessage): void => {
  switch (msg.kind) {
    case HostToWebviewMessageType.REFRESH_DEPLOYMENT_DATA:
      return onRefreshDeploymentDataMsg(msg);
    case HostToWebviewMessageType.UPDATE_EXPANSION_FROM_STORAGE:
      return onUpdateExpansionFromStorageMsg(msg);
    case HostToWebviewMessageType.REFRESH_CONFIG_DATA:
      return onRefreshConfigDataMsg(msg);
    case HostToWebviewMessageType.REFRESH_CREDENTIAL_DATA:
      return onRefreshCredentialDataMsg(msg);
    case HostToWebviewMessageType.PUBLISH_START:
      return onPublishStartMsg();
    case HostToWebviewMessageType.PUBLISH_FINISH_SUCCESS:
      return onPublishFinishSuccessMsg();
    case HostToWebviewMessageType.PUBLISH_FINISH_FAILURE:
      return onPublishFinishFailureMsg(msg);
    case HostToWebviewMessageType.UPDATE_DEPLOYMENT_SELECTION:
      return onUpdateDeploymentSelectionMsg(msg);
    case HostToWebviewMessageType.UPDATE_CONFIG_SELECTION:
      return onUpdateConfigSelectionMsg(msg);
    case HostToWebviewMessageType.SAVE_SELECTION:
      return onSaveSelectionMsg();
<<<<<<< HEAD
    case HostToWebviewMessageType.UPDATE_PYTHON_PACKAGES:
      return onUpdatePythonPackages(msg);
=======
    case HostToWebviewMessageType.REFRESH_FILES_LISTS:
      return onRefreshFilesListMsg(msg);
>>>>>>> 4c31e4fb
    default:
      console.log(`unexpected command: ${JSON.stringify(msg)}`);
  }
};

const onRefreshDeploymentDataMsg = (msg: RefreshDeploymentDataMsg) => {
  const home = useHomeStore();
  home.deployments = msg.content.deployments;
  if (msg.content.selectedDeploymentName) {
    home.updateSelectedDeploymentByName(msg.content.selectedDeploymentName);
  } else {
    if (
      !home.updateSelectedDeploymentByName(
        home.selectedDeployment?.deploymentName,
      )
    ) {
      // Always cause the re-calculation even if selected deployment didn't change
      home.updateCredentialsAndConfigurationForDeployment();
    }
  }
};
const onUpdateExpansionFromStorageMsg = (
  msg: UpdateExpansionFromStorageMsg,
) => {
  const home = useHomeStore();
  home.easyDeployExpanded = msg.content.expansionState;
};
const onRefreshConfigDataMsg = (msg: RefreshConfigDataMsg) => {
  const home = useHomeStore();
  home.configurations = msg.content.configurations;
  if (msg.content.selectedConfigurationName) {
    home.updateSelectedConfigurationByName(
      msg.content.selectedConfigurationName,
    );
  } else {
    home.updateSelectedConfigurationByName(
      home.selectedConfiguration?.configurationName,
    );
  }
};
const onRefreshCredentialDataMsg = (msg: RefreshCredentialDataMsg) => {
  const home = useHomeStore();
  home.credentials = msg.content.credentials;
  if (msg.content.selectedCredentialName) {
    home.updateSelectedCredentialByName(msg.content.selectedCredentialName);
  } else {
    home.updateSelectedCredentialByName(home.selectedCredential?.name);
  }
};
const onPublishStartMsg = () => {
  const home = useHomeStore();
  home.publishInProgress = true;
};
const onPublishFinishSuccessMsg = () => {
  const home = useHomeStore();
  home.publishInProgress = false;
  home.lastDeploymentResult = `Last deployment was succesful`;
  home.lastDeploymentMsg = "";
};
const onPublishFinishFailureMsg = (msg: PublishFinishFailureMsg) => {
  const home = useHomeStore();
  home.publishInProgress = false;
  home.lastDeploymentResult = `Last deployment failed`;
  home.lastDeploymentMsg = msg.content.data.message;
};
const onUpdateDeploymentSelectionMsg = (msg: UpdateDeploymentSelectionMsg) => {
  const home = useHomeStore();
  home.updateSelectedDeploymentByObject(msg.content.preDeployment);
  if (msg.content.saveSelection) {
    home.updateParentViewSelectionState();
  }
};
const onUpdateConfigSelectionMsg = (msg: UpdateConfigSelectionMsg) => {
  const home = useHomeStore();
  home.updateSelectedConfigurationByObject(msg.content.config);
  if (msg.content.saveSelection) {
    home.updateParentViewSelectionState();
  }
};
const onSaveSelectionMsg = () => {
  const home = useHomeStore();
  home.updateParentViewSelectionState();
};
<<<<<<< HEAD
const onUpdatePythonPackages = (msg: UpdatePythonPackages) => {
  const home = useHomeStore();
  home.updatePythonPackages({
    packages: msg.content.packages,
    file: msg.content.file,
    manager: msg.content.manager,
  });
=======

const onRefreshFilesListMsg = (msg: RefreshFilesListsMsg) => {
  const home = useHomeStore();
  home.includedFiles = msg.content.includedFiles;
  home.excludedFiles = msg.content.excludedFiles;
>>>>>>> 4c31e4fb
};<|MERGE_RESOLUTION|>--- conflicted
+++ resolved
@@ -70,13 +70,10 @@
       return onUpdateConfigSelectionMsg(msg);
     case HostToWebviewMessageType.SAVE_SELECTION:
       return onSaveSelectionMsg();
-<<<<<<< HEAD
+    case HostToWebviewMessageType.REFRESH_FILES_LISTS:
+      return onRefreshFilesListMsg(msg);
     case HostToWebviewMessageType.UPDATE_PYTHON_PACKAGES:
       return onUpdatePythonPackages(msg);
-=======
-    case HostToWebviewMessageType.REFRESH_FILES_LISTS:
-      return onRefreshFilesListMsg(msg);
->>>>>>> 4c31e4fb
     default:
       console.log(`unexpected command: ${JSON.stringify(msg)}`);
   }
@@ -160,7 +157,13 @@
   const home = useHomeStore();
   home.updateParentViewSelectionState();
 };
-<<<<<<< HEAD
+
+const onRefreshFilesListMsg = (msg: RefreshFilesListsMsg) => {
+  const home = useHomeStore();
+  home.includedFiles = msg.content.includedFiles;
+  home.excludedFiles = msg.content.excludedFiles;
+};
+
 const onUpdatePythonPackages = (msg: UpdatePythonPackages) => {
   const home = useHomeStore();
   home.updatePythonPackages({
@@ -168,11 +171,4 @@
     file: msg.content.file,
     manager: msg.content.manager,
   });
-=======
-
-const onRefreshFilesListMsg = (msg: RefreshFilesListsMsg) => {
-  const home = useHomeStore();
-  home.includedFiles = msg.content.includedFiles;
-  home.excludedFiles = msg.content.excludedFiles;
->>>>>>> 4c31e4fb
 };