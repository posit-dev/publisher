// Copyright (C) 2024 by Posit Software, PBC.

import { onMounted, onUnmounted } from "vue";
import { HostConduit } from "./utils/hostConduit";
import {
  HostToWebviewMessage,
  HostToWebviewMessageType,
  PublishFinishFailureMsg,
  RefreshConfigDataMsg,
  RefreshCredentialDataMsg,
  RefreshContentRecordDataMsg,
  RefreshFilesListsMsg,
  UpdateContentRecordSelectionMsg,
  UpdatePythonPackages,
  UpdateRPackages,
  GitStatus,
} from "../../../src/types/messages/hostToWebviewMessages";
import {
  WebviewToHostMessage,
  WebviewToHostMessageType,
} from "../../../src/types/messages/webviewToHostMessages";
import { useHomeStore } from "./stores/home";
import { vscodeAPI } from "src/vscode";

let hostConduit: HostConduit | undefined = undefined;

const vsCodeApi = vscodeAPI();

export function useHostConduitService() {
  if (!hostConduit) {
    hostConduit = new HostConduit(window, vsCodeApi);
    onMounted(() => hostConduit && hostConduit.onMsg(onMessageFromHost));
    onUnmounted(() => hostConduit && hostConduit.deactivate());
    useHomeStore().initializingRequestComplete = false;
    hostConduit.sendMsg({
      kind: WebviewToHostMessageType.INITIALIZING,
    });
  }

  const sendMsg = (msg: WebviewToHostMessage) => {
    if (!hostConduit) {
      throw new Error(
        "HostCondiutService::sendMsg attemped ahead of call to useHostConduitService",
      );
    }
    console.debug(`HostConduitService - Sending Msg: ${JSON.stringify(msg)}`);
    return hostConduit.sendMsg(msg);
  };

  return {
    sendMsg,
  };
}

const onMessageFromHost = (msg: HostToWebviewMessage): void => {
  console.debug(`HostConduitService - Receiving Msg: ${JSON.stringify(msg)}`);
  switch (msg.kind) {
    case HostToWebviewMessageType.INITIALIZING_REQUEST_COMPLETE:
      return onInitializingRequestCompleteMsg();
    case HostToWebviewMessageType.REFRESH_CONTENTRECORD_DATA:
      return onRefreshContentRecordDataMsg(msg);
    case HostToWebviewMessageType.REFRESH_CONFIG_DATA:
      return onRefreshConfigDataMsg(msg);
    case HostToWebviewMessageType.REFRESH_CREDENTIAL_DATA:
      return onRefreshCredentialDataMsg(msg);
    case HostToWebviewMessageType.PUBLISH_START:
      return onPublishStartMsg();
    case HostToWebviewMessageType.PUBLISH_FINISH_SUCCESS:
      return onPublishFinishSuccessMsg();
    case HostToWebviewMessageType.PUBLISH_FINISH_FAILURE:
      return onPublishFinishFailureMsg(msg);
    case HostToWebviewMessageType.UPDATE_CONTENTRECORD_SELECTION:
      return onUpdateContentRecordSelectionMsg(msg);
    case HostToWebviewMessageType.SAVE_SELECTION:
      return onSaveSelectionMsg();
    case HostToWebviewMessageType.REFRESH_FILES_LISTS:
      return onRefreshFilesListMsg(msg);
    case HostToWebviewMessageType.UPDATE_PYTHON_PACKAGES:
      return onUpdatePythonPackages(msg);
    case HostToWebviewMessageType.UPDATE_R_PACKAGES:
      return onUpdateRPackages(msg);
<<<<<<< HEAD
    case HostToWebviewMessageType.GIT_STATUS:
      return onGitStatus(msg);
=======
    case HostToWebviewMessageType.SHOW_DISABLE_OVERLAY:
      return onShowDisableOverlayMsg();
    case HostToWebviewMessageType.HIDE_DISABLE_OVERLAY:
      return onHideDisableOverlayMsg();
>>>>>>> 895490f4
    default:
      console.warn(`unexpected command: ${JSON.stringify(msg)}`);
  }
};

const onInitializingRequestCompleteMsg = () => {
  useHomeStore().initializingRequestComplete = true;
};

const onShowDisableOverlayMsg = () => {
  useHomeStore().showDisabledOverlay = true;
};

const onHideDisableOverlayMsg = () => {
  useHomeStore().showDisabledOverlay = false;
};

/**
 * When getting new contentRecords set the new name if given one,
 * unset the contentRecord if told to do so with null,
 * or keep the selected contentRecord with updated data.
 */
const onRefreshContentRecordDataMsg = (msg: RefreshContentRecordDataMsg) => {
  const home = useHomeStore();
  home.contentRecords = msg.content.contentRecords;

  let selector = msg.content.deploymentSelected;
  if (selector === null) {
    home.selectedContentRecord = undefined;
    return;
  }

  // If the selector is undefined don't change the selection, but update
  // the data
  if (selector === undefined) {
    if (home.selectedContentRecord) {
      home.updateSelectedContentRecordBySelector({
        deploymentPath: home.selectedContentRecord.deploymentPath,
        deploymentName: home.selectedContentRecord.deploymentName,
        projectDir: home.selectedContentRecord.projectDir,
      });
    }
    return;
  }

  // At this point we have a selector, so update the selection
  home.updateSelectedContentRecordBySelector(selector);
};

/**
 * When getting new configurations set the new name if given one,
 * unset the configuration if told to do so with null,
 * keep the selected configuration with updated data,
 * or set the selected configuration to the one from the selected contentRecord.
 */
const onRefreshConfigDataMsg = (msg: RefreshConfigDataMsg) => {
  const home = useHomeStore();
  home.configurations = msg.content.configurations;
  home.configurationsInError = msg.content.configurationsInError;
};

/**
 * When getting new credentials set the new name if given one,
 * unset the credential if told to do so with null,
 * or keep the selected credential with updated data.
 */
const onRefreshCredentialDataMsg = (msg: RefreshCredentialDataMsg) => {
  const home = useHomeStore();
  home.credentials = msg.content.credentials;
};
const onPublishStartMsg = () => {
  const home = useHomeStore();
  home.publishInProgress = true;
};
const onPublishFinishSuccessMsg = () => {
  const home = useHomeStore();
  home.publishInProgress = false;
  home.lastContentRecordResult = `Last Deployment was Successful`;
  home.lastContentRecordMsg = "";
};
const onPublishFinishFailureMsg = (msg: PublishFinishFailureMsg) => {
  const home = useHomeStore();
  home.publishInProgress = false;
  home.lastContentRecordResult = `Last Deployment Failed`;
  home.lastContentRecordMsg = msg.content.data.message;
};
const onUpdateContentRecordSelectionMsg = (
  msg: UpdateContentRecordSelectionMsg,
) => {
  const home = useHomeStore();
  home.updateSelectedContentRecordByObject(msg.content.preContentRecord);
  if (msg.content.saveSelection) {
    home.updateParentViewSelectionState();
  }
};

const onSaveSelectionMsg = () => {
  const home = useHomeStore();
  home.updateParentViewSelectionState();
};

const onRefreshFilesListMsg = (msg: RefreshFilesListsMsg) => {
  const home = useHomeStore();
  home.includedFiles = msg.content.includedFiles;
  home.excludedFiles = msg.content.excludedFiles;
};

const onUpdatePythonPackages = (msg: UpdatePythonPackages) => {
  const home = useHomeStore();
  home.updatePythonPackages(
    msg.content.pythonProject,
    msg.content.packages,
    msg.content.file,
    msg.content.manager,
  );
};

const onUpdateRPackages = (msg: UpdateRPackages) => {
  const home = useHomeStore();
  home.updateRPackages(
    msg.content.rProject,
    msg.content.packages,
    msg.content.file,
    msg.content.manager,
    msg.content.rVersion,
  );
};

const onGitStatus = (msg: GitStatus) => {
  const home = useHomeStore();
  home.updateGitRepoStatus(
    msg.content.error,
    msg.content.repo,
    msg.content.repoUrl,
    msg.content.remote,
    msg.content.branch,
    msg.content.commit,
    msg.content.changes,
  );
};<|MERGE_RESOLUTION|>--- conflicted
+++ resolved
@@ -79,15 +79,12 @@
       return onUpdatePythonPackages(msg);
     case HostToWebviewMessageType.UPDATE_R_PACKAGES:
       return onUpdateRPackages(msg);
-<<<<<<< HEAD
     case HostToWebviewMessageType.GIT_STATUS:
       return onGitStatus(msg);
-=======
     case HostToWebviewMessageType.SHOW_DISABLE_OVERLAY:
       return onShowDisableOverlayMsg();
     case HostToWebviewMessageType.HIDE_DISABLE_OVERLAY:
       return onHideDisableOverlayMsg();
->>>>>>> 895490f4
     default:
       console.warn(`unexpected command: ${JSON.stringify(msg)}`);
   }
