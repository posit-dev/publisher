name: Pull Request
on:
  pull_request:
concurrency:
  group: ${{ github.head_ref }}
  cancel-in-progress: true
jobs:
  agent:
    uses: ./.github/workflows/agent.yaml
  web:
    uses: ./.github/workflows/web.yaml
  build:
    uses: ./.github/workflows/build.yaml
  bats:
    needs: build
    uses: ./.github/workflows/bats.yaml
  cypress:
    needs: build
    uses: ./.github/workflows/ui.yaml
<<<<<<< HEAD
=======
  package:
    uses: ./.github/workflows/package.yaml
>>>>>>> 9c857901

  # Extensions
  jupyterlab:
    uses: ./.github/workflows/jupyterlab.yaml
  vscode:
    uses: ./.github/workflows/vscode.yaml<|MERGE_RESOLUTION|>--- conflicted
+++ resolved
@@ -17,11 +17,8 @@
   cypress:
     needs: build
     uses: ./.github/workflows/ui.yaml
-<<<<<<< HEAD
-=======
   package:
     uses: ./.github/workflows/package.yaml
->>>>>>> 9c857901
 
   # Extensions
   jupyterlab:
