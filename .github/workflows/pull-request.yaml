name: Pull Request
on:
  pull_request:
  workflow_dispatch:
concurrency:
  group: ${{ github.head_ref }}
  cancel-in-progress: true
jobs:
  # Linting and formatting
  lint:
    uses: ./.github/workflows/lint.yaml
  # Unit Tests
  home-view-unit-tests:
    uses: ./.github/workflows/home-view-unit-test.yaml
  agent:
    uses: ./.github/workflows/agent.yaml
  vscode:
    uses: ./.github/workflows/vscode.yaml

  # Build
  build:
    uses: ./.github/workflows/build.yaml
  package:
    needs: build
    uses: ./.github/workflows/package.yaml
  archive:
    needs: build
    uses: ./.github/workflows/archive.yaml
  upload:
    needs:
      - archive
      - package
    uses: ./.github/workflows/upload.yaml
    secrets: inherit

<<<<<<< HEAD
=======
  # Integration Tests
  # bats:
  #   needs: build
  #   secrets: inherit
  #   uses: ./.github/workflows/bats.yaml

>>>>>>> 981e4a0b
  vscode-ui:
    needs:
      - build
      - package
    secrets: inherit
    uses: ./.github/workflows/vscode-ui.yaml<|MERGE_RESOLUTION|>--- conflicted
+++ resolved
@@ -33,15 +33,12 @@
     uses: ./.github/workflows/upload.yaml
     secrets: inherit
 
-<<<<<<< HEAD
-=======
   # Integration Tests
   # bats:
   #   needs: build
   #   secrets: inherit
   #   uses: ./.github/workflows/bats.yaml
 
->>>>>>> 981e4a0b
   vscode-ui:
     needs:
       - build
