name: Pull Request
on:
  pull_request
jobs:
  build:
    runs-on: ubuntu-latest
    defaults:
      run:
        shell: bash -l {0}
    steps:
      - uses: actions/checkout@v3
      - uses: extractions/setup-just@v1
        env:
          GITHUB_TOKEN: ${{ secrets.GITHUB_TOKEN }}
      - name: build and test
        run: just
        env:
          CYPRESS_CACHE_FOLDER: /work/web/test/cypress/.cache
      - uses: actions/upload-artifact@v3
        with:
          path: bin/

<<<<<<< HEAD
# A note on debugging a github step:
#   You can ssh into the github action environment and poke around by using
#   https://github.com/marketplace/actions/debugging-with-tmate
#   Use `limit-access-to-actor: true` so only you can ssh into the environment!
#  
#   For example, add this to the jobs list near the end
# - name: Setup tmate session
#   if: ${{ failure() }}
#   uses: mxschmitt/action-tmate@v3
#   with:
#     limit-access-to-actor: true
#
=======
  test-windows-client:
    needs: build
    runs-on: windows-latest
    steps:
      - uses: actions/checkout@v3
      - uses: extractions/setup-just@v1
      - uses: actions/download-artifact@v3
        with:
          path: bin/
        env:
          GITHUB_TOKEN: ${{ secrets.GITHUB_TOKEN }}

      - name: Run Windows Tests
        env:
          CLIENT: windows-latest
          # bats reads the load libraries from relative path only in Windows
          BATS_SUPPORT_LIB: ..\..\libs\bats-support\load.bash
          BATS_ASSERT_LIB: ..\..\libs\bats-assert\load
        run: |
          cp -r bin\artifact\* bin\ && chmod +x bin\*\*
          just test/bats-install
          $env:Path += ";$env:GITHUB_WORKSPACE\test\libs\bats-core\bin"
          $env:BINARY_PATH = "$env:GITHUB_WORKSPACE\bin\windows-amd64\connect-client"
          cd $env:GITHUB_WORKSPACE\test
          just run-client $env:CLIENT

  test-macos-client:
    needs: build
    runs-on: macos-latest
    steps:
      - uses: actions/checkout@v3
      - uses: extractions/setup-just@v1
      - uses: actions/download-artifact@v3
        with:
          path: bin/
        env:
          GITHUB_TOKEN: ${{ secrets.GITHUB_TOKEN }}

      - name: Run macos
        env:
          CLIENT: macos-latest
          BATS_SUPPORT_LIB: ${{ github.workspace }}/test/libs/bats-support/load
          BATS_ASSERT_LIB: ${{ github.workspace }}/test/libs/bats-assert/load
          BINARY_PATH: ${{ github.workspace }}/bin/darwin-amd64/connect-client
        run: |
          cp -r bin/artifact/* bin/ && chmod +x bin/*/*
          just test/bats-install
          PATH="$PATH:${{ github.workspace }}/test/libs/bats-core/bin"
          cd ${{ github.workspace }}/test
          just run-client ${CLIENT}

  test-linux-clients:
    runs-on: ubuntu-latest
    needs: build
    strategy:
      matrix:
        CLIENT:
          - linux-amd64
          - linux-arm64
    steps:
      - uses: actions/checkout@v3
      - uses: extractions/setup-just@v1
      - uses: actions/download-artifact@v3
        with:
          path: bin/
      # these are required to run docker on amd64 and arm64 platforms
      - uses: docker/setup-qemu-action@v2
      - uses: docker/setup-buildx-action@v2
        env:
          GITHUB_TOKEN: ${{ secrets.GITHUB_TOKEN }}
      - name: Run Linux Tests
        env:
          CLIENT: "${{ matrix.CLIENT }}"
        run: |
          cp -r bin/artifact/* bin/ && chmod +x bin/*/*
          just test/build ${CLIENT}
          just test/run-client ${CLIENT}
>>>>>>> 9fa9255d
<|MERGE_RESOLUTION|>--- conflicted
+++ resolved
@@ -1,6 +1,20 @@
 name: Pull Request
 on:
   pull_request
+
+# A note on debugging a github step:
+#   You can ssh into the github action environment and poke around by using
+#   https://github.com/marketplace/actions/debugging-with-tmate
+#   Use `limit-access-to-actor: true` so only you can ssh into the environment!
+#  
+#   For example, add this to the jobs list near the end
+# - name: Setup tmate session
+#   if: ${{ failure() }}
+#   uses: mxschmitt/action-tmate@v3
+#   with:
+#     limit-access-to-actor: true
+#
+
 jobs:
   build:
     runs-on: ubuntu-latest
@@ -20,20 +34,6 @@
         with:
           path: bin/
 
-<<<<<<< HEAD
-# A note on debugging a github step:
-#   You can ssh into the github action environment and poke around by using
-#   https://github.com/marketplace/actions/debugging-with-tmate
-#   Use `limit-access-to-actor: true` so only you can ssh into the environment!
-#  
-#   For example, add this to the jobs list near the end
-# - name: Setup tmate session
-#   if: ${{ failure() }}
-#   uses: mxschmitt/action-tmate@v3
-#   with:
-#     limit-access-to-actor: true
-#
-=======
   test-windows-client:
     needs: build
     runs-on: windows-latest
@@ -110,5 +110,4 @@
         run: |
           cp -r bin/artifact/* bin/ && chmod +x bin/*/*
           just test/build ${CLIENT}
-          just test/run-client ${CLIENT}
->>>>>>> 9fa9255d
+          just test/run-client ${CLIENT}