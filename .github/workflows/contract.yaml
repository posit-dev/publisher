--- conflicted
+++ resolved
@@ -60,19 +60,9 @@
       - run: just bats install
       - run: just bats test common
       - run: just bats test init
-<<<<<<< HEAD
-      - run: just bats test accounts
       - run: just bats test deploy
       # vscode ui tests
       - run: just package
       - run: just vscode configure
       - run: just vscode-ui install
       - run: just vscode-ui test
-=======
-      - run: just bats test deploy
-      # - name: Setup tmate session
-      #   if: ${{ failure() }}
-      #   uses: mxschmitt/action-tmate@v3
-      #   with:
-      #     limit-access-to-actor: true
->>>>>>> 24221c36
