--- conflicted
+++ resolved
@@ -10,23 +10,20 @@
     baseUrl: "http://localhost:8080",
     supportFile: "support/index.js",
     specPattern: "tests/**/*.cy.{js,jsx,ts,tsx}",
-<<<<<<< HEAD
-    experimentalOriginDependencies: true,
-    // eslint-disable-next-line no-unused-vars
-    setupNodeEvents(on, config) {
-      on("task", {
-        authenticateOAuthDevice,
-      });
-=======
     retries: {
       runMode: 3, // Retry failed tests in run mode (CI)
       openMode: 0,
     },
     defaultCommandTimeout: isCI ? 30000 : 4000,
     pageLoadTimeout: isCI ? 60000 : 30000,
+    cookies: {
+      preserve: /_xsrf|session|connect\.sid|auth|oauth/,
+    },
+    experimentalOriginDependencies: true,
     // eslint-disable-next-line no-unused-vars
     setupNodeEvents(on, config) {
       on("task", {
+        authenticateOAuthDevice,
         print(message) {
           if (typeof message !== "undefined") {
             console.log(message);
@@ -34,8 +31,6 @@
           return null;
         },
       });
-      // implement node event listeners here
->>>>>>> a2a88b19
     },
   },
   env: {
@@ -48,14 +43,6 @@
     CONNECT_CLOUD_ENV: process.env.CONNECT_CLOUD_ENV || "staging",
   },
   chromeWebSecurity: false,
-<<<<<<< HEAD
-  defaultCommandTimeout: 10000,
-  // Preserve cookies for OAuth flows
-  cookies: {
-    preserve: /_xsrf|session|connect\.sid|auth|oauth/,
-  },
-=======
   video: DEBUG_CYPRESS || ACTIONS_STEP_DEBUG,
   numTestsKeptInMemory: isCI ? 0 : 50,
->>>>>>> a2a88b19
 });