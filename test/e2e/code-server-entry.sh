#!/bin/sh
set -xeu

# Get the latest linux-amd64 build
VSIX_FILENAME=$(ls -Art /home/coder/vsix | grep linux-amd64 | tail -n 1 || true)

<<<<<<< HEAD
# Install the Publisher extension if it exists
if [ -n "$VSIX_FILENAME" ]; then
  code-server --install-extension "/home/coder/vsix/${VSIX_FILENAME}" || exit 1
fi

=======
>>>>>>> 368679a4
# Custom vscode User settings, avoid setup wizards
# echo > /home/coder/.local/share/code-server/User/settings.json
mkdir -p /home/coder/.local/share/code-server/User
cat <<EOF > /home/coder/.local/share/code-server/User/settings.json

{
  "remote.autoForwardPortsSource": "hybrid",
  "workbench.settings.applyToAllProfiles": [],
  "workbench.startupEditor": "none",
  "window.restoreWindows": "none",
  "files.hotExit": "off",
  "positPublisher.useKeyChainCredentialStorage": false
}

EOF

# Code server entrypoint that starts the service
exec /usr/bin/code-server --disable-workspace-trust --auth none --bind-addr 0.0.0.0:8080 .<|MERGE_RESOLUTION|>--- conflicted
+++ resolved
@@ -2,16 +2,8 @@
 set -xeu
 
 # Get the latest linux-amd64 build
-VSIX_FILENAME=$(ls -Art /home/coder/vsix | grep linux-amd64 | tail -n 1 || true)
+VSIX_FILENAME=$(ls -Art /home/coder/vsix | grep linux-amd64 | tail -n 1)
 
-<<<<<<< HEAD
-# Install the Publisher extension if it exists
-if [ -n "$VSIX_FILENAME" ]; then
-  code-server --install-extension "/home/coder/vsix/${VSIX_FILENAME}" || exit 1
-fi
-
-=======
->>>>>>> 368679a4
 # Custom vscode User settings, avoid setup wizards
 # echo > /home/coder/.local/share/code-server/User/settings.json
 mkdir -p /home/coder/.local/share/code-server/User
