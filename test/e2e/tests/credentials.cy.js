// Copyright (C) 2025 by Posit Software, PBC.

describe("Credentials Section", () => {
  beforeEach(() => {
    cy.resetConnect();
    cy.resetCredentials();
    cy.visit("/");
  });

  it("New Connect Server Credential", () => {
    cy.getPublisherSidebarIcon()
      .should("be.visible", { timeout: 10000 })
      .click();
    cy.waitForPublisherIframe(); // Wait after triggering extension
    cy.debugIframes();

    cy.toggleCredentialsSection();
    cy.debugIframes();
    cy.publisherWebview()
      .findByText("No credentials have been added yet.")
      .should("be.visible");

    cy.clickSectionAction("New Credential");
    cy.get(".quick-input-widget").should("be.visible");

    cy.get(".quick-input-titlebar").should(
      "have.text",
      "Create a New Credential",
    );

    cy.get(".quick-input-message").should(
      "include.text",
      "Please provide the Posit Connect server's URL",
    );

    cy.get(".quick-input-widget").type(
      `http://connect-publisher-e2e:3939{enter}`,
    );

    cy.get(".quick-input-and-message input", { timeout: 10000 }).should(
      "have.attr",
      "placeholder",
      "Select authentication method",
    );

    cy.get(".quick-input-list .monaco-list-row").eq(1).click();

    cy.get(".quick-input-message", { timeout: 10000 }).should(
      "include.text",
      "The API key to be used to authenticate with Posit Connect.",
    );

    cy.get(".quick-input-widget").type(
      `${Cypress.env("BOOTSTRAP_ADMIN_API_KEY")}{enter}`,
    );

    cy.get(".quick-input-message", { timeout: 10000 }).should(
      "include.text",
      "Enter a unique nickname for this server.",
    );

    cy.get(".quick-input-widget").type("admin-code-server{enter}");

<<<<<<< HEAD
    cy.findInPublisherWebview('[data-automation="admin-code-server-list"]')
      .find(".tree-item-title")
      .should("have.text", "admin-code-server");
  });

  it("New Connect Cloud Credential - OAuth Device Code", () => {
    cy.getPublisherSidebarIcon()
      .should("be.visible", { timeout: 10000 })
      .click();

    cy.toggleCredentialsSection();
    cy.publisherWebview()
      .findByText("No credentials have been added yet.")
      .should("be.visible");

    cy.clickSectionAction("New Credential");
    cy.get(".quick-input-widget").should("be.visible");

    cy.get(".quick-input-titlebar")
      .should("have.text", "Create a New Credential")
      .click();

    cy.get(
      'input[aria-label*="Please select the platform for the new credential."]',
    ).should(
      "have.attr",
      "placeholder",
      "Please select the platform for the new credential.",
    );

    cy.get(".quick-input-list-row")
      .contains("Posit Connect Cloud")
      .should("be.visible")
      .click();

    // Wait for the dialog box to appear and be visible
    cy.get(".monaco-dialog-box", { timeout: 10000 })
      .should("be.visible")
      .should("have.attr", "aria-modal", "true");

    // Handle the OAuth popup window BEFORE clicking Open
    cy.window().then((win) => {
      // Override window.open to simulate the popup behavior
      cy.stub(win, "open")
        .callsFake((url) => {
          // Store the OAuth URL for later use
          win.oauthUrl = url;
          console.log("OAuth URL captured:", url);

          // Create a mock window object that will simulate closing after OAuth
          const mockWindow = {
            closed: false,
            close: function () {
              this.closed = true;
              // Notify the extension that the popup has closed (OAuth completed)
              setTimeout(() => {
                win.dispatchEvent(new Event("focus"));
                console.log(
                  "OAuth popup closed - extension should check for completion",
                );
              }, 100);
            },
            focus: () => {},
            postMessage: () => {},
          };

          // Store the mock window for later use
          win.mockOAuthWindow = mockWindow;

          return mockWindow;
        })
        .as("windowOpen");
    });

    // Click the "Open" button to start the OAuth flow
    cy.get(".monaco-dialog-box .dialog-buttons a.monaco-button")
      .contains("Open")
      .should("be.visible")
      .click();

    // Wait for window.open to be called
    cy.get("@windowOpen").should("have.been.called");

    // Run the OAuth task with VS Code's captured URL
    cy.window().then((win) => {
      cy.task(
        "authenticateOAuthDevice",
        {
          email: "tim.yaeger@posit.co",
          password: "7b*H5:Efj4rf77wba8'+",
          oauthUrl: win.oauthUrl, // Pass VS Code's OAuth URL to Playwright
        },
        { timeout: 60000 },
=======
    cy.retryWithBackoff(
      () =>
        cy.findUniqueInPublisherWebview(
          '[data-automation="admin-code-server-list"]',
        ),
      5,
      500,
    ).then(($credRecord) => {
      expect($credRecord.find(".tree-item-title").text()).to.equal(
        "admin-code-server",
>>>>>>> a2a88b19
      );
    });

    // Wait for OAuth completion and VS Code to detect it
    cy.get(".monaco-dialog-box").should("not.exist", { timeout: 30000 });

    // Wait for the nickname input field to appear
    cy.get(".quick-input-message", { timeout: 15000 }).should(
      "include.text",
      "Enter a unique nickname for this server.",
    );

    // Continue with credential creation after OAuth success
    cy.get(".quick-input-and-message input", { timeout: 5000 })
      .should("exist")
      .should("be.visible");

    cy.get(".quick-input-widget").type("connect-cloud-credential{enter}");

    cy.findInPublisherWebview(
      '[data-automation="connect-cloud-credential-list"]',
    )
      .find(".tree-item-title")
      .should("have.text", "connect-cloud-credential");
  });

  it("Existing Credentials Load", () => {
    cy.setDummyCredentials();
    cy.getPublisherSidebarIcon()
      .should("be.visible", { timeout: 10000 })
      .click();
    cy.waitForPublisherIframe(); // Wait after triggering extension
    cy.debugIframes();

    cy.toggleCredentialsSection();
    cy.debugIframes();
    cy.publisherWebview()
      .findByText("No credentials have been added yet.")
      .should("not.exist");

<<<<<<< HEAD
    cy.findInPublisherWebview('[data-automation="dummy-credential-one-list"]')
      .find(".tree-item-title", { timeout: 10000 })
      .should("exist")
      .and("have.text", "dummy-credential-one");

    cy.findInPublisherWebview('[data-automation="dummy-credential-two-list"]')
      .find(".tree-item-title", { timeout: 10000 })
      .should("exist")
      .and("have.text", "dummy-credential-two");
=======
    cy.retryWithBackoff(
      () =>
        cy.findUniqueInPublisherWebview(
          '[data-automation="dummy-credential-one-list"]',
        ),
      5,
      500,
    ).should(($credRecord) => {
      expect($credRecord.find(".tree-item-title").text()).to.equal(
        "dummy-credential-one",
      );
    });

    cy.retryWithBackoff(
      () =>
        cy.findUniqueInPublisherWebview(
          '[data-automation="dummy-credential-two-list"]',
        ),
      5,
      500,
    ).should(($credRecord) => {
      expect($credRecord.find(".tree-item-title").text()).to.equal(
        "dummy-credential-two",
      );
    });
>>>>>>> a2a88b19
  });

  // As of this moment, haven;t found a way to trigger the context menu (right-click)
  // within webview elements.
  // Deleting a credential requires right-click on the credential record for a submenu to show up.
  // it("Delete Credentials", () => {});
  /**
   * Dev Note, to consider how we trigger context menu events from components
   e.target?.dispatchEvent(
      new MouseEvent("contextmenu", {
        bubbles: true,
        clientX: e.clientX,
        clientY: e.clientY,
      }),
    );
   */
});<|MERGE_RESOLUTION|>--- conflicted
+++ resolved
@@ -61,7 +61,6 @@
 
     cy.get(".quick-input-widget").type("admin-code-server{enter}");
 
-<<<<<<< HEAD
     cy.findInPublisherWebview('[data-automation="admin-code-server-list"]')
       .find(".tree-item-title")
       .should("have.text", "admin-code-server");
@@ -155,18 +154,6 @@
           oauthUrl: win.oauthUrl, // Pass VS Code's OAuth URL to Playwright
         },
         { timeout: 60000 },
-=======
-    cy.retryWithBackoff(
-      () =>
-        cy.findUniqueInPublisherWebview(
-          '[data-automation="admin-code-server-list"]',
-        ),
-      5,
-      500,
-    ).then(($credRecord) => {
-      expect($credRecord.find(".tree-item-title").text()).to.equal(
-        "admin-code-server",
->>>>>>> a2a88b19
       );
     });
 
@@ -207,7 +194,6 @@
       .findByText("No credentials have been added yet.")
       .should("not.exist");
 
-<<<<<<< HEAD
     cy.findInPublisherWebview('[data-automation="dummy-credential-one-list"]')
       .find(".tree-item-title", { timeout: 10000 })
       .should("exist")
@@ -217,33 +203,6 @@
       .find(".tree-item-title", { timeout: 10000 })
       .should("exist")
       .and("have.text", "dummy-credential-two");
-=======
-    cy.retryWithBackoff(
-      () =>
-        cy.findUniqueInPublisherWebview(
-          '[data-automation="dummy-credential-one-list"]',
-        ),
-      5,
-      500,
-    ).should(($credRecord) => {
-      expect($credRecord.find(".tree-item-title").text()).to.equal(
-        "dummy-credential-one",
-      );
-    });
-
-    cy.retryWithBackoff(
-      () =>
-        cy.findUniqueInPublisherWebview(
-          '[data-automation="dummy-credential-two-list"]',
-        ),
-      5,
-      500,
-    ).should(($credRecord) => {
-      expect($credRecord.find(".tree-item-title").text()).to.equal(
-        "dummy-credential-two",
-      );
-    });
->>>>>>> a2a88b19
   });
 
   // As of this moment, haven;t found a way to trigger the context menu (right-click)
