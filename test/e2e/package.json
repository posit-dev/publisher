--- conflicted
+++ resolved
@@ -13,6 +13,7 @@
   "private": true,
   "devDependencies": {
     "@testing-library/cypress": "^10.0.3",
+    "axios": "^1.6.0",
     "cypress": "^14.0.1",
     "cypress-wait-until": "^3.0.2",
     "eslint": "^9.19.0",
@@ -21,10 +22,6 @@
     "eslint-plugin-mocha": "^10.5.0",
     "lint-staged": "^15.4.3",
     "playwright": "^1.55.0",
-<<<<<<< HEAD
-    "axios": "^1.6.0",
-=======
->>>>>>> 29044edf
     "prettier": "^3.4.2",
     "smol-toml": "^1.3.1",
     "wait-on": "^8.0.2"
