// Commands to serve as utility selectors
// mainly to help through Cypress + iframes limitations.

// Get the main webview iframe of the Publisher extension.
Cypress.Commands.add("publisherWebview", () => {
  // Wait up to 60 seconds (30 retries x 2s) for the publisher iframe, then reload once and try 10 more times.
  // If still not found, log a clear error and fail the test.
  function findPublisherIframe(retries = 30, hasReloaded = false) {
    return cy
      .get("iframe.webview.ready", { timeout: 30000 })
      .then(($iframes) => {
        if (Cypress.env("DEBUG_CYPRESS") === "true") {
          cy.task("print", `Found ${$iframes.length} webview.ready iframes`);
        }
        const $target = Cypress.$($iframes).filter((i, el) =>
          (el.src || "").includes("extensionId=posit.publisher"),
        );
        if (Cypress.env("DEBUG_CYPRESS") === "true") {
          cy.task("print", `Found ${$target.length} publisher iframes`);
        }
        if ($target.length > 0) {
          expect(
            $target.length,
            "publisher webview iframe present",
          ).to.be.greaterThan(0);

          // Verify iframe has actual content
          const body = $target[0].contentDocument?.body;
          if (body) {
            const bodyText = body.innerText || "";
            const hasAutomationElements =
              body.querySelector("[data-automation]") !== null;

            if (bodyText.includes("Posit") || hasAutomationElements) {
              cy.log(
                "Publisher iframe content verified to contain expected content",
              );
            } else {
              cy.log(
                "WARNING: Publisher iframe found but content may not be fully loaded",
              );
              cy.log(`Content sample: ${bodyText.substring(0, 100)}`);
            }
          }

          return cy.wrap($target[0].contentDocument.body);
        } else if (retries > 0) {
          // eslint-disable-next-line cypress/no-unnecessary-waiting
          return cy
            .wait(2000)
            .then(() => findPublisherIframe(retries - 1, hasReloaded));
        } else if (!hasReloaded) {
          cy.log("Publisher iframe not found after retries, reloading page...");
          return cy.reload().then(() => findPublisherIframe(10, true));
        } else {
          cy.log(
            "ERROR: Publisher iframe not found after waiting and reloading. UI may not have loaded correctly. If this happens often, check Connect service health or add a backend health check before running tests.",
          );
          cy.log("Attempting extreme iframe finder as last resort...");
          // Try extreme finder as absolute last resort
          return cy.findPublisherIframeExtreme().then(($iframe) => {
            const iframe = $iframe[0];
            if (
              iframe &&
              iframe.contentDocument &&
              iframe.contentDocument.body
            ) {
              return cy.wrap(iframe.contentDocument.body);
            } else {
              throw new Error(
                "Even extreme iframe finder failed - iframe content not accessible",
              );
            }
          });
        }
      });
  }
  return findPublisherIframe()
    .should("not.be.empty")
    .then(cy.wrap)
    .find("iframe#active-frame", { timeout: 30000 })
    .its("0.contentDocument.body")
    .should("not.be.empty")
    .then((body) => {
      // We need to wrap in jQuery to use html() and text()
      const $body = Cypress.$(body);

      // Now we can safely use jQuery methods
      if ($body.length > 0) {
        const bodyText = $body.text() || "";

        if (!bodyText.includes("Posit Publisher")) {
          cy.log(
            "WARNING: Publisher webview inner content doesn't contain expected text",
          );
          cy.log(`Content preview: ${bodyText.substring(0, 200)}`);

          if (Cypress.env("DEBUG_CYPRESS") === "true") {
            const bodyHtml = $body.html() || "";
            cy.task(
              "print",
              `Publisher webview HTML: ${bodyHtml.substring(0, 500)}...`,
            );
          }
        }
      }

      return cy.wrap(body);
    });
});

// Backup publisherWebview command using extreme iframe finder
Cypress.Commands.add("publisherWebviewExtreme", () => {
  return cy
    .findPublisherIframeExtreme()
    .then(($iframe) => {
      const iframe = $iframe[0];
      if (iframe && iframe.contentDocument && iframe.contentDocument.body) {
        return cy.wrap(iframe.contentDocument.body);
      } else {
        throw new Error("Iframe content not accessible");
      }
    })
    .should("not.be.empty")
    .then(cy.wrap)
<<<<<<< HEAD
    .find("iframe#active-frame")
    .then((obj) => {
      if (obj.length === 1) {
        return cy
          .log("iframe#active-frame search found one this time")
          .wrap(obj)
          .its("0.contentDocument.body");
      }
      return cy
        .log("iframe#active-frame search found more than one", obj.length)
        .wrap(obj)
        .its("1.contentDocument.body");
    })
    .should((body) => {
      const $body = Cypress.$(body);
      expect($body.length).gt(0);
      expect($body.find("#app").length).gt(0);
    })
=======
    .find("iframe#active-frame", { timeout: 30000 })
    .its("0.contentDocument.body")
    .should("not.be.empty")
>>>>>>> a2a88b19
    .then(cy.wrap);
});

Cypress.Commands.add("getPublisherSidebarIcon", () => {
  return cy.findByLabelText("Posit Publisher", {
    selector: ".codicon-posit-publisher-publish",
  });
});

Cypress.Commands.add("toggleCredentialsSection", () => {
  // Due to Cypress + iframes limited support,
  // clicking the section title needs to be done with jQuery elements
  // Cypress chained click() method will fail in this case.
  cy.publisherWebview()
    .findByTestId("publisher-credentials-section")
    .should((section) => {
      expect(Cypress.$(section).find(".title").text()).to.equal("Credentials");
      Cypress.$(section).find(".title").trigger("click");
    });
});

Cypress.Commands.add("toggleHelpSection", () => {
  // Due to Cypress + iframes limited support,
  // clicking the section title needs to be done with jQuery elements
  // Cypress chained methods will fail in this case.
  cy.publisherWebview()
    .findByTestId("publisher-help-section")
    .should((section) => {
      expect(Cypress.$(section).find(".title").text()).to.equal(
        "Help and Feedback",
      );
      Cypress.$(section).find(".title").trigger("click");
    });
});

Cypress.Commands.add("clickSectionAction", (actionLabel) => {
  // Due to Cypress + iframes limited support,
  // clicking section actions needs to be done with jQuery elements
  // Cypress chained methods will fail in this case.

  // In addition, there is something with the actions that aparrently
  // the only way to trigger clicks on them is to use vanilla JS click method.
  // Nor Cypress nor jQuery methods succeed in this space.
  cy.publisherWebview()
    .findByTestId("publisher-credentials-section")
    .then((section) => {
      Cypress.$(section).find(".pane-header").trigger("focus");
      Cypress.$(section).find(`[aria-label="${actionLabel}"]`)[0].click();
    });
});

Cypress.Commands.add("findInPublisherWebview", (selector) => {
  // Method to solve a common error while traversing or finding DOM elements within Cypress,
  // due to Cypress + iframes limited support.
  // "TypeError: Timed out retrying after 4000ms: Cannot read properties of undefined (reading 'scrollY')"
  cy.publisherWebview().then((webview) => {
    return Cypress.$(webview).find(selector);
  });
});

Cypress.Commands.add(
  "findPublisherIframeExtreme",
  { prevSubject: false },
  () => {
    function attemptFindIframe(attempt = 1, maxAttempts = 10) {
      cy.log(`[Extreme] Iframe find attempt ${attempt}/${maxAttempts}`);

      return cy
        .get("iframe", { timeout: 10000, log: false })
        .then(($iframes) => {
          cy.log(`[Extreme] Found ${$iframes.length} iframes`);

          // Log all iframes for debugging
          $iframes.each((i, iframe) => {
            cy.log(
              `iframe[${i}] class=${iframe.className} id=${iframe.id} src=${iframe.src}`,
            );
          });

          // Try to find by publisher extension ID in src
          const $publisherIframe = $iframes.filter((i, el) => {
            return el.src && el.src.includes("extensionId=posit.publisher");
          });

          if ($publisherIframe.length > 0) {
            cy.log("[Extreme] Found publisher iframe by extensionId!");

            // Wait for iframe content to be ready with retry logic
            return cy
              .wrap($publisherIframe.eq(0))
              .its("0.contentDocument.body", { timeout: 5000 })
              .should("not.be.empty")
              .then(($body) => {
                // Check if content is actually loaded
                const hasContent =
                  $body.text().includes("Posit") ||
                  $body.find("[data-automation]").length > 0;

                if (hasContent) {
                  cy.log("[Extreme] Publisher webview content loaded!");
                  return cy.wrap($publisherIframe.eq(0));
                } else {
                  cy.log(
                    "[Extreme] Publisher iframe found but content not loaded yet",
                  );
                  cy.log(
                    "Body text preview: " + $body.text().substring(0, 100),
                  );

                  if (attempt < maxAttempts) {
                    // eslint-disable-next-line cypress/no-unnecessary-waiting
                    cy.wait(5000); // Wait longer between content checks
                    return attemptFindIframe(attempt + 1, maxAttempts);
                  }
                }
                return cy.wrap($publisherIframe.eq(0));
              });
          }

          // Try to find by class and ready state
          const $readyIframe = $iframes.filter((i, el) => {
            return (
              el.className &&
              el.className.includes("webview") &&
              el.className.includes("ready")
            );
          });

          if ($readyIframe.length > 0) {
            cy.log("[Extreme] Found ready webview iframe!");
            return cy.wrap($readyIframe.eq(0));
          }

          if (attempt < maxAttempts) {
            // eslint-disable-next-line cypress/no-unnecessary-waiting
            cy.wait(3000); // Wait longer between attempts
            cy.reload(); // Try reloading the page
            return attemptFindIframe(attempt + 1, maxAttempts);
          }

          throw new Error("Publisher iframe not found after exhaustive search");
        });
    }

    return attemptFindIframe();
  },
);<|MERGE_RESOLUTION|>--- conflicted
+++ resolved
@@ -123,7 +123,6 @@
     })
     .should("not.be.empty")
     .then(cy.wrap)
-<<<<<<< HEAD
     .find("iframe#active-frame")
     .then((obj) => {
       if (obj.length === 1) {
@@ -142,11 +141,6 @@
       expect($body.length).gt(0);
       expect($body.find("#app").length).gt(0);
     })
-=======
-    .find("iframe#active-frame", { timeout: 30000 })
-    .its("0.contentDocument.body")
-    .should("not.be.empty")
->>>>>>> a2a88b19
     .then(cy.wrap);
 });
 
