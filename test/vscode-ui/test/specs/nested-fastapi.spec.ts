--- conflicted
+++ resolved
@@ -35,6 +35,7 @@
 
   it("can add deployment", async () => {
     await helper.switchToSubframe();
+    await helper.switchToSubframe();
     // initialize project via button
     const selectButton = (await $('[data-automation="select-deployment"]')).$(
       ".quick-pick-label",
@@ -139,12 +140,14 @@
 
     // wait until the server responds
     await helper.waitForInputFields("The API key to be used");
+    await helper.waitForInputFields("The API key to be used");
 
     //set api key
     await input.setValue(apiKey);
     await browser.keys("\uE007");
 
     // wait for server validation
+    await helper.waitForInputFields("Enter a Unique Nickname");
     await helper.waitForInputFields("Enter a Unique Nickname");
 
     // set server name
@@ -193,7 +196,6 @@
     //   console.log("Directory does not exist");
     // }
     // Use shell script to delete credentials
-<<<<<<< HEAD
     // describe("Cleanup creds", () => {
     //   it("remove credentials", async () => {
     //     let scriptPath: string;
@@ -201,14 +203,5 @@
     //     await runShellScript(scriptPath);
     //   });
     // });
-=======
-    describe("Cleanup creds", () => {
-      it("remove credentials", async () => {
-        let scriptPath: string;
-        scriptPath = "cd ../scripts && bash cleanup.bash";
-        await helper.runShellScript(scriptPath);
-      });
-    });
->>>>>>> 3bd92b8a
   });
 });