import { browser, $, expect } from "@wdio/globals";

import * as fs from "fs";
import * as path from "path";
import { fileURLToPath } from "url";
import { dirname } from "path";
import * as helper from "../helpers.ts";

const connectServer = process.env.CONNECT_SERVER;
const apiKey = process.env.CONNECT_API_KEY;
const __filename = fileURLToPath(import.meta.url);
const __dirname = dirname(__filename);

describe("VS Code Extension UI Test", () => {
  let workbench: any;
  let input: any;

  before(async () => {
    workbench = await browser.getWorkbench();
    input = await $(".input");
  });

  it("open extension", async () => {
    browser.$("aria/Posit Publisher").waitForExist({ timeout: 30000 });

    // open posit extension
    const extension = await browser.$("aria/Posit Publisher");
    await expect(extension).toExist();
    await extension.click();
  });

  it("can click select button", async () => {
    await helper.switchToSubframe();
    // initialize project via button
    const selectButton = (await $('[data-automation="select-deployment"]')).$(
      ".quick-pick-label",
    );
    await expect(selectButton).toHaveText("Select...");
    await selectButton.click();

    // switch out of iframe
    await browser.switchToFrame(null);

    // verify Create New Deployment message displays and select it
    const createMessage = await browser.$(".label-name");
    await expect(createMessage).toHaveText("Create a New Deployment");
    await createMessage.click();

    const openFile = await browser.$(".label-name");
    await expect(createMessage).toHaveText("Open...");
    await openFile.click();

    const simplepy = browser.$(`aria/simple.py`);
    await simplepy.click();

    const titleMessage = browser.$("#quickInput_message");
    await expect(titleMessage).toHaveText(
      "Enter a title for your content or application. (Press 'Enter' to confirm or 'Escape' to cancel)",
    );

    await input.setValue("my fastapi app");
    await browser.keys("\uE007");
    // set server url
    await input.setValue(connectServer);
    await browser.keys("\uE007");

    // wait until the server responds
    await helper.waitForInputFields("The API key to be used");

    //set api key
    await input.setValue(apiKey);
    await browser.keys("\uE007");

    // wait for server validation
<<<<<<< HEAD
    await helper.waitForInputFields(
      "Enter a Unique Nickname for your Credential. (Press 'Enter' to confirm or 'Escape' to cancel)",
    );
=======
    await helper.waitForInputFields("Enter a unique nickname for this server");
>>>>>>> 0752e30b

    // set server name
    await input.setValue("my connect server");
    await browser.keys("\uE007");
  });

  it("can check config", async () => {
    const realFilename = await helper.getConfigTitle(/^my fastapi app-.*$/);

    const filePath = path.resolve(
      __dirname,
      "../../../sample-content/fastapi-simple/.posit/publish/" + realFilename,
    );
    const fileContent = fs.readFileSync(filePath, "utf8");
    await expect(fileContent).toContain(
      "type = 'python-fastapi'\nentrypoint = 'simple.py'\nvalidate = true\nfiles = [\n  '/simple.py',\n  '/requirements.txt'\n]\ntitle = 'my fastapi app'",
    );
  });
});<|MERGE_RESOLUTION|>--- conflicted
+++ resolved
@@ -72,13 +72,7 @@
     await browser.keys("\uE007");
 
     // wait for server validation
-<<<<<<< HEAD
-    await helper.waitForInputFields(
-      "Enter a Unique Nickname for your Credential. (Press 'Enter' to confirm or 'Escape' to cancel)",
-    );
-=======
     await helper.waitForInputFields("Enter a unique nickname for this server");
->>>>>>> 0752e30b
 
     // set server name
     await input.setValue("my connect server");
