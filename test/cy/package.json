{
  "private": true,
  "scripts": {
    "lint": "eslint --ext .js,.ts,.cjs .",
    "fix": "eslint --ext .js,.ts,.cjs . --fix",
<<<<<<< HEAD
    "start": "just ../../run publish-ui --listen 127.0.0.1:9000 -n env ./test/sample-content/fastapi-simple",
=======
    "init": "just ../../run init ./test/sample-content/fastapi-simple",
    "start": "just ../../run publish-ui --listen 127.0.0.1:9000 ./test/sample-content/fastapi-simple",
>>>>>>> def61643
    "test": "start-server-and-test --expect 200 start http-get://127.0.0.1:9000 run",
    "test-deploy": "start-server-and-test --expect 200 start http-get://127.0.0.1:9000 run-deploy",
    "test-deploy-windows": "start-server-and-test --expect 200 start http-get://127.0.0.1:9000 run-deploy-windows",
    "open": "cypress open",
    "run": "cypress run --spec ./cypress/e2e/ui/*.cy.js --env token=token",
    "run-deploy": "cypress run --spec ./cypress/e2e/contract/*.cy.js --env token=token,CYPRESS_CONNECT_ADDRESS=$CYPRESS_CONNECT_ADDRESS",
    "run-deploy-windows": "cypress run --spec ./cypress/e2e/contract/*.cy.js --env token=token,CYPRESS_CONNECT_ADDRESS=%CYPRESS_CONNECT_ADDRESS%"
  },
  "devDependencies": {
    "cypress": "^13.3.0",
    "eslint": "^8.51.0",
    "eslint-plugin-cypress": "^2.15.1",
    "start-server-and-test": "^2.0.1"
  }
}<|MERGE_RESOLUTION|>--- conflicted
+++ resolved
@@ -3,12 +3,8 @@
   "scripts": {
     "lint": "eslint --ext .js,.ts,.cjs .",
     "fix": "eslint --ext .js,.ts,.cjs . --fix",
-<<<<<<< HEAD
-    "start": "just ../../run publish-ui --listen 127.0.0.1:9000 -n env ./test/sample-content/fastapi-simple",
-=======
     "init": "just ../../run init ./test/sample-content/fastapi-simple",
     "start": "just ../../run publish-ui --listen 127.0.0.1:9000 ./test/sample-content/fastapi-simple",
->>>>>>> def61643
     "test": "start-server-and-test --expect 200 start http-get://127.0.0.1:9000 run",
     "test-deploy": "start-server-and-test --expect 200 start http-get://127.0.0.1:9000 run-deploy",
     "test-deploy-windows": "start-server-and-test --expect 200 start http-get://127.0.0.1:9000 run-deploy-windows",
