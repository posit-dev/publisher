{
  "private": true,
  "scripts": {
    "lint": "eslint --ext .js,.ts,.cjs .",
    "fix": "eslint --ext .js,.ts,.cjs . --fix",
<<<<<<< HEAD
    "start": "just ../../run publish-ui --listen 127.0.0.1:9000 --token=token -n env ./test/sample-content/fastapi-simple",
    "test": "start-server-and-test --expect 401 start http-get://127.0.0.1:9000 run",
    "test-deploy": "start-server-and-test --expect 401 start http-get://127.0.0.1:9000 run-deploy",
    "test-deploy-windows": "start-server-and-test --expect 401 start http-get://127.0.0.1:9000 run-deploy-windows",
    "open": "cypress open",
    "run": "cypress run --spec ./cypress/e2e/ui/*.cy.js --env token=token",
    "run-deploy": "cypress run --spec ./cypress/e2e/contract/*.cy.js --env token=token,CYPRESS_CONNECT_ADDRESS=$CYPRESS_CONNECT_ADDRESS",
    "run-deploy-windows": "cypress run --spec ./cypress/e2e/contract/*.cy.js --env token=token,CYPRESS_CONNECT_ADDRESS=%CYPRESS_CONNECT_ADDRESS%"
=======
    "start": "just ../../run publish-ui --listen 127.0.0.1:9000 ./test/sample-content/fastapi-simple",
    "test": "start-server-and-test --expect 200 start http-get://127.0.0.1:9000 run",
    "open": "cypress open",
    "run": "cypress run"
>>>>>>> bc00525b
  },
  "devDependencies": {
    "cypress": "^13.3.0",
    "eslint": "^8.51.0",
    "eslint-plugin-cypress": "^2.15.1",
    "start-server-and-test": "^2.0.1"
  }
}<|MERGE_RESOLUTION|>--- conflicted
+++ resolved
@@ -3,21 +3,14 @@
   "scripts": {
     "lint": "eslint --ext .js,.ts,.cjs .",
     "fix": "eslint --ext .js,.ts,.cjs . --fix",
-<<<<<<< HEAD
-    "start": "just ../../run publish-ui --listen 127.0.0.1:9000 --token=token -n env ./test/sample-content/fastapi-simple",
-    "test": "start-server-and-test --expect 401 start http-get://127.0.0.1:9000 run",
-    "test-deploy": "start-server-and-test --expect 401 start http-get://127.0.0.1:9000 run-deploy",
-    "test-deploy-windows": "start-server-and-test --expect 401 start http-get://127.0.0.1:9000 run-deploy-windows",
+    "start": "just ../../run publish-ui --listen 127.0.0.1:9000 -n env ./test/sample-content/fastapi-simple",
+    "test": "start-server-and-test --expect 200 start http-get://127.0.0.1:9000 run",
+    "test-deploy": "start-server-and-test --expect 200 start http-get://127.0.0.1:9000 run-deploy",
+    "test-deploy-windows": "start-server-and-test --expect 200 start http-get://127.0.0.1:9000 run-deploy-windows",
     "open": "cypress open",
     "run": "cypress run --spec ./cypress/e2e/ui/*.cy.js --env token=token",
     "run-deploy": "cypress run --spec ./cypress/e2e/contract/*.cy.js --env token=token,CYPRESS_CONNECT_ADDRESS=$CYPRESS_CONNECT_ADDRESS",
     "run-deploy-windows": "cypress run --spec ./cypress/e2e/contract/*.cy.js --env token=token,CYPRESS_CONNECT_ADDRESS=%CYPRESS_CONNECT_ADDRESS%"
-=======
-    "start": "just ../../run publish-ui --listen 127.0.0.1:9000 ./test/sample-content/fastapi-simple",
-    "test": "start-server-and-test --expect 200 start http-get://127.0.0.1:9000 run",
-    "open": "cypress open",
-    "run": "cypress run"
->>>>>>> bc00525b
   },
   "devDependencies": {
     "cypress": "^13.3.0",
