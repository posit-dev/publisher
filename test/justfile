set shell := ["bash", "-uc"]

export TARGET_SERVER := env_var_or_default("TARGET_SERVER", "http://localhost:3939")
# export API_KEY := env_var_or_default("PERFTEST_API_KEY", `echo -n admin | md5sum | cut -f1 -d" "`)

test target: 
  just run-connect cli-client {{target}} ui-client {{target}} test-cypress {{target}} stop

build target:
  #!/usr/bin/env bash
  if [[ {{target}} =~ "all" ]]; then
    docker compose build
    else
    docker compose build {{target}}
  fi

test-cli target:
  just cli-client {{target}}

test-cypress target:
  #!/usr/bin/env bash
  just ui-client {{target}}
  sleep 5
  CYPRESS_BASE_URL=$(docker logs --tail 2 {{target}}-client-ui | grep '^http.*#.*') \
  just cypress {{target}}

ui-client target:
  #!/usr/bin/env bash
  if [[ {{target}} =~ "linux" ]]; then
    BINARY_PATH=/publishing-client/bin/{{target}}/connect-client \
    docker compose up -d \
    {{target}}-client-ui
  elif [[ {{target}} =~ "windows" ]]; then
    just _run-ui-client windows-amd64
  elif [[ {{target}} =~ "macos" ]]; then
    just _run-ui-client darwin-amd64
  fi

# _run-ui-client target:
#   $BINARY_PATH account-ui --listen=localhost:9999

cypress target:
  #!/usr/bin/env bash
  docker compose up cypress

cli-client target:
  #!/usr/bin/env bash
  timeout 100 bash -c \
    'while [[ "$(curl -s -o /dev/null -w ''%{http_code}'' ${TARGET_SERVER}/__ping__)" != "200" ]]; \
        do sleep 5; \
        echo "waiting for connect..."; \
        done'

  if [[ {{target}} =~ "linux" ]]; then
    docker compose run \
    -e BATS_SUPPORT_LIB="/libs/bats-support/load" \
    -e BATS_ASSERT_LIB="/libs/bats-assert/load" \
    -e BINARY_PATH=/publishing-client/bin/{{target}}/connect-client \
    --rm --remove-orphans {{target}} just _test-cli-client {{target}}
  elif [[ {{target}} =~ "windows" ]]; then
    just _test-cli-client windows-amd64
  elif [[ {{target}} =~ "macos" ]]; then
    just _test-cli-client darwin-amd64
  fi

<<<<<<< HEAD
_test-cli-client target:
  BINARY_PATH=$BINARY_PATH \
  BATS_SUPPORT_LIB=$BATS_SUPPORT_LIB \
  BATS_ASSERT_LIB=$BATS_ASSERT_LIB \
=======
_test-client target:
>>>>>>> 9fa9255d
  bats --tap -T -r ./bats/

run-client-local target:
  #!/usr/bin/env bash
<<<<<<< HEAD
  just run-connect && \
=======
  just bats-install && \
  BATS_SUPPORT_LIB={{invocation_directory()}}/libs/bats-support/load \
  BATS_ASSERT_LIB={{invocation_directory()}}/libs/bats-assert/load \
  BINARY_PATH=../bin/{{target}}/connect-client \
  ./libs/bats-core/bin/bats --tap -T -r ./bats/

bats-install:
  #!/usr/bin/env bash
>>>>>>> 9fa9255d
  if [[ ! -d ./libs ]]; then
    git clone --depth=1 https://github.com/bats-core/bats-core.git ./libs/bats-core && \
    ./libs/bats-core/install.sh ./libs/bats-core/installation && \
    git clone --depth=1 https://github.com/ztombol/bats-support.git ./libs/bats-support && \
    git clone --depth=1 https://github.com/ztombol/bats-assert.git ./libs/bats-assert
<<<<<<< HEAD
  fi
  BATS_SUPPORT_LIB={{invocation_directory()}}/libs/bats-support/load \
  BATS_ASSERT_LIB={{invocation_directory()}}/libs/bats-assert/load \
  BINARY_PATH=../bin/{{target}}/connect-client \
  ./libs/bats-core/bin/bats --tap -T -r ./bats/${BATS} && \
  docker compose down

run-connect:
  docker compose up -d connect

run-cypress:
  docker compose up --exit-code-from cypress

bash target:
  docker compose run --rm {{target}} /bin/bash

stop: 
  docker compose kill
=======
  fi
>>>>>>> 9fa9255d
<|MERGE_RESOLUTION|>--- conflicted
+++ resolved
@@ -63,21 +63,13 @@
     just _test-cli-client darwin-amd64
   fi
 
-<<<<<<< HEAD
 _test-cli-client target:
-  BINARY_PATH=$BINARY_PATH \
-  BATS_SUPPORT_LIB=$BATS_SUPPORT_LIB \
-  BATS_ASSERT_LIB=$BATS_ASSERT_LIB \
-=======
-_test-client target:
->>>>>>> 9fa9255d
   bats --tap -T -r ./bats/
 
 run-client-local target:
   #!/usr/bin/env bash
-<<<<<<< HEAD
   just run-connect && \
-=======
+  
   just bats-install && \
   BATS_SUPPORT_LIB={{invocation_directory()}}/libs/bats-support/load \
   BATS_ASSERT_LIB={{invocation_directory()}}/libs/bats-assert/load \
@@ -86,19 +78,12 @@
 
 bats-install:
   #!/usr/bin/env bash
->>>>>>> 9fa9255d
   if [[ ! -d ./libs ]]; then
     git clone --depth=1 https://github.com/bats-core/bats-core.git ./libs/bats-core && \
     ./libs/bats-core/install.sh ./libs/bats-core/installation && \
     git clone --depth=1 https://github.com/ztombol/bats-support.git ./libs/bats-support && \
     git clone --depth=1 https://github.com/ztombol/bats-assert.git ./libs/bats-assert
-<<<<<<< HEAD
   fi
-  BATS_SUPPORT_LIB={{invocation_directory()}}/libs/bats-support/load \
-  BATS_ASSERT_LIB={{invocation_directory()}}/libs/bats-assert/load \
-  BINARY_PATH=../bin/{{target}}/connect-client \
-  ./libs/bats-core/bin/bats --tap -T -r ./bats/${BATS} && \
-  docker compose down
 
 run-connect:
   docker compose up -d connect
@@ -110,7 +95,4 @@
   docker compose run --rm {{target}} /bin/bash
 
 stop: 
-  docker compose kill
-=======
-  fi
->>>>>>> 9fa9255d
+  docker compose kill