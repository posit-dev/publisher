--- conflicted
+++ resolved
@@ -12,14 +12,9 @@
   { name: 'root', path: '/', redirect: { name: 'project' } },
   { name: 'project', path: '/project', component: ProjectPage },
   { name: 'addNewDeployment', path: '/add-new-deployment', component: AddNewDeployment },
-<<<<<<< HEAD
   // newDeployment route also supports optional query parameters of id and name
   { name: 'newDeployment', path: '/new-deployment/:account', component: NewDeploymentDestinationPage },
-  { name: 'deployments', path: '/deployments/:id', component: ExistingDeploymentDestinationPage },
-=======
-  { name: 'newDeployment', path: '/new-deployment/:account/:contentId?', component: NewDeploymentDestinationPage },
   { name: 'deployments', path: '/deployments/:name', component: ExistingDeploymentDestinationPage },
->>>>>>> a162376e
   { name: 'progress', path: '/progress', component: PublishProgressPage },
   { name: 'default', path: '/:pathMatch(.*)*', redirect: '/' },
 ];
