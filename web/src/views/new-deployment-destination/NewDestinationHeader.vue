<!-- Copyright (C) 2023 by Posit Software, PBC. -->

<template>
  <div class="destination-header">
    <div class="publisher-layout q-py-md">
      <q-breadcrumbs>
        <q-breadcrumbs-el
          label="Project"
          :to="{ name: 'project' }"
        />
        <q-breadcrumbs-el label="New Destination" />
      </q-breadcrumbs>

      <div
        class="flex justify-between q-mt-md row-gap-lg column-gap-xl"
      >
        <div class="space-between-sm">
          <h1
            v-if="destinationName"
            class="text-h6"
          >
            {{ destinationName }}
          </h1>
          <template v-if="contentId">
            <p>
              Redeployment to: <a :href="destinationURL">{{ destinationURL }}</a>
            </p>
            <p>
              {{ contentId }}
            </p>
          </template>
          <p v-else>
            New deployment to: <a :href="destinationURL">{{ destinationURL }}</a>
          </p>
          <p> {{ addingDestinationMessage }}</p>
        </div>

        <div
          class="flex no-wrap items-start"
        >
          <SelectAccount
            class="account-width"
            :accounts="fixedAccountList"
            :url="destinationURL"
          />
          <PButton
            hierarchy="primary"
            class="q-ml-md"
            padding="sm md"
            :disable="eventStore.publishInProgess"
            @click="initiatePublishProcess"
          >
            Publish
          </PButton>
        </div>
      </div>

      <div class="col-4 vertical-top q-gutter-x-md">
        <div class="col q-mt-md">
          <div class="row justify-left q-ma-sm q-mr-md">
            <div class="col-11">
              <PublishProgressSummary
                :id="publishingLocalId"
              />
              <RouterLink :to="{ name: 'progress' }">
                Log View
              </RouterLink>
            </div>
          </div>
        </div>
      </div>
    </div>
  </div>
</template>

<script setup lang="ts">

import { computed, ref, watch } from 'vue';
import { Account, useApi } from 'src/api';

import SelectAccount from 'src/components/SelectAccount.vue';
import PublishProgressSummary from 'src/components/PublishProgressSummary.vue';

import { useEventStore } from 'src/stores/events';
<<<<<<< HEAD
import {
  checkForResponseWithStatus,
  getMessageFromError,
  getSummaryFromError,
  sendErrorToFatalErrorComponent,
} from 'src/util/errors';
import { useRouter } from 'vue-router';
=======
import PButton from 'src/components/PButton.vue';
>>>>>>> 997918ed

const api = useApi();
const eventStore = useEventStore();
const router = useRouter();

const accounts = ref<Account[]>([]);
const fixedAccountList = ref<Account[]>([]);
const destinationURL = ref('');
const publishingLocalId = ref('');

const emit = defineEmits(['publish']);

const props = defineProps({
  accountName: { type: String, required: true },
  contentId: { type: String, default: undefined, required: false },
  destinationName: { type: String, default: undefined, required: false },
});

const initiatePublishProcess = async() => {
  emit('publish');
  // Returns:
  // 200 - success
  // 400 - bad request
  // 500 - internal server error
  // Errors returned through event stream
  try {
    const result = await eventStore.initiatePublishProcessWithEvents(
      props.accountName,
      props.contentId,
      props.destinationName,
    );
    if (result instanceof Error) {
      throw new Error(`initiatePublishProcessWithEvents: ${getMessageFromError(result)}`);
    }
    publishingLocalId.value = result;
  } catch (error: unknown) {
    if (checkForResponseWithStatus(error, 400)) {
      throw new Error(`API Error: ${getSummaryFromError(error)}`);
    } else {
      sendErrorToFatalErrorComponent(error, router, 'NewDestinationHeader::initiatePublishProcess()');
    }
  }
};

const updateAccountList = async() => {
  try {
    // API Returns:
    // 200 - success
    // 404 - account not found
    // 500 - internal server error
    const response = await api.accounts.get(props.accountName);
    if (response.data) {
      destinationURL.value = response.data.url;
      fixedAccountList.value = [response.data];
    }
  } catch (error: unknown) {
    if (checkForResponseWithStatus(error, 404)) {
      throw new Error(`API Error: ${getSummaryFromError(error)}`);
    } else {
      sendErrorToFatalErrorComponent(error, router, 'NewDestinationHeader::updateAccountList()');
    }
  }
};

const addingDestinationMessage = computed(() => {
  if (props.destinationName) {
    return `Publishing will add a destination named "${props.destinationName}" to your project.`;
  }
  return 'Publishing will add this Destination to your project.';
});

watch(
  () => [
    props.accountName,
    accounts.value,
  ],
  () => {
    updateAccountList();
  },
  { immediate: true }
);

</script>

<style scoped lang="scss">
.destination-header {
  border-bottom: 1px solid;

  .account-width {
    min-width: 300px;
  }
}

.body--light {
  .destination-header {
    background-color: white;
    border-color: $grey-4;
  }
}

.body--dark {
  .destination-header {
    border-color: $grey-8;
  }
}
</style><|MERGE_RESOLUTION|>--- conflicted
+++ resolved
@@ -82,7 +82,6 @@
 import PublishProgressSummary from 'src/components/PublishProgressSummary.vue';
 
 import { useEventStore } from 'src/stores/events';
-<<<<<<< HEAD
 import {
   checkForResponseWithStatus,
   getMessageFromError,
@@ -90,9 +89,7 @@
   sendErrorToFatalErrorComponent,
 } from 'src/util/errors';
 import { useRouter } from 'vue-router';
-=======
 import PButton from 'src/components/PButton.vue';
->>>>>>> 997918ed
 
 const api = useApi();
 const eventStore = useEventStore();
