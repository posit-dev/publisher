--- conflicted
+++ resolved
@@ -23,7 +23,7 @@
           </h1>
           <template v-if="publishAsNew">
             <p>
-              New deployment to: <a :href="destinationURL">{{ destinationURL }}</a>
+              New deployment to: {{ destinationURL }}
             </p>
             <p>
               {{ addingDestinationMessage }}
@@ -37,13 +37,6 @@
               {{ contentId }}
             </p>
           </template>
-<<<<<<< HEAD
-=======
-          <p v-else>
-            New deployment to: {{ destinationURL }}
-          </p>
-          <p> {{ addingDestinationMessage }}</p>
->>>>>>> f3195696
         </div>
         <div
           class="flex no-wrap items-start"
