--- conflicted
+++ resolved
@@ -60,11 +60,8 @@
 
 const deployment = deployments.getDeploymentRef(props.name);
 
-<<<<<<< HEAD
-=======
 provide(deploymentKey, deployment.value);
 
->>>>>>> 8e635f57
 const configurationSubTitles = computed(() => {
   return [
     `Using ${defaultConfig.value?.configurationPath}`,
