--- conflicted
+++ resolved
@@ -89,11 +89,8 @@
 import FileTree from 'src/components/FileTree.vue';
 import PButton from 'src/components/PButton.vue';
 import PCard from 'src/components/PCard.vue';
-<<<<<<< HEAD
 import ErrorBanner from 'src/components/ErrorBanner.vue';
-=======
 import { sortByDateString } from 'src/utils/date';
->>>>>>> d5ca8ea8
 
 const api = useApi();
 const router = useRouter();
@@ -105,17 +102,15 @@
   return deployments.value.length > 0;
 });
 
-<<<<<<< HEAD
 const dismissError = () => {
   errorMessages.value = [];
 };
-=======
+
 const sortedDeployments = computed(() => {
   return [...deployments.value].sort((a, b) => {
     return sortByDateString(a.deployedAt, b.deployedAt);
   });
 });
->>>>>>> d5ca8ea8
 
 async function getDeployments() {
   try {
