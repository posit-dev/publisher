<!-- Copyright (C) 2023 by Posit Software, PBC. -->

<template>
  <q-page
    class="max-width-md q-mx-auto"
    padding
  >
    <DeploymentMode
      v-model="deploymentMode"
    />
    <PublishingHeader
      @publish="emit('publish')"
    />
    <q-list
      dark
      bordered
      class="rounded-borders"
    >
      <DestinationTarget
        group="configurePublish"
      />
      <q-separator />
      <FilesToPublish
        group="configurePublish"
      />
      <q-separator />
      <PythonProject
        group="configurePublish"
      />
      <q-separator />
<<<<<<< HEAD
      <CommonSettings
        group="configurePublish"
      />
      <q-separator />
      <AdvancedSettings
        group="configurePublish"
=======
      <!-- Common and Advanced Settings commented out until implemented. -->
      <CommonSettings
        v-if="false"
      />
      <q-separator
        v-if="false"
      />
      <AdvancedSettings
        v-if="false"
>>>>>>> 1f855bb7
      />
    </q-list>
  </q-page>
</template>

<script setup lang="ts">
import { ref, watch } from 'vue';

import DeploymentMode from 'src/components/configurePublish/DeploymentMode.vue';
import PublishingHeader from 'src/components/configurePublish/PublishingHeader.vue';
import DestinationTarget from 'src/components/configurePublish/DestinationTarget.vue';
import FilesToPublish from 'src/components/configurePublish/FilesToPublish.vue';
import PythonProject from 'src/components/configurePublish/PythonProject.vue';
import CommonSettings from 'src/components/configurePublish/CommonSettings.vue';
import AdvancedSettings from 'src/components/configurePublish/AdvancedSettings.vue';

import type { DeploymentModeType } from 'src/api/types/deployments.ts';

const emit = defineEmits(['publish']);

const deploymentMode = ref<DeploymentModeType>('new');

watch(deploymentMode, (newValue) => {
  console.log(`new value is ${newValue}`);
});

</script><|MERGE_RESOLUTION|>--- conflicted
+++ resolved
@@ -28,24 +28,17 @@
         group="configurePublish"
       />
       <q-separator />
-<<<<<<< HEAD
-      <CommonSettings
-        group="configurePublish"
-      />
-      <q-separator />
-      <AdvancedSettings
-        group="configurePublish"
-=======
       <!-- Common and Advanced Settings commented out until implemented. -->
       <CommonSettings
         v-if="false"
+        group="configurePublish"
       />
       <q-separator
         v-if="false"
       />
       <AdvancedSettings
         v-if="false"
->>>>>>> 1f855bb7
+        group="configurePublish"
       />
     </q-list>
   </q-page>
