--- conflicted
+++ resolved
@@ -34,17 +34,13 @@
 import { ref } from 'vue';
 
 import { useApi } from 'src/api';
-<<<<<<< HEAD
-import { DeploymentFile } from 'src/api/types/files';
+import { DeploymentFile, ExclusionMatch, ExclusionMatchSource } from 'src/api/types/files';
 import {
   checkForResponseWithStatus,
   getSummaryFromError,
   sendErrorToFatalErrorComponent,
 } from 'src/util/errors';
 import { useRouter } from 'vue-router';
-=======
-import { DeploymentFile, ExclusionMatch, ExclusionMatchSource } from 'src/api/types/files';
->>>>>>> 997918ed
 
 const NODE_KEY = 'key';
 
@@ -106,4 +102,4 @@
 .excluded-file {
   opacity: 60%;
 }
-</style>
+</style>