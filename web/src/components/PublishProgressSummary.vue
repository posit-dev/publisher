<!-- Copyright (C) 2023 by Posit Software, PBC. -->

<template>
  <div
    style="min-width:100%; min-height: 5rem;"
  >
    <div
      v-if="publishInProgess"
      class="summary row q-ma-lg items-center"
      :class="textClass"
    >
      <div class="col q-ml-sm">
        <q-spinner-grid
          color="primary"
          size="2rem"
        />
      </div>
      <div class="col-10 text-left">
        <div class="text-bold">
          Publishing project...
        </div>
        <div>
          {{ eventStore.summaryOfCurrentPublishingProcess.operation }}
        </div>
        <div class="text-caption">
          {{ eventStore.summaryOfCurrentPublishingProcess.stepStatus }}
        </div>
      </div>
    </div>
    <div
      v-if="showPublishSuccessSummary"
      class="q-ma-lg summary q-pa-sm row text-left items-center"
      :class="textClass"
    >
      <div class="col q-ml-sm">
        <q-icon
          name="celebration"
          size="3rem"
        />
      </div>
      <div class="col-10 text-caption">
        <div class="text-bold">
          Publish was successful!
        </div>
        <div>
          Access Directly:
          <a
            :href="eventStore.currentPublishStatus.status.directURL"
            target="_blank"
            rel="noopener noreferrer"
          >
            URL
          </a>
        </div>
        <div>
          Access through Dashboard:
          <a
            :href="eventStore.currentPublishStatus.status.dashboardURL"
            target="_blank"
            rel="noopener noreferrer"
          >
            URL
          </a>
        </div>
      </div>
    </div>
    <div
      v-if="showPublishError"
      class="q-ma-lg error q-pa-sm row text-left items-center"
      :class="textClass"
    >
      <div class="col q-ml-sm">
        <q-icon
          name="error"
          size="3rem"
        />
      </div>
      <div class="col-10 text-caption">
        <div class="text-bold">
          Publishing Operation has failed.
        </div>
        <div
          v-for="keyValuePair in eventStore.currentPublishStatus.status.error"
          :key="keyValuePair.key"
        >
          <span class="text-bold">
            {{ keyValuePair.key }}
          </span>
          {{ keyValuePair.value }}
        </div>
      </div>
    </div>
  </div>
</template>

<script setup lang="ts">

import { useEventStore } from 'src/stores/events';
import { computed } from 'vue';
import { useQuasar } from 'quasar';

const eventStore = useEventStore();
const $q = useQuasar();

const props = defineProps({
  id: { type: String, required: true }, // Can be either localId or contentId
});

const completion = computed(() => {
  return eventStore.currentPublishStatus.status.completion;
});

const publishInProgess = computed(() => {
  return eventStore.isPublishActiveByID(props.id);
});

const showPublishSuccessSummary = computed(() => {
  return (
    eventStore.doesPublishStatusApply(props.id)
    &&
    completion.value === 'success'
  );
});

const showPublishError = computed(() => {
  console.log('id: ', props.id);
  console.log('apply?', eventStore.doesPublishStatusApply(props.id));
  console.log('completion.value', completion.value);
  return (
    eventStore.doesPublishStatusApply(props.id)
    &&
    completion.value === 'error'
  );
});

<<<<<<< HEAD
const currentStepInfo = computed(() => {
  const currentStep = eventStore.currentPublishStatus.status.currentStep;
  if (
    !eventStore.doesPublishStatusApply(props.id) ||
    currentStep === undefined
  ) {
    return {
      operation: 'unknown',
      stepStatus: 'unknown',
    };
  }
  const currentStepNumber = eventStore.publishStepOrder[currentStep];
  const numberOfSteps = Object.keys(eventStore.publishStepDisplayNames).length;
  const operation = `${eventStore.publishStepDisplayNames[currentStep]} (${currentStepNumber} of ${numberOfSteps} steps)`;
  let stepStatus;
  const statusList = eventStore.currentPublishStatus.status.steps[currentStep].status;
  if (statusList) {
    const statusMsg = statusList[statusList.length - 1];
    stepStatus = `${statusMsg.message}: ${statusMsg.name}`;
  } else {
    const stepCompletion = eventStore.currentPublishStatus.status.steps[currentStep].completion;
    stepStatus = eventStore.publishStepCompletionStatusNames[stepCompletion];
  }
  return {
    operation,
    stepStatus,
  };
});

const textClass = computed(() => {
  if ($q.dark.isActive) {
    return 'text-white';
  }
  return 'text-black';
});

=======
>>>>>>> a41c4e1f
</script>
<style scoped lang="scss">
  .q-stepper :deep(.q-stepper__step-inner) {
    padding: unset;
  }
  .q-stepper :deep(.q-stepper__tab) {
    min-height: unset;
    padding: 2px;
  }
  .summary {
    border: solid 1px darkgray;
    padding: 2px;
    max-height: 4.5rem;
    width: 100%;
  }
  .error {
    border: solid 1px darkgray;
    padding: 2px;
    min-height: 4.5rem;
    line-height: 4.5rem;
    width: 100%;
  }
</style><|MERGE_RESOLUTION|>--- conflicted
+++ resolved
@@ -133,36 +133,6 @@
   );
 });
 
-<<<<<<< HEAD
-const currentStepInfo = computed(() => {
-  const currentStep = eventStore.currentPublishStatus.status.currentStep;
-  if (
-    !eventStore.doesPublishStatusApply(props.id) ||
-    currentStep === undefined
-  ) {
-    return {
-      operation: 'unknown',
-      stepStatus: 'unknown',
-    };
-  }
-  const currentStepNumber = eventStore.publishStepOrder[currentStep];
-  const numberOfSteps = Object.keys(eventStore.publishStepDisplayNames).length;
-  const operation = `${eventStore.publishStepDisplayNames[currentStep]} (${currentStepNumber} of ${numberOfSteps} steps)`;
-  let stepStatus;
-  const statusList = eventStore.currentPublishStatus.status.steps[currentStep].status;
-  if (statusList) {
-    const statusMsg = statusList[statusList.length - 1];
-    stepStatus = `${statusMsg.message}: ${statusMsg.name}`;
-  } else {
-    const stepCompletion = eventStore.currentPublishStatus.status.steps[currentStep].completion;
-    stepStatus = eventStore.publishStepCompletionStatusNames[stepCompletion];
-  }
-  return {
-    operation,
-    stepStatus,
-  };
-});
-
 const textClass = computed(() => {
   if ($q.dark.isActive) {
     return 'text-white';
@@ -170,8 +140,6 @@
   return 'text-black';
 });
 
-=======
->>>>>>> a41c4e1f
 </script>
 <style scoped lang="scss">
   .q-stepper :deep(.q-stepper__step-inner) {
