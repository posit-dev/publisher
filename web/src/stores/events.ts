--- conflicted
+++ resolved
@@ -348,12 +348,8 @@
     if (currentPublishStatus.value.localId === localId) {
       const publishStatus = currentPublishStatus.value.status;
       publishStatus.steps.createNewDeployment.completion = 'error';
-<<<<<<< HEAD
-      publishStatus.steps.createNewDeployment.error = splitMsgIntoNameValuePairs(msg.data);
+      publishStatus.steps.createNewDeployment.error = splitMsgIntoKeyValuePairs(msg.data);
       publishStatus.steps.createNewDeployment.logs.push(msg);
-=======
-      publishStatus.steps.createNewDeployment.error = splitMsgIntoKeyValuePairs(msg.data);
->>>>>>> a41c4e1f
     }
   };
 
@@ -386,12 +382,8 @@
     if (currentPublishStatus.value.localId === localId) {
       const publishStatus = currentPublishStatus.value.status;
       publishStatus.steps.setEnvVars.completion = 'error';
-<<<<<<< HEAD
-      publishStatus.steps.setEnvVars.error = splitMsgIntoNameValuePairs(msg.data);
+      publishStatus.steps.setEnvVars.error = splitMsgIntoKeyValuePairs(msg.data);
       publishStatus.steps.setEnvVars.logs.push(msg);
-=======
-      publishStatus.steps.setEnvVars.error = splitMsgIntoKeyValuePairs(msg.data);
->>>>>>> a41c4e1f
     }
   };
 
@@ -435,12 +427,8 @@
     if (currentPublishStatus.value.localId === localId) {
       const publishStatus = currentPublishStatus.value.status;
       publishStatus.steps.createBundle.completion = 'error';
-<<<<<<< HEAD
-      publishStatus.steps.createBundle.error = splitMsgIntoNameValuePairs(msg.data);
+      publishStatus.steps.createBundle.error = splitMsgIntoKeyValuePairs(msg.data);
       publishStatus.steps.createBundle.logs.push(msg);
-=======
-      publishStatus.steps.createBundle.error = splitMsgIntoKeyValuePairs(msg.data);
->>>>>>> a41c4e1f
     }
   };
 
@@ -475,12 +463,8 @@
     if (currentPublishStatus.value.localId === localId) {
       const publishStatus = currentPublishStatus.value.status;
       publishStatus.steps.createDeployment.completion = 'error';
-<<<<<<< HEAD
-      publishStatus.steps.createDeployment.error = splitMsgIntoNameValuePairs(msg.data);
+      publishStatus.steps.createDeployment.error = splitMsgIntoKeyValuePairs(msg.data);
       publishStatus.steps.createDeployment.logs.push(msg);
-=======
-      publishStatus.steps.createDeployment.error = splitMsgIntoKeyValuePairs(msg.data);
->>>>>>> a41c4e1f
     }
   };
 
@@ -514,12 +498,8 @@
     if (currentPublishStatus.value.localId === localId) {
       const publishStatus = currentPublishStatus.value.status;
       publishStatus.steps.uploadBundle.completion = 'error';
-<<<<<<< HEAD
-      publishStatus.steps.uploadBundle.error = splitMsgIntoNameValuePairs(msg.data);
+      publishStatus.steps.uploadBundle.error = splitMsgIntoKeyValuePairs(msg.data);
       publishStatus.steps.uploadBundle.logs.push(msg);
-=======
-      publishStatus.steps.uploadBundle.error = splitMsgIntoKeyValuePairs(msg.data);
->>>>>>> a41c4e1f
     }
   };
 
@@ -553,12 +533,8 @@
     if (currentPublishStatus.value.localId === localId) {
       const publishStatus = currentPublishStatus.value.status;
       publishStatus.steps.uploadBundle.completion = 'error';
-<<<<<<< HEAD
-      publishStatus.steps.deployBundle.error = splitMsgIntoNameValuePairs(msg.data);
+      publishStatus.steps.deployBundle.error = splitMsgIntoKeyValuePairs(msg.data);
       publishStatus.steps.deployBundle.logs.push(msg);
-=======
-      publishStatus.steps.deployBundle.error = splitMsgIntoKeyValuePairs(msg.data);
->>>>>>> a41c4e1f
     }
   };
 
@@ -641,12 +617,8 @@
     if (currentPublishStatus.value.localId === localId) {
       const publishStatus = currentPublishStatus.value.status;
       publishStatus.steps.uploadBundle.completion = 'error';
-<<<<<<< HEAD
-      publishStatus.steps.restorePythonEnv.error = splitMsgIntoNameValuePairs(msg.data);
+      publishStatus.steps.restorePythonEnv.error = splitMsgIntoKeyValuePairs(msg.data);
       publishStatus.steps.restorePythonEnv.logs.push(msg);
-=======
-      publishStatus.steps.restorePythonEnv.error = splitMsgIntoKeyValuePairs(msg.data);
->>>>>>> a41c4e1f
     }
   };
 
@@ -690,12 +662,8 @@
     if (currentPublishStatus.value.localId === localId) {
       const publishStatus = currentPublishStatus.value.status;
       publishStatus.steps.runContent.completion = 'error';
-<<<<<<< HEAD
-      publishStatus.steps.runContent.error = splitMsgIntoNameValuePairs(msg.data);
+      publishStatus.steps.runContent.error = splitMsgIntoKeyValuePairs(msg.data);
       publishStatus.steps.runContent.logs.push(msg);
-=======
-      publishStatus.steps.runContent.error = splitMsgIntoKeyValuePairs(msg.data);
->>>>>>> a41c4e1f
     }
   };
 
@@ -739,12 +707,8 @@
     if (currentPublishStatus.value.localId === localId) {
       const publishStatus = currentPublishStatus.value.status;
       publishStatus.steps.runContent.completion = 'error';
-<<<<<<< HEAD
-      publishStatus.steps.setVanityURL.error = splitMsgIntoNameValuePairs(msg.data);
+      publishStatus.steps.setVanityURL.error = splitMsgIntoKeyValuePairs(msg.data);
       publishStatus.steps.setVanityURL.logs.push(msg);
-=======
-      publishStatus.steps.setVanityURL.error = splitMsgIntoKeyValuePairs(msg.data);
->>>>>>> a41c4e1f
     }
   };
 
@@ -788,12 +752,8 @@
     if (currentPublishStatus.value.localId === localId) {
       const publishStatus = currentPublishStatus.value.status;
       publishStatus.steps.validateDeployment.completion = 'error';
-<<<<<<< HEAD
-      publishStatus.steps.validateDeployment.error = splitMsgIntoNameValuePairs(msg.data);
+      publishStatus.steps.validateDeployment.error = splitMsgIntoKeyValuePairs(msg.data);
       publishStatus.steps.validateDeployment.logs.push(msg);
-=======
-      publishStatus.steps.validateDeployment.error = splitMsgIntoKeyValuePairs(msg.data);
->>>>>>> a41c4e1f
     }
   };
 
