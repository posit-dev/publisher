--- conflicted
+++ resolved
@@ -35,27 +35,20 @@
   saveName: string,
 } & Configuration;
 
-<<<<<<< HEAD
-export function isDeploymentError(
-  d: Deployment | PreDeployment | DeploymentError
-): d is DeploymentError {
-  return (d as DeploymentError).state === DeploymentState.ERROR;
+export function isDeploymentRecordError(
+  d: Deployment | DeploymentRecordError
+): d is DeploymentRecordError {
+  return (d as DeploymentRecordError).error !== undefined;
 }
 
 export function isPreDeployment(
-  d: Deployment | PreDeployment | DeploymentError
+  d: Deployment | PreDeployment | DeploymentRecordError
 ): d is PreDeployment {
   return (d as PreDeployment).state === DeploymentState.NEW;
 }
 
 export function isDeployment(
-  d: Deployment | PreDeployment | DeploymentError
+  d: Deployment | PreDeployment | DeploymentRecordError
 ): d is Deployment {
   return (d as Deployment).state === DeploymentState.DEPLOYED;
-=======
-export function isDeploymentRecordError(
-  d: Deployment | DeploymentRecordError
-): d is DeploymentRecordError {
-  return (d as DeploymentRecordError).error !== undefined;
->>>>>>> d32a748a
 }