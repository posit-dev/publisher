--- conflicted
+++ resolved
@@ -27,11 +27,6 @@
     is_dir: boolean
     is_entrypoint: boolean
     is_file: boolean
-<<<<<<< HEAD
-    is_excluded: boolean
-    files: DeploymentFile[]
-=======
     files: DeploymentFile[]
     exclusion: ExclusionMatch | null
->>>>>>> a16b9cf7
 }