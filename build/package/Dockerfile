--- conflicted
+++ resolved
@@ -16,29 +16,19 @@
     && dnf -y module enable nodejs:16\
     && dnf -y module install nodejs:16
 
-<<<<<<< HEAD
 # epel-release is required by ShellCheck
 RUN dnf -y install epel-release
 
 # epel-release is required by ShellCheck
 RUN dnf -y install ShellCheck
-=======
-RUN export GOLANG_VERSION=1.21.3 \
-    && export GOLANG_DOWNLOAD_SHA256=1241381b2843fae5a9707eec1f8fb2ef94d827990582c7c7c32f5bdfbfd420c8 \
-    && curl -fsSL "https://go.dev/dl/go${GOLANG_VERSION}.linux-amd64.tar.gz" -o golang.tar.gz \
-    && echo "${GOLANG_DOWNLOAD_SHA256}  golang.tar.gz" | sha256sum -c - \
-    && tar -C /usr/local -xzf golang.tar.gz \
-    && rm golang.tar.gz
-ENV PATH="$PATH:/usr/local/go/bin"
->>>>>>> bcde3f3c
 
 # Just is required for this project (see Justfile, ./web/Justfile, ./tests/Justfile)
 RUN curl --proto '=https' --tlsv1.2 -sSf https://just.systems/install.sh | bash -s -- --to /usr/local/bin
 
 # Go is required by this project. The source code is written in it!
-RUN curl -L -O https://go.dev/dl/go1.21.1.linux-amd64.tar.gz\
+RUN curl -L -O https://go.dev/dl/go1.21.3.linux-amd64.tar.gz\
     && rm -rf /usr/local/go\
-    && tar -C /usr/local -xzf go1.21.1.linux-amd64.tar.gz
+    && tar -C /usr/local -xzf go1.21.3.linux-amd64.tar.gz
 ENV PATH="$PATH:/usr/local/go/bin"
 
 # staticcheck is required to for linting Go
