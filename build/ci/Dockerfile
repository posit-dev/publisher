--- conflicted
+++ resolved
@@ -19,31 +19,28 @@
         xauth\
         xvfb
 
-# Just is required for this project (see Justfile, ./web/Justfile, ./tests/Justfile)
+# Mark all directories as safe for Git
+RUN git config --global --add safe.directory '*'
+
+# Just is required for this project (see justfile, ./web/justfile, etc.)
 RUN curl --proto '=https' --tlsv1.2 -sSf https://just.systems/install.sh | bash -s -- --to /usr/local/bin
 
 # Go is required by this project. The source code is written in it!
-<<<<<<< HEAD
-RUN curl -L https://go.dev/dl/go1.21.3.linux-amd64.tar.gz -o go.tar.gz\
-    && echo "1241381b2843fae5a9707eec1f8fb2ef94d827990582c7c7c32f5bdfbfd420c8 go.tar.gz" | sha256sum -c - \
-    && rm -rf /usr/local/go\
-    && tar -C /usr/local -xzf go.tar.gz\
-    && rm go.tar.gz
-=======
 ARG TARGETARCH
 ARG TARGETOS
-ARG GOARCHIVE=go1.21.1.$TARGETOS-$TARGETARCH.tar.gz
-RUN curl -L -O "https://go.dev/dl/$GOARCHIVE"\
+ARG GOVERSION=1.21.3
+ARG GOARCHIVE=go$GOVERSION.$TARGETOS-$TARGETARCH.tar.gz
+ARG GOCHECKSUM=1241381b2843fae5a9707eec1f8fb2ef94d827990582c7c7c32f5bdfbfd420c8
+RUN curl -L -O https://go.dev/dl/$GOARCHIVE\
+    && echo "$GOCHECKSUM $GOARCHIVE" | sha256sum -c - \
     && rm -rf /usr/local/go\
-    && tar -C /usr/local -xzf $GOARCHIVE
->>>>>>> 4cf91837
+    && tar -C /usr/local -xzf $GOARCHIVE\
+    && rm $GOARCHIVE
 ENV PATH="$PATH:/usr/local/go/bin"
 
 # staticcheck is required to for linting Go
 RUN go env -w GOBIN=/usr/local/go/bin\
- && go install honnef.co/go/tools/cmd/staticcheck@latest
-
-RUN git config --global --add safe.directory '*'
+    && go install honnef.co/go/tools/cmd/staticcheck@latest
 
 # NodeJS is required by this project. The source code for the client is written in it!
 RUN apt-get update\
