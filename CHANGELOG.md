# Changelog

All notable changes to this project will be documented in this file.

The format is based on [Keep a Changelog](https://keepachangelog.com/en/1.0.0/),
and this project adheres to [Semantic Versioning](https://semver.org/spec/v2.0.0.html).

## Unreleased

### Added

- Added Cypress E2E CI Setup and Test Reliability Improvements (#2721)
- Added endpoints for performing OAuth Device Authorization Grant with Posit Cloud login. (#2692)
- Added support for one-click token authentication with Connect. (#2769)
- Added schema and agent support for publishing to Connect Cloud. (#2729, #2747, #2771)
- Added colors to the logs indicating queued, skipped, passed, and errored log
  stage statuses. (#2382)
- Improved error messaging when deployment fails due to a schema validation error. (#2831)
<<<<<<< HEAD
- Added a delete button for Credentials in the Credentials View (#2862)
=======
- Added a Copy System Info command and item in the "Help and Feedback" view to
  easily copy system information - extension version, IDE, and platform details
  (#2835)
>>>>>>> 6595a888

### Changed

- The "Select Deployment" input can now be dismissed by focusing another element
  similar to other inputs. (#2780)

## [1.18.1]

### Fixed

- Updated software components used by Posit Publisher to address CVE-2025-7783
  (#2741)

## [1.18.0]

### Fixed

- Fixed the naming of "Shiny for Python" and "Shiny for R" content types. (#2664)
- Fixed an issue where end-to-end tests could not run on some Mac systems due to Docker files not being built for the correct platform.
- Fixed an issue where disabling keychain credential storage would not work as expected. (#2697)
- Fixed inconsistent runtime discovery and selection at deploy time. (#2648)

### Added

- Improved support for Posit Connect deployments hosted in Snowpark Container
  Services. (#2687, #2691)
- Added internal API endpoint to list Connect Cloud accounts. (#2695)

### Changed

- Bumped the credential version to 2 to support Posit Connect Cloud credentials. (#2684)

## [1.16.1]

### Fixed

- A filepath quoting issue on Windows when using R with a `.bat` file extension.
  (#2637)
- Detect and report auth client errors at deploy time. (#2654)

## [1.16.0]

### Added

- Added support for deploying to Connect in Snowflake using key-pair auth. (#2632)

## [1.14.0]

### Added

- Introduced detection of required R interpreter version based on
  `DESCRIPTION` file and `renv.lock` file. The detected version
  will fill the `requires_r` field in configuration (#2636)

### Fixed

- Detection of required python interpreter version now will request a compatible
  version when there is `.python-version` file declaring a specific version number
  without any version requirement operator (#2628)
- Fixed an issue where scanning for Python dependencies created an `renv.lock` file.
  Now the dependencies file is properly named `requirements.txt`. (#2639)

## [1.12.1]

### Fixed

- Fix missing platform build in OpenVSX due to outage.

### Changed

- Updated `record.toml` to correspond with updated schema change in v1.12

## [1.12.0]

### Added

- Added the ability to update the target GUID for a deployment at any time
  from the "..." menu. (#2576)
- Added a new extension setting `Use Key Chain Credential Storage`
  (defaulting to true), allowing the user to prioritize the use
  of a credential file over the keyring. (#2519)
- Credentials are now exposed via a `posit-connect` authentication provider,
  which is surfaced within the native Accounts UI. (#2608)
- Added a new extension setting `Default Connect Server` to pre-populate
  the Server URL when creating a credential if there is not already one
  configured. When running within Posit Workbench, the extension will use the
  URL from the [default RStudio/Posit Workbench setting](https://docs.posit.co/ide/server-pro/rstudio_pro_sessions/rstudio_connect_server.html) (rstudio-pro#7466)
- When expanded, the Python Packages view will now display a message describing
  how to configure the project to use Python if the configuration file does not
  indicate a dependency on Python. (#2571)
- Added a new field to the Python configuration section ("requires_python"),
  which can be used to indicate the range of Python interpreter versions
  required to run the content on the Connect server. If it is not provided,
  it is populated from the project files ".python-version", "pyproject.toml" and
  "setup.cfg". This setting is inserted into the manifest during
  deployment. (#2617)

### Fixed

- Publisher icon was sometimes missing when workpace folder starts out
  untrusted in VS Code. The extension now supports running within both untrusted and
  trusted workspaces, and will prompt to manage workspace trust so it can initialize. (#2611)

### Changed

- R, Python, and Quarto versions are now optional in configuration files and
  will not be populated when creating a new deployment. If not present at the
  time of deployment, versions will be discovered and inserted from user's
  running environment. (#2468, #2470)
- The `posit-publishing-schema-v3` configuration file schema has been updated
  with the new "Python.requires_python" field as well as the switch from required to
  optional for the version field within the R, Python and Quarto sections.
- The Publisher Log Panel has now been renamed to "Publisher" and now will
  stay hidden until the user initiates a deployment operation from within the
  extension. It remains visible until the VSCode window is restarted. (#2596)
- End-to-end tests environment refactored (#2508, #2588 & #2589 - Project)
- Legacy CLI code removed (#2521 - Project)

## [1.10.0]

### Added

- Added a new [Troubleshooting document](https://github.com/posit-dev/publisher/blob/main/docs/troubleshooting.md)
  and a link to it in error notifications that occur during deployment. (#2562)
- Added a new [Collaboration document](https://github.com/posit-dev/publisher/blob/main/docs/collaboration.md)
  describing how to collaborate on projects using the Posit Publisher. (#2383)
- Added support for deploying Gradio content to Posit Connect. (#2476, #2477)
- Inspection for Gradio entrypoint files was added to correctly determine when
  it is Gradio content and setting `type = 'python-gradio'` in the generated
  configuration file. (#2475)
- When deploying R content without a `lockfile` the extension now prompts the
  user to install and setup `renv` then creates a `renv.lock` depending on what
  is needed in their environment. (#2560)
- The Python interpreter used is now consistent across the extension and
  uses the selected Python intrepter in Positron or the
  [VS Code Python extension](https://marketplace.visualstudio.com/items?itemName=ms-python.python)
  defaulting to the Python on PATH when none is selected. (#2494, #2496)
- A warning has been added to the sidebar when the selected deployment has a
  configuration with `type = 'unknown'` suggesting the framework be set. (#2515)
- Icons have been added to the deployment select dropdown to indicate the
  deployment's server and entrypoint. (#2483)

### Fixed

- Deployment dismissal has been greatly improved. Deployments are no longer
  updated as the deploy continues on Posit Connect. They instead will be set to
  the dismissed state, avoiding changes after dismissal. (#2179, #2498)
- Fixed an issue where the "View Content" button could appear when a deployment
  failed prior to any content being created on Posit Connect. (#2373)

### Changed

- The Python and R package files can no longer be un-checked in the Project
  Files view to avoid unintended removal from the `files` attribute in the
  configuration. (#2555)
- The sidebar design was unified to have similar different vertical placement in
  various deployment states. (#2531)
- Warnings in the sidebar have a new look to optimize horizontal space, utilize
  theme colors, and emphasize links. (#2526, #2527)
- The error when the extension could not validate credentials has been improved
  to indicate that connectivity to the server could also be a problem. (#2450)

## [1.8.0]

### Added

- The selected R interpreter in Positron is preferred over an R interpreter on
  PATH when inspecting an entrypoint. When a deployment is created the selected
  R version is used in the generated configuration where applicable. (#2500)

### Fixed

- When utilizing file-based credential storage and the file is using an older
  format, or has been corrupted, the file is backed up and the user is prompted
  to re-enter their credentials. (#2491)
- If corrupted credentials are detected inside of keychain storage the store
  will be reset and the user will be prompted to re-enter their credentials.
  (#2492)

### Changed

- The entrypoint can no longer be un-checked in the Project Files view to avoid
  unintended removal from the `files` attribute in the configuration. (#2487)
- The sidebar design has changed slightly to emphasize the deployment selection.
  (#2480, #2481)
- The deployment selection field in the sidebar now uses a right chevron to
  indicate dropdown will appear as a VS Code Quick Pick. (#2482)

## [1.6.0]

### Added

- Added emphasis to the entrypoint file for the selected deployment in the
  Project Files view (#2239)
- When running the extension in Positron the selected R interpreter is now used
  rather than using the R interpreter from the PATH (#1968)
- Added improved inspection for RMarkdown sites. When a `_site.yml` or
  `_bookdown.yml` file present the content category is correctly set to `site`.
  (#1643)
- Added improved inspection and initial configurations for Quarto Websites when
  a `_quarto.yml` is present. Pre and post scripts are now automatically
  included in the initial configuration. (#2266)

### Fixed

- Fixed the extension sidebar freezing when a deployment with a large number of
  files is selected (#2204)

## [1.4.0]

### Changed

- Changed the behavior when the configuration has `type = 'unknown'`. Now
  several actions can be performed such as including/excluding files via
  the sidebar and re-deploying to Posit Connect if the content type was deployed
  with the unknown type. (#2419)
- Changed the `quarto` type to `quarto-static` to match Posit Connect. The
  type `quarto` has been deprecated, and it is recommended to use
  `quarto-static`. (#1208)

### Added

- Added support for deploying Quarto script files (#1208)
- Improved the Secrets view in the sidebar to show when the secret is already
  set for the content on Posit Connect, when a value is going to be set on
  deploy, and when a value needs to be set (#2365)
- Added the ability to hide all input cells or hide input cells with the
  `hide_input` metadata tag in Jupyter notebooks using a new section in
  configuration files (#2399)

### Fixed

- Fixed an issue with new deployments with the unknown type (due to inspection)
  causing errors and not creating all necessary files (#2419)
- Fixed unknown inspection occassionally not including the selected entrypoint
  in the generated configuration's files list (#2419)
- Fixed a behavior causing `renv.lock` related errors to show in the Posit
  Publisher output channel and a vague "Could not scan..." message being
  shown. Now the specific errors are displayed for easier resolution. (#2408)
- Replaced an unhelpful error with a much more informative message when
  attempting to inspect a Python file and a Python executable can not be found
  to do the inspection (#2385)

## [1.2.1]

### Changed

- Updated extension README.md to include an outline of the features provided and links to the documentation and issue board.

## [1.2.0]

### Added

- Improved documentation around the file inclusion, git ignore pattern used in
  configuration files (#2359)
- Selecting a configuration file with errors no longer disables the deploy
  button. Instead, errors are displayed during the deployment process to better
  indicate what needs to be addressed (#2345, #2374)
- Added a line number to the configuration file error message to better indicate
  where the schema validation error is occurring (#2330)
- Added a more informative error when the Content ID is not found on the
  Connect server when updating an existing deployment (#2287)
- Added more logging to the extension output to help diagnose issues (#2153)
- Added an option to disable certificate verification when communicating with a
  Connect server (#2202)
- Added a helpful warning when the selected configuration file has overlapping
  secrets and environment variable names to avoid unexpected behavior (#2326)
- Added helpful errors when attempting to deploy with a missing package file, or
  a package file with no content (#2177, #2327)
- Added a helpful error when attempting to deploy to locked content (#2375)
- Added a fast failure when attempting to deploy to an existing target on
  Connect with a different content type (#2301)
- Added automatic inclusion of deployment's configuration and content record
  files (#2370)

### Changed

- Changed the icon for setting Secret values in the Secrets view to be more
  clear that a value is being set (#2379)
- Changed the prompt for setting a name for a Connect server and the related
  credential to be more clear (#2265)
- Changed the "couldn't access the deployed content" error to be more clear
  and link to the content's logs directly (#2206)
- Changed URL validation when adding a Connect server credential to allow for
  URLs with paths (#2001)
- Changed URL validation to automatically discover the proper Connect server
  API endpoint based on the URL provided by the user (often incorrect) (#2001)
- Changed unexpected errors to be briefer, with additional details being sent
  to the VSCode's Output/Window pane
- Removed the Scan button from the R Packages view and updated the message to
  include a link to the `renv` documentation when the R package file is missing,
  invalid or empty (#2403)

### Fixed

- Fixed an issue where the R version was going undetected when `R_HOME` is set
  (#2343)
- Fixed the deployment selection prompting users to select "one of
  the existing deployments below" when no deployments were listed (#2241)
- Fixed an issue where after scanning for R packages or Python packages the
  file would not correctly open in the editor (#2328)
- Fixed an issue with file watching that would show an error when hitting a
  symlink pointing to a missing file (#2267)

## [1.1.7]

### Added

- Secrets are now able to be pushed up during a deploy in the added Secrets
  view. Secret names can be added to the Configuration, and values supplied
  individually in the Secrets view. (#2260, #2304, #2305)
- Newly made Deployments can now be associated with previously deployed content
  to easily update content on a Connect server. (#2285)
- Views that require action now show a warning icon when collapsed to assist in
  discovery (#2245)
- Credentials are now persisted on OSes without keychains by storing them in the
  user's home directory under `.connect-credentials`. If using a previous
  version of the extension with a `.connect-credentials` dotfile remove it when
  upgrading. (#1831)
- Files that have previously been deployed that are now deselected for the
  next deployment show a red `R` icon in the Project Files view (#2299)

### Changed

- When creating a new deployment, open entrypoint files are listed with an
  option to use an open file dialog to select any file. This removes a recursive
  search for all entrypoints present within the open workspace. (#2337)
- The entrypoint file is now more prominent in the UI. It is visible in the
  Deployment selection and options when selecting (#2248)
- Changed the editor button tooltip wording for deployable files. It now reads
  "Deploy with Posit Publisher" (#2209)
- The Credentials and Help views are now shown even when no Deployment is
  selected (#2309)
- Changed the naming of generated deployment files to be more unique, similar to
  configuration files. They now include a short unique hash to avoid collisions
  in source control (#1818)

### Fixed

- If editing a configuration file makes the configuration file invalid there are
  no longer refresh file errors (#2323)
- Newly included files in subdirectories are now correctly decorated with a
  green `A` on Windows (#2112)

## [1.1.6]

### Added

- Added a warning message if a package is not installed locally when scanning
  for package requirements (#2113)
- Added a link to edit the configuration file in relevant error messages when we
  fail to deploy (#2047)
- Added attributes to the Files API responses if all nested files are included
  or excluded based on the configuration (#2147)

### Changed

- Changed Project Files to a tree view making it easier to manage included and
  excluded files and directories (#1210)
- When including and excluding files in the extension Project Files view the
  file path is now included in the configuration files list to avoid including
  similarly named files in subdirectories (#2159)
- The files attribute in configuration files is now printed in a multiline
  format for better readability (#2158)
- The publish button in the editor view for entrypoints no longer automatically
  re-deploys. It will continue to assist in selection of deployments (#2180)
- Moved the "Create a New Deployment" option in Deployment selection menus to
  the top of the list for easier discovery (#2110)
- Changed the naming of generated configuration files to be more unique. They
  are now based on the entered content title and include a short unique hash to
  avoid collisions in source control (#2135)

### Fixed

- When creating a Shiny Express deployment the entrypoint is now included in the
  generated configuration file (#2137)
- Reduced the number of workspace file scanning operations done when a large
  number of files are deleted in the workspace to improve performance (#2107)
- Expensive file scanning operations are now debounced and throttled
  to improve performance and avoid duplicate scans (#1970)
- Improved catching of errors in the extension by ensuring that all errors are
  caught and logged (#1912)
- Fixed an issue where errors would occur if a directory in the workspace was
  prevented from being read (#2210)

### Removed

- Removed the flat file view for Project Files in favor of the tree view
  (#1210, #2160)

## [1.1.5]

### Added

- Added support detecting the `quarto-shiny` type for Quarto documents that had
  `revealjs` as the output format (#2065)
- Added inspection support for Jupyter notebooks using Quarto Inspect allowing
  Jupyter notebooks to be published using Quarto (#2059, #2085)
- Added an overlay that disables the extension's Home view when a selection is
  being made (#1995)
- Added support for setting a Credential using a dotfile (#2088)
- Added the ability to dismiss the current deployment in progress (#2057)
- Added sorting of entrypoints when adding a new deployment including open files
  at the top of the list (#2045)

### Changed

- The Posit Publisher button in the editor view for entrypoints now does not
  deploy after a new deployment is created - giving users time to review the
  newly created configuration before deploying (#2060)
- Changed the scanning of entrypoints when adding a new deployment - now a
  cursory scan is done using file extensions and a full inspection is only done
  on the selected entrypoint greatly improving the speed of adding a new
  deployment (#2029)
- Changed the initial listing of entrypoints, when adding a new deployment, to
  only show unique options rather duplications for each content type (#2046)
- Changed the Posit Publisher icon (#2054)
- The Posit Publisher icon is now bundled as an icon-font to support SVGs for
  better rendering on high DPI displays (#2054)

### Fixed

- Fixed an issue where include and exclude patterns in configuration `files`
  lists did not correctly handle specified files in subdirectories (#2075)
- Fixed the Python Packages list including a blank entry when whitespace was
  present in the `requirements.txt` file (#2033)
- Fixed an issue where opening a workspace with no files or only files without
  read permissions would cause an unhelpful error when adding a new deployment -
  the error now correctly communicates that no possible entrypoints were found
  (#2032)
- Fixed an issue with entrypoint inspection where a non-PyShiny entrypoint would
  cause other files from being scanned (#2011)
- Fixed anchor links opening new tabs in web based VSCodes including in
  Posit Workbench (#2034)

## [1.1.4]

### Added

- Added the support for recursively scanning workspace directories so the
  extension can manage multiple projects at once (#1849)
- Added a publish button to the editor view when an entrypoint is the active
  file to allow for easier deployment of the entrypoint (#1846)
- Added progress bars for asynchronous actions in each of the extension's views
  (#1958)

### Changed

- A loading indicator is now shown in the Home view until all initialization is
  complete (#1960)

### Fixed

- Improved Credential validation by allowing a Connect instance behind a proxy
  (#1974)
- The extension now activates when a workspace is opened with only directories
  (#1991)
- Fixed comments in `requirements.txt` showing up in the Python Packages view
  (#2010)

### Removed

- Deployments and Configurations views were removed from the extension (#1996)

## [1.1.3]

### Added

- Added links to marketplaces in extension README (#1899)

### Changed

- Split extension publishing CI in to two separate jobs to facilitate reruns (#1898)

## [1.1.2]

### Fixed

- Fixed VSIX target OS and architecture (#1895)

## [1.1.1]

### Fixed

- Fixed the release tooling for publishing the VSCode extension (#1893)

## [1.1.0]

### Added

- Added a [VSCode Walkthrough](https://code.visualstudio.com/api/ux-guidelines/walkthroughs)
  for the extension (#1834)
- Added the currently-deploying Deployment's title to the Posit Publisher Logs
  view for more clarity (#1756)
- Added a confirmation prompt when deleting a Credential (#1733)
- Added a "Get Package Descriptions" deploying stage to the Posit Publisher Logs
  view for R projects (#1593)
- Added a link to the GitHub Discussions for the project in the help and
  feedback view (#1884)
- Added validation for server URLs and API keys when creating Credentials
  (#1610, #1611, #1612)

### Changed

- Generated configuration files now omit `has_parameters` if it is `false`
  (#1788)
- Adjusted the VSCode extension file watcher to send file information to views
  less frequently when large amounts of files are being created or deleted.
  Sending is now debounced. (#1735)
- Rendered files are now excluded by default in generated Configurations for
  Quarto deployments (#1707)
- Moved the settings for the VSCode extension under the "Posit Publisher" title
  (#1869)
- Stopped `.ipynb` from being identified as potential `quarto` projects to avoid
  deploying HTML without executing the code cells (#1863)

### Fixed

- Deployed Posit Connect manifests no longer contain empty option sections if
  they are ommitted in the configuration file (#1823)
- Fixed the "Got To Publishing Log" link in the last deployment message
  context menu (#1889)

### Removed

- Removed the executable path option now that the extension is bundled with the
  publisher binary (#1877)

## [1.0.beta1]

### Added

- Added protection against selecting a configuration of a different type than
  the selected deployment (#1658)
- Added a pre-flight deployment check that verifies the configuration and
  deployment type match (#1666)
- Once deployments are deployed and have GUIDs a content type is recorded in the
  deployment record (#1741)
- Added the MIT license to the extension bundle (#1773)
- Added a context menu to the Deployment status section of the sidebar to view
  logs (#1693)

### Changed

- Changed the name "Destination" to "Deployment" to make it more clear what
  was being created and deployed (#1690)
- Changed the order of steps when creating a credential. Now the user is
  prompted to give the server URL, the API key, and then a name (#1751)
- API key input prompts are now using the password type, hiding the input
  (#1775)
- Improved naming of deployment logs stages to make them more clear (#586)
- Improved missing configuration error message - now prompts the user to
  select or create a configuration based on available configurations (#1752)
- Deployments and Configurations views are no hidden by default on initial
  install of the extension (#1697)

### Fixed

- The extension no longer gets stuck on "Scanning folder..." on VSCode version
  `1.90.0` (#1803)
- Fixed extension commands for the Files, Python packages, and R packages views
  that were not registered previously (#1766)
- Removed an outdated message about a `publisher` CLI command from the extension
  (#1781)
- Configurations are no longer created specifying Python for a non-Python
  project even if Python is detected (#1760)
- Python Package scanning now handles notebook blocks without newlines (#1769)

## [1.0.alpha8]

### Added

- There is now an R Packages view in the UI that lists dependencies from your renv.lock file. The Scan button will create or update your renv.lock file by running `renv::snapshot()` (#1657)
- There is now a separate step for `Restoring R Environment` in the Posit Publisher Logs view (#1660)
- Auto-generated configuration files now include a header comment (#1708)
- The documentation now includes a section listing the licenses and attribution for third-party software used in the extension (#1661)
- Snyk scanning is now enabled (#1680)
- The GitHub repository now includes a LICENSE file (#1701)

### Changed

- Destinations are now identified by the `title` field in the configuration file. You'll be prompted for a title when creating a new destination (#1536)
- Deployment and configuration files are automatically named (#1536)
- The Files and Packages sections now start out collapsed (#1629)
- Configurations are now referenced by the relative path (#1653, #1711)

### Fixed

- The renv/staging and renv/sandbox directories are now excluded from deployment (#1627)
- Deploying without the wildcard `*` in the `files` section of the configuration file now includes the correct files (#1647)
- The Python interpreter selected in VSCode is now used when deploying Python content (#1514)
- Adding a new destination on Windows no longer fails with a 500 error for R projects (#1631)
- Deploying R projects on Linux no longer fails (#1637)
- Disposables are now correctly disposed in the home view improving performance on workspace changes (#1673)

### Removed

- The Deployments detail view no longer includes Add and Redeploy buttons. Use the Destinations view to manage the list of deployment destinations, and to deploy your project (#1696, #1700)

## [1.0.alpha7]

### Added

- Credentials are now managed within the extension. A Connect API key is required. (#1483)
- Credentials must be unique per server URL (#1534)
- R content can now be deployed (#1452). You must have an renv.lock file in your project and have the project's renv library populated (for example via `renv::restore()`).
- Deployment records now include package dependencies that were included in the deployment (#1329)
- Jupyter notebooks can now be deployed in Quarto mode (#963)

### Changed

- Redesigned the main extension UI to simplify the deployment process. Creating a Destination creates a new Deployment target as well as a Configuration. (#1517)
- Changed TOML attributes across files to use `snake_case` (#1377)

### Fixed

- Fixed opening project files on Windows (#1512)

### Removed

- Remove documentation for the `publisher` CLI until the CLI is officially supported (#1561)

## [1.0.alpha6]

### Added

- Configuration files can now include a `files` list to specify which files are included in the deployment (#1350)
- You can now include and exclude files from the Project Files view (#1360)
- The deployment UI remembers the last selection (#1229, #1271)
- Views show progress indicators more accurately when performing actions (#1385)

### Changed

- The Requirements and Project Files view now update based on the selected configuration (#1362)
- Combined the "basic" and "advanced" views into a single, easier to use view (#1336)

### Fixed

- Fixed handling of include/exclude file paths on Windows (#1500)
- Alignment of deployment error messages (#1504)
- Fixed forward / backward navigation and step count in multi-step inputs (#1424)

### Removed

- .positignore files are no longer used to select which files are included in the deployment (#1350)
- Credentials are no longer imported from rsconnect and rsconnect-python (#1539)

## [1.0.alpha5]

### Added

- Add new Home view with a simplified deploy UI (#1250)
- Add new Initialize Project step to prepare the project for deployment (#1270)
- Show a help message in the Credentials panel if there are no credentials defined (#1186)
- Provide a `Show Logs` button in the deployment failure notification window (#1202)
- Log API accesses in the Output panel to aid in debugging (#1245)
- Support negative matching (patterns beginning with `!`) in positignore files (#420)

### Changed

- Most of the Publisher views now start out collapsed to make room for the Home view (#1196)

### Fixed

- Deploying a configuration with an empty `entrypoint` no longer produces an invalid deployment record (#1212)
- Newly created deployment files (that haven't been deployed yet) no longer include extra fields that are not valid (#1244)
- .positignore paths now match correctly on Windows (#1161)
- Configuration file validation now enforces the presence of the `python` and `quarto` sections for content types that require them (#1159)
- The deployment process now prevents the section of invalid configuration files (#1135)
- Improved compatibility with `pyenv` projects that use `.python-version` by always ensuring that the current directory is set before inspecting the Python environment (#1080)
- The `deployed-at`, `configuration-name`, and `configuration` fields in deployment files updates even if a deployment fails early in the process (#1254, #1308)
- Redeploying a content item with a credential from a different server results fails with a message, instead of invalidating the deployment file (#1263)
- Publisher views now load earlier, eliminating a VSCode placeholder that indicated a data provider was not registered (#1090)
- UI text changes based on user feedback (#1230)

### Removed

- Removed the `Skipping deployment of this project` message if you choose not to deploy (#1268)

## [1.0.alpha4]

### Added

- Provide a Visit button in the deployment success notification window (#1173)
- Make the URL in the success log message clickable (#1171)
- Add a Visit button to each deployment in the Deployments list (#1170)

## [1.0.alpha3]

Move the extension from an Editor webview to a using native VSCode views,
navigable via the Activity Bar.
Move functionality that was previously in an Editor webview to views in the
VSCode Primary Sidebar.
Deployment Records and Configurations can now be created, opened, and in the
case of Configurations edited directly via the Extension's views.

### Added

- Include links to documentation and feedback channel (#1140)
- Add comments to deployment records indicating they should not editted by users (#1092)
- Deployment staged logs view in the bottom VSCode panel
- Ability to select a Configuration when deploying

### Changed

- Use relative paths for the configuration `entrypoint` for Quarto projects (#960)

### Fixed

- Fix being unable to ignore subdirectories in `.positignore` (#1117)
- Improve error serialization with errors from Connect or networking (#1074)
- Fixed cases where an unnamed `.toml` deployment record was created (#1076, #1113)

### Removed

- Stand-alone webview opened via an Editor button on files

## [1.0.alpha2]

### Added

- VSCode extension package includes the publisher binary (#737)
- `publisher init` recognizes Quarto projects (jupyter and markdown engines only) (#814)
- `publisher init` recognizes Bottle and Pycnic apps as WSGI/Flask variants (#794)
- `publisher init` creates a .positignore file (#764)
- UI automatically sets light/dark mode based on the selected VSCode theme (#796)
- Deployment details page shows configuration changes since last deployment (#783)
- Deployment history includes the URLs where the deployed content can be accessed (#742), error information if the deployment failed (#747), and the date/time the deployment was created (#639, #836, #839)

### Changed

- Require the user to choose an account, if they have more than one (#636)
- Use CONNECT_SERVER and CONNECT_API_KEY environment variables if they are defined and no account is selected (#722)
- Deployment names in the UI are now case-insensitive (#808)
- Record new deployments immediately, instead of waiting until Deploy is clicked (#773, #775, #776, #777)

### Fixed

- Improve UI navigation, especially when going back or viewing progress/logs (#788, #824)
- Enable copy/paste in the VSCode publisher window (#612)
- Enable command palette in the VSCode publisher window (#633)
- Enable clickable links in the VSCode publisher window (#589, #609, #759)
- Improve messages for TOML parsing/validation errors (#631)

### Removed

- Light/dark mode selection menu when running in VSCode (#804)

## [1.0.alpha1]

Initial release.<|MERGE_RESOLUTION|>--- conflicted
+++ resolved
@@ -16,13 +16,10 @@
 - Added colors to the logs indicating queued, skipped, passed, and errored log
   stage statuses. (#2382)
 - Improved error messaging when deployment fails due to a schema validation error. (#2831)
-<<<<<<< HEAD
-- Added a delete button for Credentials in the Credentials View (#2862)
-=======
 - Added a Copy System Info command and item in the "Help and Feedback" view to
   easily copy system information - extension version, IDE, and platform details
   (#2835)
->>>>>>> 6595a888
+- Added a delete button for Credentials in the Credentials View (#2862)
 
 ### Changed
 
