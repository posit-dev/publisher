--- conflicted
+++ resolved
@@ -10,11 +10,7 @@
 ### Added
 
 - Added endpoints for performing OAuth Device Authorization Grant with Posit Cloud login. (#2692)
-<<<<<<< HEAD
-=======
-- Added support to publishing schema for Connect Cloud. (#2729, #2747)
 - Added support for one-click token authentication with Connect. (#2769)
->>>>>>> 7c2bbaa9
 - Added schema and agent support for publishing to Connect Cloud. (#2729, #2747, #2771)
 
 ### Changed
