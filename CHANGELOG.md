--- conflicted
+++ resolved
@@ -9,11 +9,10 @@
 
 ### Added
 
-<<<<<<< HEAD
 - Added a new config setting `positPublisher.defaultConnectServer` to pre-populate the Server URL. Also checks the [default RStudio/Posit Workbench setting](https://docs.posit.co/ide/server-pro/rstudio_pro_sessions/rstudio_connect_server.html) (rstudio-pro#7466)
-=======
+
 - Improved the extension's behavior in VS Code workspace restricted mode.
-  The extension will activate, but prompt to manage workspace trust so it can initialize.
+  The extension will activate, but prompt to manage workspace trust so it can initialize. (#2611)
 
 ### Fixed
 
@@ -22,7 +21,6 @@
 - The Publisher Log Panel has now been renamed to "PUBLISHER" and now will stay hidden until the
   user initiates a deployment operation from within the extension. It remains visible until the
   VSCode window is restarted. (#2596)
->>>>>>> 78aef742
 
 ## [1.10.0]
 
