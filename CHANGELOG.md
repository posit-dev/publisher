--- conflicted
+++ resolved
@@ -12,15 +12,11 @@
 ### Added
 
 - Added "Set Up renv" button to initialize the environment, install
-<<<<<<< HEAD
-  dependencies, and create a lockfile when no valid R lockfile file is present.
-- Improved visuals for waiting on Connect on-prem token to be claimed (#2900)
-=======
   dependencies, and create a lockfile when no valid R lockfile file is present (#3000, #3048)
 - Added support for managing OAuth integration content requirements directly from the "Integration Requests" pane in the Publisher UI. Auto-association of OAuth integrations is supported when deploying to Posit Connect 2025.09.0 or later with a license that includes OAuth integrations. (#3016)
 - Added a "Render Your Project" button that shows up for HTML project deployments rendered by Quarto
   to easily update and publish the rendered output (#2948)
->>>>>>> 545adb7c
+- Improved visuals for waiting on Connect on-prem token to be claimed (#2900)
 
 ### Fixed
 
