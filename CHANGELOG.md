--- conflicted
+++ resolved
@@ -9,19 +9,10 @@
 
 ### Fixed
 
-<<<<<<< HEAD
-- Fixed the naming of "Shiny for Python" and "Shiny for R" content types.
-  (#2664)
-
-- Fixed inconsistent runtime discovery and selection at deploy time. (#2648)
-
-- Fixed the inability for e2e tests to run on some Mac systems due to the
-  docker files not being built for the correct platform.
-=======
 - Fixed the naming of "Shiny for Python" and "Shiny for R" content types. (#2664)
 - Fixed an issue where end-to-end tests could not run on some Mac systems due to Docker files not being built for the correct platform.
 - Fixed an issue where disabling keychain credential storage would not work as expected. (#2697)
->>>>>>> 37b78d7b
+- Fixed inconsistent runtime discovery and selection at deploy time. (#2648)
 
 ### Added
 
