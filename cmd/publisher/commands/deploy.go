package commands

// Copyright (C) 2023 by Posit Software, PBC.

import (
	"fmt"
	"os"

	"github.com/rstudio/connect-client/internal/accounts"
	"github.com/rstudio/connect-client/internal/cli_types"
	"github.com/rstudio/connect-client/internal/config"
	"github.com/rstudio/connect-client/internal/deployment"
	"github.com/rstudio/connect-client/internal/events"
	"github.com/rstudio/connect-client/internal/initialize"
	"github.com/rstudio/connect-client/internal/publish"
	"github.com/rstudio/connect-client/internal/state"
	"github.com/rstudio/connect-client/internal/util"
)

type DeployCmd struct {
	Path        util.Path         `help:"Path to project directory containing files to publish." arg:"" default:"."`
	AccountName string            `name:"account" short:"a" help:"Nickname of the publishing account to use (run list-accounts to see them)."`
	ConfigName  string            `name:"config" short:"c" help:"Configuration name (in .posit/publish/)"`
	SaveName    string            `name:"name" short:"n" help:"Save deployment with this name (in .posit/deployments/)"`
	Account     *accounts.Account `kong:"-"`
	Config      *config.Config    `kong:"-"`
}

func (cmd *DeployCmd) Run(args *cli_types.CommonArgs, ctx *cli_types.CLIContext) error {
	absPath, err := cmd.Path.Abs()
	if err != nil {
		return err
	}

	ctx.Logger = events.NewCLILogger(args.Verbose, os.Stderr)
	var err error

	if cmd.SaveName != "" {
		err = util.ValidateFilename(cmd.SaveName)
		if err != nil {
			return err
		}
		exists, err := deployment.GetDeploymentPath(absPath, cmd.SaveName).Exists()
		if err != nil {
			return err
		}
		if exists {
			return fmt.Errorf("there is already a deployment named '%s'; did you mean to use the 'redeploy' command?", cmd.SaveName)
		}
<<<<<<< HEAD
	}
	err = initialize.InitIfNeeded(absPath, cmd.ConfigName, ctx.Logger)
	if err != nil {
		return err
	}
	if cmd.SaveName == "" {
		cmd.SaveName, err = deployment.UntitledDeploymentName(absPath)
=======
	} else {
		cmd.SaveName, err = deployment.UntitledDeploymentName(cmd.Path)
>>>>>>> 59ceae06
		if err != nil {
			return err
		}
	}
<<<<<<< HEAD
	stateStore, err := state.New(absPath, cmd.AccountName, cmd.ConfigName, "", cmd.SaveName, ctx.Accounts)
=======
	err = initialize.InitIfNeeded(cmd.Path, cmd.ConfigName, ctx.Logger)
	if err != nil {
		return err
	}
	stateStore, err := state.New(cmd.Path, cmd.AccountName, cmd.ConfigName, "", cmd.SaveName, ctx.Accounts)
>>>>>>> 59ceae06
	if err != nil {
		return err
	}
	fmt.Printf("Deploy to server %s using account %s and configuration %s, creating deployment %s\n",
		stateStore.Account.URL,
		stateStore.Account.Name,
		stateStore.ConfigName,
		stateStore.SaveName)
	publisher, err := publish.NewFromState(stateStore, events.NewCliEmitter(os.Stderr, ctx.Logger))
	if err != nil {
		return err
	}
	return publisher.PublishDirectory(ctx.Logger)
}<|MERGE_RESOLUTION|>--- conflicted
+++ resolved
@@ -33,7 +33,6 @@
 	}
 
 	ctx.Logger = events.NewCLILogger(args.Verbose, os.Stderr)
-	var err error
 
 	if cmd.SaveName != "" {
 		err = util.ValidateFilename(cmd.SaveName)
@@ -47,31 +46,17 @@
 		if exists {
 			return fmt.Errorf("there is already a deployment named '%s'; did you mean to use the 'redeploy' command?", cmd.SaveName)
 		}
-<<<<<<< HEAD
+	} else {
+		cmd.SaveName, err = deployment.UntitledDeploymentName(absPath)
+		if err != nil {
+			return err
+		}
 	}
 	err = initialize.InitIfNeeded(absPath, cmd.ConfigName, ctx.Logger)
 	if err != nil {
 		return err
 	}
-	if cmd.SaveName == "" {
-		cmd.SaveName, err = deployment.UntitledDeploymentName(absPath)
-=======
-	} else {
-		cmd.SaveName, err = deployment.UntitledDeploymentName(cmd.Path)
->>>>>>> 59ceae06
-		if err != nil {
-			return err
-		}
-	}
-<<<<<<< HEAD
 	stateStore, err := state.New(absPath, cmd.AccountName, cmd.ConfigName, "", cmd.SaveName, ctx.Accounts)
-=======
-	err = initialize.InitIfNeeded(cmd.Path, cmd.ConfigName, ctx.Logger)
-	if err != nil {
-		return err
-	}
-	stateStore, err := state.New(cmd.Path, cmd.AccountName, cmd.ConfigName, "", cmd.SaveName, ctx.Accounts)
->>>>>>> 59ceae06
 	if err != nil {
 		return err
 	}
